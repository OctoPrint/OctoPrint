--- conflicted
+++ resolved
@@ -12,11 +12,7 @@
 jobs:
   dispatch_releases:
     runs-on: ubuntu-latest
-<<<<<<< HEAD
-    if: github.repository == 'OctoPrint/OctoPrint'
-=======
-    if: github.event_name != 'push'
->>>>>>> 3124c089
+    if: github.repository == 'OctoPrint/OctoPrint' && github.event_name != 'push'
     steps:
       - name: 🚀 Repository Dispatch
         uses: peter-evans/repository-dispatch@v1
@@ -28,7 +24,7 @@
 
   dispatch_canary:
     runs-on: ubuntu-latest
-    if: github.event_name == 'push' && github.ref == 'refs/heads/maintenance'
+    if: github.repository == 'OctoPrint/OctoPrint' && github.event_name == 'push' && github.ref == 'refs/heads/maintenance'
     steps:
       - name: 🚀 Repository Dispatch
         uses: peter-evans/repository-dispatch@v1
@@ -40,7 +36,7 @@
 
   dispatch_bleeding:
     runs-on: ubuntu-latest
-    if: github.event_name == 'push' && github.ref == 'refs/heads/devel'
+    if: github.repository == 'OctoPrint/OctoPrint' && github.event_name == 'push' && github.ref == 'refs/heads/devel'
     steps:
       - name: 🚀 Repository Dispatch
         uses: peter-evans/repository-dispatch@v1
