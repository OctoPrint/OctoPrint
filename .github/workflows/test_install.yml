name: Test install of branches and latest release twice per day

on:
<<<<<<< HEAD
=======
  push:
    branches:
      - master
  workflow_dispatch:
>>>>>>> e9b6d229
  schedule:
    - cron: '0 */12 * * *'

jobs:
  install-branch:
    name: Install branch
    strategy:
      matrix:
        os: ["ubuntu-latest"]
        python: ["2.7", "3.7", "3.8"]
        branch: ["master"]
    runs-on: ${{ matrix.os }}
    steps:
      - name: 🐍 Set up Python ${{ matrix.python }}
        uses: actions/setup-python@v2
        with:
          python-version: ${{ matrix.python }}
      - name: ⬇ Checkout code
        uses: actions/checkout@v2
        with:
          ref: ${{ matrix.branch }}
          fetch-depth: 0
      - name: 👷 Build and install checkout
        run: |
          pip install .
      - name: 📧 Discord success notification
        env:
          DISCORD_WEBHOOK: ${{ secrets.discord_webhook }}
        uses: Ilshidur/action-discord@master
        with:
          args: '☑️ Test install on Python ${{ matrix.python }} under `${{ matrix.os }}` for `OctoPrint/OctoPrint:${{ matrix.branch }}` was successful'
      - name: 📧 Discord failure notification
        if: failure()
        env:
          DISCORD_WEBHOOK: ${{ secrets.discord_webhook }}
        uses: Ilshidur/action-discord@master
        with:
          args: '🚫 Test install on Python ${{ matrix.python }} under `${{ matrix.os }}` for `OctoPrint/OctoPrint:${{ matrix.branch }}` failed'

  install-latest:
    name: Install latest release
    strategy:
      matrix:
        os: ["ubuntu-latest"]
        python: ["2.7", "3.7", "3.8"]
    runs-on: ${{ matrix.os }}
    steps:
      - name: 👀 Determine latest release
        id: latest
        uses: foosel/github-action-get-latest-release@master
        with:
          repository: "OctoPrint/OctoPrint"
      - name: 🐍 Set up Python ${{ matrix.python }}
        uses: actions/setup-python@v2
        with:
          python-version: ${{ matrix.python }}
      - name: 👷 Build and install latest release
        run: |
          pip install https://github.com/OctoPrint/OctoPrint/archive/${{ steps.latest.outputs.release }}.zip
      - name: 📧 Discord success notification
        env:
          DISCORD_WEBHOOK: ${{ secrets.discord_webhook }}
        uses: Ilshidur/action-discord@master
        with:
          args: '☑️ Test install on Python ${{ matrix.python }} under `${{ matrix.os }}` for `OctoPrint/OctoPrint:${{ steps.latest.outputs.release }}` was successful'
      - name: 📧 Discord failure notification
        if: failure()
        env:
          DISCORD_WEBHOOK: ${{ secrets.discord_webhook }}
        uses: Ilshidur/action-discord@master
        with:
          args: '🚫 Test install on Python ${{ matrix.python }} under `${{ matrix.os }}` for `OctoPrint/OctoPrint:${{ steps.latest.outputs.release }}` failed'<|MERGE_RESOLUTION|>--- conflicted
+++ resolved
@@ -1,13 +1,10 @@
 name: Test install of branches and latest release twice per day
 
 on:
-<<<<<<< HEAD
-=======
   push:
     branches:
       - master
   workflow_dispatch:
->>>>>>> e9b6d229
   schedule:
     - cron: '0 */12 * * *'
 
