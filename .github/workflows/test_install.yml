name: Test install of branches and latest release twice per day

on:
  push:
    branches:
      - main
  workflow_dispatch:
  schedule:
    - cron: "0 */12 * * *"

jobs:
  install-branch:
    name: Install branch
    strategy:
      matrix:
<<<<<<< HEAD
        os: ["ubuntu-latest"]
        python: ["3.9", "3.10", "3.11", "3.12", "3.13"]
        branch: ["master", "release"]
=======
        os: ["ubuntu-22.04"] # change back to ubuntu-latest once we drop Python 3.7
        python: ["3.7", "3.8", "3.9", "3.10", "3.11"]
        branch: ["main", "release"]
>>>>>>> 87c0f29f
    runs-on: ${{ matrix.os }}
    steps:
      - name: ⬇ Checkout code
        uses: actions/checkout@v4
        with:
          fetch-depth: 0
          path: src

      - name: 🐍 Set up Python ${{ matrix.python }}
        uses: actions/setup-python@v5
        with:
          python-version: ${{ matrix.python }}

      # Checkout code and install
      - name: ⬇ Checkout code to test
        if: ${{ matrix.branch != 'release' }}
        uses: actions/checkout@v4
        with:
          ref: ${{ matrix.branch }}
          fetch-depth: 0
          path: checkout
      - name: 👷 Build and install checkout
        if: ${{ matrix.branch != 'release' }}
        working-directory: checkout
        run: |
          pip install .

      # Install latest release
      - name: 👀 Determine latest release
        if: ${{ matrix.branch == 'release' }}
        run: |
          OCTOPRINT_VERSION=$(curl -i https://github.com/OctoPrint/OctoPrint/releases/latest | grep -i location: | head -n1 | awk -F/ '{print $NF}' | tr -d '\r')
          echo "OCTOPRINT_VERSION=$OCTOPRINT_VERSION" >> $GITHUB_ENV
      - name: 👷 Build and install latest release
        if: ${{ matrix.branch == 'release' }}
        run: |
          pip install https://github.com/OctoPrint/OctoPrint/archive/${{ env.OCTOPRINT_VERSION }}.zip

      # Test if server starts without error
      - name: 🏗 Create base config for test server
        run: |
          mkdir e2econfig
          cp -r src/.github/fixtures/with_acl/* e2econfig

          # ensure enabled rate limiter
          yq -i '.devel.enableRateLimiter = true' e2econfig/config.yaml

      - name: 🧪 Start OctoPrint server
        run: |
          timeout -k 10s 30s octoprint serve --basedir e2econfig &
          wait
      - name: 🔎 Check octoprint.log for errors
        run: |
          log=${{ github.workspace }}/e2econfig/logs/octoprint.log
          if grep "\- ERROR \-" $log; then
            echo "::error::Errors were logged to octoprint.log"
            grep -Pazo '(?m)^\N+\- ERROR \-\N*\n(^\N*?\n)*?(?=\d{4}-\d{2}-\d{2} \d{2}:\d{2}:\d{2},\d{3} \- )' $log
            exit 1
          fi

      - name: 📧 Discord success notification
        continue-on-error: true
        env:
          DISCORD_WEBHOOK: ${{ secrets.discord_webhook }}
        uses: Ilshidur/action-discord@master
        with:
          args: "☑️ Test install on Python ${{ matrix.python }} under `${{ matrix.os }}` for `OctoPrint/OctoPrint:${{ matrix.branch }}` was successful"
      - name: 📧 Discord failure notification
        continue-on-error: true
        if: failure()
        env:
          DISCORD_WEBHOOK: ${{ secrets.discord_webhook }}
        uses: Ilshidur/action-discord@master
        with:
          args: "🚫 Test install on Python ${{ matrix.python }} under `${{ matrix.os }}` for `OctoPrint/OctoPrint:${{ matrix.branch }}` failed"<|MERGE_RESOLUTION|>--- conflicted
+++ resolved
@@ -13,15 +13,9 @@
     name: Install branch
     strategy:
       matrix:
-<<<<<<< HEAD
         os: ["ubuntu-latest"]
         python: ["3.9", "3.10", "3.11", "3.12", "3.13"]
-        branch: ["master", "release"]
-=======
-        os: ["ubuntu-22.04"] # change back to ubuntu-latest once we drop Python 3.7
-        python: ["3.7", "3.8", "3.9", "3.10", "3.11"]
         branch: ["main", "release"]
->>>>>>> 87c0f29f
     runs-on: ${{ matrix.os }}
     steps:
       - name: ⬇ Checkout code
