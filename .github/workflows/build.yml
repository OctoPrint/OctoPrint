--- conflicted
+++ resolved
@@ -95,11 +95,7 @@
   test-e2e:
     name: 🧪 E2E tests
     needs: build
-<<<<<<< HEAD
-    runs-on: ubuntu-18.04
-=======
     runs-on: ubuntu-latest
->>>>>>> 03d3dfb4
     steps:
       - name: ⬇ Checkout code
         uses: actions/checkout@v2
