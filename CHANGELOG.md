# OctoPrint Changelog

## 1.2.0 (Unreleased)

### New Features

* Added internationalization of UI. Translations of OctoPrint are being crowd sourced via [Transifex](https://www.transifex.com/projects/p/octoprint/).
  The following translations are already available with more in the works:
  - Dutch (nl)
  - German (de)
  - French (fr)
  - Hebrew (he)
  - Norwegian (no)
  - Romanian (ro)
* New file list: Pagination is gone, no more (mobile incompatible) pop overs, instead scrollable and with instant
  search
* You can now define a folder (default: `~/.octoprint/watched`) to be watched for newly added GCODE (or -- if slicing
  support is enabled -- STL) files to automatically add.
* OctoPrint now has a [plugin system](http://docs.octoprint.org/en/devel/plugins/index.html) which allows extending its 
  core functionality.
* New type of API key: [App Session Keys](http://docs.octoprint.org/en/devel/api/apps.html) for trusted applications
* Printer Profiles: Printer properties like print volume, extruder offsets etc are now managed via Printer Profiles. A
  connection to a printer will always have a printer profile associated.
* OctoPrint now supports `action:...` commands received via debug messages (`// action:...`) from the printer. Currently supported are
  - `action:pause`: Pauses the current job in OctoPrint
  - `action:resume`: Resumes the current job in OctoPrint
  - `action:disconnect`: Disconnects OctoPrint from the printer
* Mousing over the webcam image in the control tab enables key control mode, allowing you to quickly move the axis of your
  printer with your computer's keyboard ([#610](https://github.com/foosel/OctoPrint/pull/610)):
  - arrow keys: X and Y axes
  - W, S / PageUp, PageDown: Y axes
  - Home: Home X and Y axes
  - End: Home Z axes
  - 1, 2, 3, 4: change step size used (0.1, 1, 10, 100mm)

### Improvements

* Logging is now configurable via config file
* Added last print time to additional GCODE file information
* Better error handling for capture issues during timelapse creation & more robust handling of missing images during
  timelapse creation
* Start counting the layers at 1 instead of 0 in the GCODE viewer
* Upgraded [Font Awesome](https://fortawesome.github.io/Font-Awesome/) to version 3.2.1
* Better error reporting for timelapse rendering and system commands
* Custom control can now be defined so that they show a Confirm dialog with configurable text before executing 
  ([#532](https://github.com/foosel/OctoPrint/issues/532) and [#590](https://github.com/foosel/OctoPrint/pull/590))
* Slicing has been greatly improved:
  * It now allows for a definition of slicing profiles to use for slicing plus overrides which can be defined per slicing 
    job (defining overrides is not yet part of the UI but it's on the roadmap).
  * A new slicing dialog has been added which allows (re-)slicing uploaded STL files (which are now displayed in the file list
    as well). This dialog also allows specifying which action to take after slicing has been completed (none, selecting the
    sliced GCODE for printing or starting to print it directly)
  * Slicers themselves are integrated into the system via ``SlicingPlugins``. 
  * The [Cura integration](https://github.com/daid/Cura) has changed in such a way that OctoPrint now calls the 
    [CuraEngine](https://github.com/Ultimaker/CuraEngine) directly instead of depending on the full Cura installation. See 
    [the wiki](https://github.com/foosel/OctoPrint/wiki/Plugin:-Cura) for instructions on how to change your setup to 
    accommodate the new integration.
  * The "Slicing done" notification is now colored green ([#558](https://github.com/foosel/OctoPrint/issues/558)).
  * The slicing API allows positioning the model to slice on the print bed (Note: this is not yet available in the UI).
* File management now supports STL files as first class citizens (including UI adjustments to allow management of
  uploaded STL files including removal and reslicing) and also allows folders (not yet supported by UI)
* Also interpret lines starting with "!!" as errors
* Added deletion of pyc files to the `python setup.py clean` command
* Settings now show a QRCode for the API Key ([#637](https://github.com/foosel/OctoPrint/pull/637))
* Username in UI is no longer enclosed in scare quotes ([#595](https://github.com/foosel/OctoPrint/pull/595))
* Username in login dialog is not automatically capitalized on mobile devices anymore ([#639](https://github.com/foosel/OctoPrint/pull/639))
* "Slicing Done" and "Streaming Done" notifications now have a green background ([#558](https://github.com/foosel/OctoPrint/issues/558))
* Files that are currently in use, be it for slicing, printing or whatever, are now tracked and can not be deleted as
  long as they are in use
* Settings in UI get refreshed when opening settings dialog
* New event "SettingsUpdated"
* "Print time left" is now not displayed until it becomes somewhat stable. Display in web interface now also happens
  in a fuzzy way instead of the format hh:mm:ss, to not suggest a high accuracy anymore where the can't be one. Additionally
  OctoPrint will use data from prior prints to enhance the initial print time estimation.
* Added handler for uncaught exceptions to make sure those get logged, should make the logs even more useful for analysing
  bug reports
* The server now tracks the modification date of the configuration file and reloads it prior to saving the config if
  it has been changed during runtime by external editing, hence no config settings added manually while the server
  was running should be overwritten anymore.
* Automatically hard-reload the UI if upon reconnecting to the server a new version is detected.
* Better handling of errors on the websocket - no more logging of the full stack trace to the log, only a warning
  message for now.
* Daemonized OctoPrint now cleans up its pidfile when receiving a TERM signal ([#711](https://github.com/foosel/OctoPrint/issues/711))
* Added serial types for OpenBSD ([#551](https://github.com/foosel/OctoPrint/pull/551))

### Bug Fixes

* [#435](https://github.com/foosel/OctoPrint/issues/435) - Always interpret negative duration (e.g. for print time left)
  as 0
* [#633](https://github.com/foosel/OctoPrint/issues/633) - Correctly interpret temperature lines from multi extruder 
  setups under Smoothieware
* [#556](https://github.com/foosel/OctoPrint/issues/556) - Allow login of the same user from multiple browsers without
  side effects
* [#680](https://github.com/foosel/OctoPrint/issues/680) - Don't accidentally include a newline from the MIME headers
  in the parsed multipart data from file uploads
* [#709](https://github.com/foosel/OctoPrint/issues/709) - Properly initialize time estimation for SD card transfers too
* [#715](https://github.com/foosel/OctoPrint/issues/715) - Fixed an error where Event Triggers of type command caused
  and exception to be raised due to a misnamed attribute in the code
* [#717](https://github.com/foosel/OctoPrint/issues/717) - Use ``shutil.move`` instead of ``os.rename`` to avoid cross
  device renaming issues
* Various fixes of bugs in newly introduced features and improvements:
  * [#625](https://github.com/foosel/OctoPrint/pull/625) - Newly added GCODE files were not being added to the analysis
    queue
  * [#664](https://github.com/foosel/OctoPrint/issues/664) - Fixed jog controls again
  * [#677](https://github.com/foosel/OctoPrint/issues/677) - Fixed extruder offsets not being properly editable in
    printer profiles
  * [#683](https://github.com/foosel/OctoPrint/issues/683) - Fixed heated bed option not being properly displayed in
    printer profiles
  * [#685](https://github.com/foosel/OctoPrint/issues/685) - Quoted file name for Timelapse creation to not make
    command hiccup on ``~`` in file name
  * [#709](https://github.com/foosel/OctoPrint/issues/709) - Fixed file sending to SD card
  * [#714](https://github.com/foosel/OctoPrint/issues/714) - Fixed type validation of printer profiles
  * Heating up the heated bed (if present) was not properly configured in CuraEngine plugin
  * [#720](https://github.com/foosel/OctoPrint/issues/720) - Fixed translation files not being properly copied over
    during install
  * [#724](https://github.com/foosel/OctoPrint/issues/724) - Fixed timelapse deletion for timelapses with non-ascii
    characters in their name
  * [#726](https://github.com/foosel/OctoPrint/issues/726) - Fixed ``babel_refresh`` command
* Various fixes without tickets:
  * GCODE viewer now doesn't stumble over completely extrusionless GCODE files
  * Do not deliver the API key on settings API unless user has admin rights
  * Don't hiccup on slic3r filament_diameter comments in GCODE generated for multi extruder setups

([Commits](https://github.com/foosel/OctoPrint/compare/master...devel))

## 1.1.2 (Unreleased)

### Improvements

* Added deletion of `*.pyc` files to `python setup.py clean` command, should help tremendously when switching branches (backported
  from [9e014eb](https://github.com/foosel/OctoPrint/commit/9e014eba1feffde11ed0601d9c911b8cac9f3fb0))
* Increased default communication and connection timeouts
<<<<<<< HEAD
=======
* [#706](https://github.com/foosel/OctoPrint/issues/706) - Do not truncate error reported from printer
>>>>>>> 5f835edf

### Bug Fixes

* [#634](https://github.com/foosel/OctoPrint/pull/634) - Fixed missing `branch` fields in version dicts generated
  by versioneer
* [#679](https://github.com/foosel/OctoPrint/issues/679) - Fix error where API state is requested and printer is offline
  (backport of [619fe9a](https://github.com/foosel/OctoPrint/commit/619fe9a0e78826bd1524b235a910156439bcb6d7)).
<<<<<<< HEAD
* [IRC] - Don't hiccup on slic3r filament_diameter comments generated for multi extruder setups
* [ML] - Fixed relative URL to sockjs endpoint, wasn't yet using the proper base url
=======
* [#719](https://github.com/foosel/OctoPrint/issues/719) - Properly center print bed in GCODE viewer
* [IRC] - Don't hiccup on slic3r ``filament_diameter`` comments generated for multi extruder setups
* [ML] - Fixed relative URL to SockJS endpoint, wasn't yet using the proper base url
>>>>>>> 5f835edf
* [unreported] & [#698](https://github.com/foosel/OctoPrint/issues/698) - Generated URLs now take X-Forwarded-Host header
  sent by proxies into account for included host and port, also fixed [#698](https://github.com/foosel/OctoPrint/issues/698)
  introduced by this
* Small fixes for timelapse creation:
  - [#344](https://github.com/foosel/OctoPrint/issues/344) - Made timelapses capable of coping with missing captures in between by decrementing the image counter again if there
    was an error fetching the latest image from the snapshot URL (backport of [1a7a468](https://github.com/foosel/OctoPrint/commit/1a7a468eb65fdf2a13b4c7a7723280e822c9c34b)
    and [bf9d5ef](https://github.com/foosel/OctoPrint/commit/bf9d5efe43a1e57aacd8512125082ddca06b4efc))
  - [#693](https://github.com/foosel/OctoPrint/issues/693) -  Try not to capture an image if image counter is still unset
  - [unreported] Synchronize image counter decrementing as well as incrementing to prevent rare race conditions when generating the
    image file names

([Commits](https://github.com/foosel/OctoPrint/compare/1.1.1...master))

## 1.1.1 (2014-10-27)

### Improvements

* The API is now enabled by default and the API key -- if not yet set -- will be automatically generated on first
  server start and written back into ``config.yaml``
* Event subscriptions are now enabled by default (it was an accident that they weren't)
* Generate the key used for session hashing individually for each server instance
* Generate the salt used for hashing user passwords individually for each server instance

### Bug Fixes

* [#580](https://github.com/foosel/OctoPrint/issues/580) - Properly unset job data when instructed so by callers
* [#604](https://github.com/foosel/OctoPrint/issues/604) - Properly initialize settings basedir on server startup
* [IRC] Also allow downloading .g files via Tornado

([Commits](https://github.com/foosel/OctoPrint/compare/1.1.0...1.1.1))

## 1.1.0 (2014-09-03)

### New Features

* New REST API, including User API Keys additionally to the global API key. Please note that **this will break existing 
  API clients** as it replaces the old API (same endpoint). You can find the documentation of the new API at
  [docs.octoprint.org](http://docs.octoprint.org/en/1.1.0/api/index.html).
* New Event structure allows more flexibility regarding payload data, configuration files will be migrated automatically.
  You can find the documentation of the new event format and its usage at [docs.octoprint.org](http://docs.octoprint.org/en/1.1.0/events/index.html).
* Support for multi extruder setups. With this OctoPrint now in theory supports an unlimited amount of extruders, however
  for now it's artificially limited to 9.
* Log files can be accessed from within the browser via the Settings dialog ([#361](https://github.com/foosel/OctoPrint/pull/361))
* Timelapses can now have a post-roll duration configured which will be rendered into the video too to not let it
  end so abruptly ([#384](https://github.com/foosel/OctoPrint/issues/384))
* The terminal tab now has a command history ([#388](https://github.com/foosel/OctoPrint/pull/388))

### Improvements

* Stopping the application via Ctrl-C produces a less scary message ([#277](https://github.com/foosel/OctoPrint/pull/277))
* Webcam stream is disabled when control tab is not in focus, reduces bandwidth ([#316](https://github.com/foosel/OctoPrint/issues/316))
* M and G commands entered in Terminal tab are automatically converted to uppercase
* GCODE viewer now only loads automatically if GCODE file size is beneath certain threshold (different ones for desktop
  and mobile devices), only actually loads file if user acknowledges that this might be too much for his browser
* Added time needed for printing file to PrintDone event's payload ([#333](https://github.com/foosel/OctoPrint/issues/333))
* Also provide the filename (basename without the path) in print events
* Support for circular beds in the GCODE viewer ([#407](https://github.com/foosel/OctoPrint/pull/407))
* The dimensions of the print bed can now be configured via the Settings ([#396](https://github.com/foosel/OctoPrint/pull/396))
* Target temperature reporting format of Repetier Firmware is now supported as well ([360](https://github.com/foosel/OctoPrint/issues/360))
* Version tracking now based on git tagging and [versioneer](https://github.com/warner/python-versioneer/). Version number,
  git commit and branch get reported in the format `<version tag>-<commits since then>-g<commit hash> (<branch> branch)`, 
  e.g. `1.2.0-dev-172-ga48b5de (devel branch)`.
* Made "Center viewport on model" and "Zoom in on model" in the GCODE viewer automatically deselect and de-apply if 
  viewport gets manipulated by the user ([#398](https://github.com/foosel/OctoPrint/issues/398))
* GCODE viewer now interprets inverted axes for printer control and mirrors print bed accordingly ([#431](https://github.com/foosel/OctoPrint/issues/431))
* Added `clean` command to `setup.py`, removes old build artifacts (mostly interesting for developers)
* Added version resource on API which reports application and API version
* Made the navbar static instead of fixed to improve usability on mobile devices ([#257](https://github.com/foosel/OctoPrint/issues/257))
* Switch to password field upon enter in username field, submit login form upon enter in password field
* Changed default path to OctoPrint executable in included init-script to `/usr/local/bin/octoprint` (the default when
  installing via `python setup.py install`)

### Bug Fixes

* Properly calculate time deltas (forgot to factor in days)
* [#35](https://github.com/foosel/OctoPrint/issues/35) - GCODE viewer has been modularized, options are now functional
* [#337](https://github.com/foosel/OctoPrint/issues/337) - Also recognize `--iknowwhatimdoing` when running as daemon
* [#357](https://github.com/foosel/OctoPrint/issues/357) - Do not run GCODE analyzer when a print is ongoing
* [#381](https://github.com/foosel/OctoPrint/issues/381) - Only list those SD files that have an ASCII filename
* Fixed a race condition that could occur when pressing "Print" (File not opened yet, but attempt to read from it)
* [#398](https://github.com/foosel/OctoPrint/issues/398) - Fixed interfering options in GCODE viewer
* [#399](https://github.com/foosel/OctoPrint/issues/399) & [360](https://github.com/foosel/OctoPrint/issues/360) - Leave 
  bed temperature unset when not detected (instead of dying a horrible death)
* [#492](https://github.com/foosel/OctoPrint/issues/492) - Fixed a race condition which could lead to an attempt to read
  from an already closed serial port, causing an error to be displayed to the user
* [#257](https://github.com/foosel/OctoPrint/issues/257) - Logging in on mobile devices should now work
* [#476](https://github.com/foosel/OctoPrint/issues/476) - Also update the metadata correctly when an analysis finishes
* Various fixes of bugs in newly introduced features and improvements:
  - [#314](https://github.com/foosel/OctoPrint/issues/314) - Use G28 for homing (G1 was copy and paste error)
  - [#317](https://github.com/foosel/OctoPrint/issues/317) - Fixed "load and print" function
  - [#326](https://github.com/foosel/OctoPrint/issues/326) - Fixed refresh of SD file list
  - [#338](https://github.com/foosel/OctoPrint/issues/338) - Refetch file list when deleting a file
  - [#339](https://github.com/foosel/OctoPrint/issues/339) - More error resilience when handling temperature offset data from the backend
  - [#345](https://github.com/foosel/OctoPrint/issues/345) - Also recognize such temperature reports that do not contain a `T:` but a `T0:`
  - [#377](https://github.com/foosel/OctoPrint/pull/377) - URLs in API examples fixed
  - [#378](https://github.com/foosel/OctoPrint/pull/378) - Fixed crash of API call when `getStartTime()` returns None
  - [#379](https://github.com/foosel/OctoPrint/pull/379) - Corrected response code for connection success
  - [#414](https://github.com/foosel/OctoPrint/pull/414) - Fix style attribute for Actual column header

([Commits](https://github.com/foosel/OctoPrint/compare/1.0.0...1.1.0))

## 1.0.0 (2014-06-22)

First release with new versioning scheme.<|MERGE_RESOLUTION|>--- conflicted
+++ resolved
@@ -130,10 +130,7 @@
 * Added deletion of `*.pyc` files to `python setup.py clean` command, should help tremendously when switching branches (backported
   from [9e014eb](https://github.com/foosel/OctoPrint/commit/9e014eba1feffde11ed0601d9c911b8cac9f3fb0))
 * Increased default communication and connection timeouts
-<<<<<<< HEAD
-=======
 * [#706](https://github.com/foosel/OctoPrint/issues/706) - Do not truncate error reported from printer
->>>>>>> 5f835edf
 
 ### Bug Fixes
 
@@ -141,14 +138,9 @@
   by versioneer
 * [#679](https://github.com/foosel/OctoPrint/issues/679) - Fix error where API state is requested and printer is offline
   (backport of [619fe9a](https://github.com/foosel/OctoPrint/commit/619fe9a0e78826bd1524b235a910156439bcb6d7)).
-<<<<<<< HEAD
-* [IRC] - Don't hiccup on slic3r filament_diameter comments generated for multi extruder setups
-* [ML] - Fixed relative URL to sockjs endpoint, wasn't yet using the proper base url
-=======
 * [#719](https://github.com/foosel/OctoPrint/issues/719) - Properly center print bed in GCODE viewer
 * [IRC] - Don't hiccup on slic3r ``filament_diameter`` comments generated for multi extruder setups
 * [ML] - Fixed relative URL to SockJS endpoint, wasn't yet using the proper base url
->>>>>>> 5f835edf
 * [unreported] & [#698](https://github.com/foosel/OctoPrint/issues/698) - Generated URLs now take X-Forwarded-Host header
   sent by proxies into account for included host and port, also fixed [#698](https://github.com/foosel/OctoPrint/issues/698)
   introduced by this
