# OctoPrint Changelog

## 1.2.0 (Unreleased)

### New Features

* Added internationalization of UI. Translations of OctoPrint are being crowd sourced via [Transifex](https://www.transifex.com/projects/p/octoprint/).
  The following translations are already available with more in the works:
  - Dutch (nl)
  - German (de)
  - French (fr)
  - Hebrew (he)
  - Norwegian (no)
  - Romanian (ro)
* New file list: Pagination is gone, no more (mobile incompatible) pop overs, instead scrollable and with instant
  search
* You can now define a folder (default: `~/.octoprint/watched`) to be watched for newly added GCODE (or -- if slicing
  support is enabled -- STL) files to automatically add.
* OctoPrint now has a [plugin system](http://docs.octoprint.org/en/devel/plugins/index.html) which allows extending its 
  core functionality.
* New type of API key: [App Session Keys](http://docs.octoprint.org/en/devel/api/apps.html) for trusted applications
* Printer Profiles: Printer properties like print volume, extruder offsets etc are now managed via Printer Profiles. A
  connection to a printer will always have a printer profile associated.
* OctoPrint now supports `action:...` commands received via debug messages (`// action:...`) from the printer. Currently supported are
  - `action:pause`: Pauses the current job in OctoPrint
  - `action:resume`: Resumes the current job in OctoPrint
  - `action:disconnect`: Disconnects OctoPrint from the printer
  Plugins can add supported commands by [hooking](http://docs.octoprint.org/en/devel/plugins/hooks.html) into the
  ``octoprint.comm.protocol.action`` hook
* Mousing over the webcam image in the control tab enables key control mode, allowing you to quickly move the axis of your
  printer with your computer's keyboard ([#610](https://github.com/foosel/OctoPrint/pull/610)):
  - arrow keys: X and Y axes
  - W, S / PageUp, PageDown: Y axes
  - Home: Home X and Y axes
  - End: Home Z axes
  - 1, 2, 3, 4: change step size used (0.1, 1, 10, 100mm)
* Controls for adjusting feed and flow rate factor added to Controls ([#362](https://github.com/foosel/OctoPrint/issues/362))
* Custom controls now also support slider controls
* Custom controls now support a row layout
* Users can now define custom GCODE scripts to run upon starting/pausing/resuming/success/failure of a print or for
  custom controls ([#457](https://github.com/foosel/OctoPrint/issues/457), [#347](https://github.com/foosel/OctoPrint/issues/347))

### Improvements

* Logging is now configurable via config file
* Added last print time to additional GCODE file information
* Better error handling for capture issues during timelapse creation & more robust handling of missing images during
  timelapse creation
* Start counting the layers at 1 instead of 0 in the GCODE viewer
* Upgraded [Font Awesome](https://fortawesome.github.io/Font-Awesome/) to version 3.2.1
* Better error reporting for timelapse rendering and system commands
* Custom control can now be defined so that they show a Confirm dialog with configurable text before executing 
  ([#532](https://github.com/foosel/OctoPrint/issues/532) and [#590](https://github.com/foosel/OctoPrint/pull/590))
* Slicing has been greatly improved:
  * It now allows for a definition of slicing profiles to use for slicing plus overrides which can be defined per slicing 
    job (defining overrides is not yet part of the UI but it's on the roadmap).
  * A new slicing dialog has been added which allows (re-)slicing uploaded STL files (which are now displayed in the file list
    as well). This dialog also allows specifying which action to take after slicing has been completed (none, selecting the
    sliced GCODE for printing or starting to print it directly)
  * Slicers themselves are integrated into the system via ``SlicingPlugins``. 
  * The [Cura integration](https://github.com/daid/Cura) has changed in such a way that OctoPrint now calls the 
    [CuraEngine](https://github.com/Ultimaker/CuraEngine) directly instead of depending on the full Cura installation. See 
    [the wiki](https://github.com/foosel/OctoPrint/wiki/Plugin:-Cura) for instructions on how to change your setup to 
    accommodate the new integration.
  * The "Slicing done" notification is now colored green ([#558](https://github.com/foosel/OctoPrint/issues/558)).
  * The slicing API allows positioning the model to slice on the print bed (Note: this is not yet available in the UI).
* File management now supports STL files as first class citizens (including UI adjustments to allow management of
  uploaded STL files including removal and reslicing) and also allows folders (not yet supported by UI). STL files
  can be downloaded like GCODE files.
* Also interpret lines starting with "!!" as errors
* Added deletion of pyc files to the `python setup.py clean` command
* Settings now show a QRCode for the API Key ([#637](https://github.com/foosel/OctoPrint/pull/637))
* Username in UI is no longer enclosed in scare quotes ([#595](https://github.com/foosel/OctoPrint/pull/595))
* Username in login dialog is not automatically capitalized on mobile devices anymore ([#639](https://github.com/foosel/OctoPrint/pull/639))
* "Slicing Done" and "Streaming Done" notifications now have a green background ([#558](https://github.com/foosel/OctoPrint/issues/558))
* Files that are currently in use, be it for slicing, printing or whatever, are now tracked and can not be deleted as
  long as they are in use
* Settings in UI get refreshed when opening settings dialog
* New event "SettingsUpdated"
* "Print time left" is now not displayed until it becomes somewhat stable. Display in web interface now also happens
  in a fuzzy way instead of the format hh:mm:ss, to not suggest a high accuracy anymore where the can't be one. Additionally
  OctoPrint will use data from prior prints to enhance the initial print time estimation.
* Added handler for uncaught exceptions to make sure those get logged, should make the logs even more useful for analysing
  bug reports
* The server now tracks the modification date of the configuration file and reloads it prior to saving the config if
  it has been changed during runtime by external editing, hence no config settings added manually while the server
  was running should be overwritten anymore.
* Automatically hard-reload the UI if upon reconnecting to the server a new version is detected.
* Better handling of errors on the websocket - no more logging of the full stack trace to the log, only a warning
  message for now.
* Daemonized OctoPrint now cleans up its pidfile when receiving a TERM signal ([#711](https://github.com/foosel/OctoPrint/issues/711))
* Added serial types for OpenBSD ([#551](https://github.com/foosel/OctoPrint/pull/551))
* Improved behaviour of terminal:
  * Disabling autoscrolling now also stops cutting of the log while it's enabled, effectively preventing log lines from
    being modified at all ([#735](https://github.com/foosel/OctoPrint/issues/735))
  * Applying filters displays ``[...]`` where lines where removed
  * Added a link to scroll to the end of the terminal log (useful for when autoscroll is disabled)
  * Added a link to select all current contents of the terminal log for easy copy-pasting
  * Added a display of how many lines are displayed, how many are filtered and how many are available in total
* Frame rate for timelapses can now be configured per timelapse ([#782](https://github.com/foosel/OctoPrint/pull/782))
* Added an option to specify the amount of encoding threads for FFMPEG ([#785](https://github.com/foosel/OctoPrint/pull/785))
* "Disconnected" screen now is not shown directly after a close of the socket, instead the client first tries to
  directly reconnect once, and only if that doesn't work displays the dialog. Should reduce short popups of the dialog
  due to shaky network connections and/or weird browser behaviour when downloading things from the UI.
* Development dependencies can now be installed with ``pip -e .[develop]``
* White and transparent colors ;) are supported for the navigation bar ([#789](https://github.com/foosel/OctoPrint/pull/789))
* Drag-n-drop overlay for file uploads now uses the full available screen space, improving usability on high resolution
  displays ([#187](https://github.com/foosel/OctoPrint/issues/187))
* OctoPrint server should no longer hang when big changes in the system time happen, e.g. after first contact to an
  NTP server on a Raspberry Pi image. Achieved through monkey patching Tornado with
  [this PR](https://github.com/tornadoweb/tornado/pull/1290).
* Serial ports matching ``/dev/ttyAMA*`` are not anymore listed by default (this was the reason for a lot of people
  attempting to connect to their printer on their Raspberry Pis, on which ``/dev/ttyAMA0`` is the OS's serial console
  by default). Added configuration of additional ports to the Serial Connection section in the Settings to make it easier
  for those people who do indeed have their printer connected to ``/dev/ttyAMA0``.
* Better behaviour of the settings dialog on low-width devices, navigation and content also now scroll independently 
  from each other (see also [#823](https://github.com/foosel/OctoPrint/pull/823))
* Renamed "Temperature Timeout" and "SD Status Timeout" in Settings to "Temperature Interval" and "SD Status Interval"
  to better reflect what those values are actually used for.
* Better behaviour of the settings dialog on mobile devices.
* Added support for rectangular printer beds with the origin in the center ([#682](https://github.com/foosel/OctoPrint/issues/682) 
  and [#852](https://github.com/foosel/OctoPrint/pull/852)). Printer profiles now contain a new settings ``volume.origin``
  which can either be ``lowerleft`` or ``center``. For circular beds only ``center`` is supported.
<<<<<<< HEAD
* Made baudrate detection a bit more solid, still can't perform wonders.
* Only show configuration options for additional extruders if more than one is available, and don't include offset
  configuration for first nozzle which acts as reference for the other offsets ([#677](https://github.com/foosel/OctoPrint/issues/677)).
* Cut off of the temperature graph is now not based on the number of data points any more but on the actual time of the
  data points. Anything older than ``n`` minutes will be cut off, with ``n`` defaulting to 30min. This value can be
  changed under "Temperatures" in the Settings ([#343](https://github.com/foosel/OctoPrint/issues/343)).
=======
* High-DPI support for the GCode viewer
>>>>>>> 579fd3bb

### Bug Fixes

* [#435](https://github.com/foosel/OctoPrint/issues/435) - Always interpret negative duration (e.g. for print time left)
  as 0
* [#633](https://github.com/foosel/OctoPrint/issues/633) - Correctly interpret temperature lines from multi extruder 
  setups under Smoothieware
* [#556](https://github.com/foosel/OctoPrint/issues/556) - Allow login of the same user from multiple browsers without
  side effects
* [#680](https://github.com/foosel/OctoPrint/issues/680) - Don't accidentally include a newline from the MIME headers
  in the parsed multipart data from file uploads
* [#709](https://github.com/foosel/OctoPrint/issues/709) - Properly initialize time estimation for SD card transfers too
* [#715](https://github.com/foosel/OctoPrint/issues/715) - Fixed an error where Event Triggers of type command caused
  and exception to be raised due to a misnamed attribute in the code
* [#717](https://github.com/foosel/OctoPrint/issues/717) - Use ``shutil.move`` instead of ``os.rename`` to avoid cross
  device renaming issues
* [#752](https://github.com/foosel/OctoPrint/pull/752) - Fix error in event handlers sending multiple gcode commands.
* [#780](https://github.com/foosel/OctoPrint/issues/780) - Always (re)set file position in SD files to 0 so that reprints
  work correctly
* [#784](https://github.com/foosel/OctoPrint/pull/784) - Also include ``requirements.txt`` in files packed up for
  ``python setup.py sdist``
* [#330](https://github.com/foosel/OctoPrint/issues/330) - Ping pong sending to fix potential acknowledgement errors.
  Also affects [#166](https://github.com/foosel/OctoPrint/issues/166), [#470](https://github.com/foosel/OctoPrint/issues/470)
  and [#490](https://github.com/foosel/OctoPrint/issues/490).
* Various fixes of bugs in newly introduced features and improvements:
  * [#625](https://github.com/foosel/OctoPrint/pull/625) - Newly added GCODE files were not being added to the analysis
    queue
  * [#664](https://github.com/foosel/OctoPrint/issues/664) - Fixed jog controls again
  * [#677](https://github.com/foosel/OctoPrint/issues/677) - Fixed extruder offsets not being properly editable in
    printer profiles
  * [#678](https://github.com/foosel/OctoPrint/issues/678) - SockJS endpoints is now referenced by relative URL
    using ``url_for``, should solve any issues with IE11.
  * [#683](https://github.com/foosel/OctoPrint/issues/683) - Fixed heated bed option not being properly displayed in
    printer profiles
  * [#685](https://github.com/foosel/OctoPrint/issues/685) - Quoted file name for Timelapse creation to not make
    command hiccup on ``~`` in file name
  * [#709](https://github.com/foosel/OctoPrint/issues/709) - Fixed file sending to SD card
  * [#714](https://github.com/foosel/OctoPrint/issues/714) - Fixed type validation of printer profiles
  * Heating up the heated bed (if present) was not properly configured in CuraEngine plugin
  * [#720](https://github.com/foosel/OctoPrint/issues/720) - Fixed translation files not being properly copied over
    during install
  * [#724](https://github.com/foosel/OctoPrint/issues/724) - Fixed timelapse deletion for timelapses with non-ascii
    characters in their name
  * [#726](https://github.com/foosel/OctoPrint/issues/726) - Fixed ``babel_refresh`` command
  * [#759](https://github.com/foosel/OctoPrint/pull/759) - Properly initialize counter for template plugins of type
    "generic"
  * [#775](https://github.com/foosel/OctoPrint/pull/775) - Error messages in javascript console show the proper name
    of the objects
  * [#795](https://github.com/foosel/OctoPrint/issues/795) - Allow adding slicing profiles for unconfigured slicers
  * [#809](https://github.com/foosel/OctoPrint/issues/809) - Added proper form validation to printer profile editor
* Various fixes without tickets:
  * GCODE viewer now doesn't stumble over completely extrusionless GCODE files
  * Do not deliver the API key on settings API unless user has admin rights
  * Don't hiccup on slic3r filament_diameter comments in GCODE generated for multi extruder setups
  * Color code successful or failed print results directly in file list, not just after a reload
  * Changing Timelapse post roll activates save button
  * Timelapse post roll is loaded properly from config
  * Handling of files on the printer's SD card contained in folders now works correctly
  * Don't display a "Disconnected" screen when trying to download a timelapse in Firefox
  * Fixed handling of SD card files in folders
  * Fixed refreshing of timelapse file list upon finished rendering of a new one
  * Fixed ``/api/printer`` which wasn't adapter yet to new internal offset data model
  * Made initial connection to printer a bit more responsive: Having to wait for the first serial timeout before sending 
    the first ``M105`` even when not waiting for seeing a "start" caused unnecessary wait times for reaching the 
    "Operational" state.

([Commits](https://github.com/foosel/OctoPrint/compare/master...devel))

## 1.1.3 (unreleased)

### Bug Fixes

* Fixed another instance of a missing `branch` fields in version dicts generated by versioneer (compare 
  [#634](https://github.com/foosel/OctoPrint/pull/634)). Caused an issue when installing from source archive
  downloaded from Github.
  
([Commits](https://github.com/foosel/OctoPrint/compare/1.1.2...master))

## 1.1.2 (2015-03-23)

### Improvements

* Added deletion of `*.pyc` files to `python setup.py clean` command, should help tremendously when switching branches (backported
  from [9e014eb](https://github.com/foosel/OctoPrint/commit/9e014eba1feffde11ed0601d9c911b8cac9f3fb0))
* Increased default communication and connection timeouts
* [#706](https://github.com/foosel/OctoPrint/issues/706) - Do not truncate error reported from printer

### Bug Fixes

* [#539](https://github.com/foosel/OctoPrint/issues/539) - Limit maximum number of tools, sanity check tool numbers in
  GCODE files against upper limit and refuse to create 10000 tools due to weird slicers. (backported from `devel`)
* [#634](https://github.com/foosel/OctoPrint/pull/634) - Fixed missing `branch` fields in version dicts generated
  by versioneer
* [#679](https://github.com/foosel/OctoPrint/issues/679) - Fix error where API state is requested and printer is offline
  (backport of [619fe9a](https://github.com/foosel/OctoPrint/commit/619fe9a0e78826bd1524b235a910156439bcb6d7)).
* [#719](https://github.com/foosel/OctoPrint/issues/719) - Properly center print bed in GCODE viewer
* [#780](https://github.com/foosel/OctoPrint/issues/780) - Always (re)set file position in SD files to 0 so that reprints
  work correctly (backported from ``devel``)
* [#801](https://github.com/foosel/OctoPrint/issues/801) - Fixed setting of bed temperature offset
* [IRC] - Don't hiccup on slic3r ``filament_diameter`` comments generated for multi extruder setups
* [ML] - Fixed relative URL to SockJS endpoint, wasn't yet using the proper base url
* [unreported] & [#698](https://github.com/foosel/OctoPrint/issues/698) - Generated URLs now take X-Forwarded-Host header
  sent by proxies into account for included host and port, also fixed [#698](https://github.com/foosel/OctoPrint/issues/698)
  introduced by this
* [unreported] Fixed a bug causing gcodeInterpreter to hiccup on GCODES containing invalid coordinates such as Xnan or
  Yinf (backported from `devel`)
* Small fixes for timelapse creation:
  - [#344](https://github.com/foosel/OctoPrint/issues/344) - Made timelapses capable of coping with missing captures in between by decrementing the image counter again if there
    was an error fetching the latest image from the snapshot URL (backport of [1a7a468](https://github.com/foosel/OctoPrint/commit/1a7a468eb65fdf2a13b4c7a7723280e822c9c34b)
    and [bf9d5ef](https://github.com/foosel/OctoPrint/commit/bf9d5efe43a1e57aacd8512125082ddca06b4efc))
  - [#693](https://github.com/foosel/OctoPrint/issues/693) -  Try not to capture an image if image counter is still unset
  - [unreported] Synchronize image counter decrementing as well as incrementing to prevent rare race conditions when generating the
    image file names

([Commits](https://github.com/foosel/OctoPrint/compare/1.1.1...1.1.2))

## 1.1.1 (2014-10-27)

### Improvements

* The API is now enabled by default and the API key -- if not yet set -- will be automatically generated on first
  server start and written back into ``config.yaml``
* Event subscriptions are now enabled by default (it was an accident that they weren't)
* Generate the key used for session hashing individually for each server instance
* Generate the salt used for hashing user passwords individually for each server instance

### Bug Fixes

* [#580](https://github.com/foosel/OctoPrint/issues/580) - Properly unset job data when instructed so by callers
* [#604](https://github.com/foosel/OctoPrint/issues/604) - Properly initialize settings basedir on server startup
* [IRC] Also allow downloading .g files via Tornado

([Commits](https://github.com/foosel/OctoPrint/compare/1.1.0...1.1.1))

## 1.1.0 (2014-09-03)

### New Features

* New REST API, including User API Keys additionally to the global API key. Please note that **this will break existing 
  API clients** as it replaces the old API (same endpoint). You can find the documentation of the new API at
  [docs.octoprint.org](http://docs.octoprint.org/en/1.1.0/api/index.html).
* New Event structure allows more flexibility regarding payload data, configuration files will be migrated automatically.
  You can find the documentation of the new event format and its usage at [docs.octoprint.org](http://docs.octoprint.org/en/1.1.0/events/index.html).
* Support for multi extruder setups. With this OctoPrint now in theory supports an unlimited amount of extruders, however
  for now it's artificially limited to 9.
* Log files can be accessed from within the browser via the Settings dialog ([#361](https://github.com/foosel/OctoPrint/pull/361))
* Timelapses can now have a post-roll duration configured which will be rendered into the video too to not let it
  end so abruptly ([#384](https://github.com/foosel/OctoPrint/issues/384))
* The terminal tab now has a command history ([#388](https://github.com/foosel/OctoPrint/pull/388))

### Improvements

* Stopping the application via Ctrl-C produces a less scary message ([#277](https://github.com/foosel/OctoPrint/pull/277))
* Webcam stream is disabled when control tab is not in focus, reduces bandwidth ([#316](https://github.com/foosel/OctoPrint/issues/316))
* M and G commands entered in Terminal tab are automatically converted to uppercase
* GCODE viewer now only loads automatically if GCODE file size is beneath certain threshold (different ones for desktop
  and mobile devices), only actually loads file if user acknowledges that this might be too much for his browser
* Added time needed for printing file to PrintDone event's payload ([#333](https://github.com/foosel/OctoPrint/issues/333))
* Also provide the filename (basename without the path) in print events
* Support for circular beds in the GCODE viewer ([#407](https://github.com/foosel/OctoPrint/pull/407))
* The dimensions of the print bed can now be configured via the Settings ([#396](https://github.com/foosel/OctoPrint/pull/396))
* Target temperature reporting format of Repetier Firmware is now supported as well ([360](https://github.com/foosel/OctoPrint/issues/360))
* Version tracking now based on git tagging and [versioneer](https://github.com/warner/python-versioneer/). Version number,
  git commit and branch get reported in the format `<version tag>-<commits since then>-g<commit hash> (<branch> branch)`, 
  e.g. `1.2.0-dev-172-ga48b5de (devel branch)`.
* Made "Center viewport on model" and "Zoom in on model" in the GCODE viewer automatically deselect and de-apply if 
  viewport gets manipulated by the user ([#398](https://github.com/foosel/OctoPrint/issues/398))
* GCODE viewer now interprets inverted axes for printer control and mirrors print bed accordingly ([#431](https://github.com/foosel/OctoPrint/issues/431))
* Added `clean` command to `setup.py`, removes old build artifacts (mostly interesting for developers)
* Added version resource on API which reports application and API version
* Made the navbar static instead of fixed to improve usability on mobile devices ([#257](https://github.com/foosel/OctoPrint/issues/257))
* Switch to password field upon enter in username field, submit login form upon enter in password field
* Changed default path to OctoPrint executable in included init-script to `/usr/local/bin/octoprint` (the default when
  installing via `python setup.py install`)

### Bug Fixes

* Properly calculate time deltas (forgot to factor in days)
* [#35](https://github.com/foosel/OctoPrint/issues/35) - GCODE viewer has been modularized, options are now functional
* [#337](https://github.com/foosel/OctoPrint/issues/337) - Also recognize `--iknowwhatimdoing` when running as daemon
* [#357](https://github.com/foosel/OctoPrint/issues/357) - Do not run GCODE analyzer when a print is ongoing
* [#381](https://github.com/foosel/OctoPrint/issues/381) - Only list those SD files that have an ASCII filename
* Fixed a race condition that could occur when pressing "Print" (File not opened yet, but attempt to read from it)
* [#398](https://github.com/foosel/OctoPrint/issues/398) - Fixed interfering options in GCODE viewer
* [#399](https://github.com/foosel/OctoPrint/issues/399) & [360](https://github.com/foosel/OctoPrint/issues/360) - Leave 
  bed temperature unset when not detected (instead of dying a horrible death)
* [#492](https://github.com/foosel/OctoPrint/issues/492) - Fixed a race condition which could lead to an attempt to read
  from an already closed serial port, causing an error to be displayed to the user
* [#257](https://github.com/foosel/OctoPrint/issues/257) - Logging in on mobile devices should now work
* [#476](https://github.com/foosel/OctoPrint/issues/476) - Also update the metadata correctly when an analysis finishes
* Various fixes of bugs in newly introduced features and improvements:
  - [#314](https://github.com/foosel/OctoPrint/issues/314) - Use G28 for homing (G1 was copy and paste error)
  - [#317](https://github.com/foosel/OctoPrint/issues/317) - Fixed "load and print" function
  - [#326](https://github.com/foosel/OctoPrint/issues/326) - Fixed refresh of SD file list
  - [#338](https://github.com/foosel/OctoPrint/issues/338) - Refetch file list when deleting a file
  - [#339](https://github.com/foosel/OctoPrint/issues/339) - More error resilience when handling temperature offset data from the backend
  - [#345](https://github.com/foosel/OctoPrint/issues/345) - Also recognize such temperature reports that do not contain a `T:` but a `T0:`
  - [#377](https://github.com/foosel/OctoPrint/pull/377) - URLs in API examples fixed
  - [#378](https://github.com/foosel/OctoPrint/pull/378) - Fixed crash of API call when `getStartTime()` returns None
  - [#379](https://github.com/foosel/OctoPrint/pull/379) - Corrected response code for connection success
  - [#414](https://github.com/foosel/OctoPrint/pull/414) - Fix style attribute for Actual column header

([Commits](https://github.com/foosel/OctoPrint/compare/1.0.0...1.1.0))

## 1.0.0 (2014-06-22)

First release with new versioning scheme.<|MERGE_RESOLUTION|>--- conflicted
+++ resolved
@@ -121,16 +121,13 @@
 * Added support for rectangular printer beds with the origin in the center ([#682](https://github.com/foosel/OctoPrint/issues/682) 
   and [#852](https://github.com/foosel/OctoPrint/pull/852)). Printer profiles now contain a new settings ``volume.origin``
   which can either be ``lowerleft`` or ``center``. For circular beds only ``center`` is supported.
-<<<<<<< HEAD
 * Made baudrate detection a bit more solid, still can't perform wonders.
 * Only show configuration options for additional extruders if more than one is available, and don't include offset
   configuration for first nozzle which acts as reference for the other offsets ([#677](https://github.com/foosel/OctoPrint/issues/677)).
 * Cut off of the temperature graph is now not based on the number of data points any more but on the actual time of the
   data points. Anything older than ``n`` minutes will be cut off, with ``n`` defaulting to 30min. This value can be
   changed under "Temperatures" in the Settings ([#343](https://github.com/foosel/OctoPrint/issues/343)).
-=======
-* High-DPI support for the GCode viewer
->>>>>>> 579fd3bb
+* High-DPI support for the GCode viewer ([#837](https://github.com/foosel/OctoPrint/issues/837))
 
 ### Bug Fixes
 
