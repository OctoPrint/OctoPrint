# OctoPrint Changelog

<<<<<<< HEAD
## 1.3.0rc2 (2016-11-24)

### Features

  * OctoPrint will now track the current print head position on pause and cancel and provide it as new template variables ``pause_position``/``cancel_position`` for the relevant GCODE scripts. This will allow more intelligent pause codes that park the print head at a rest position during pause and move it back to the exact position it was before the pause on resume ([Example](https://gist.github.com/foosel/1c09e269b1c0bb7a471c20eef50c8d3e)). Note that this is NOT enabled by default and for now will necessitate adjusting the pause and resume GCODE scripts yourself since position tracking with multiple extruders or when printing from SD is currently not fool proof thanks to firmware limitations regarding reliable tracking of the various ``E`` values and the currently selected tool ``T``. In order to fully implement this feature, the following improvements were also done:
    * New ``PositionUpdated`` event when OctoPrint receives a response to an ``M114`` position query.
    * Extended ``PrintPaused`` and ``PrintCancelled`` events with position data from ``M114`` position query on print interruption/end.
  * Added (optional) firmware auto detection. If enabled (which it is by default), OctoPrint will now send an ``M115`` to the printer on initial connection in order to try to figure out what kind of firmware it is. For FIRMWARE_NAME values containing "repetier" (case insensitive), all Repetier-specific flags will be set on the comm layer. For FIRMWARE_NAME values containing "reprapfirmware" (also case insensitive), all RepRapFirmware-specific flags will be set on the comm layer. For now no other handling will be performed.
  * Added safe mode flag ``--safe`` and config setting ``startOnceInSafeMode`` that disables all third party plugins when active. The config setting will automatically be removed from `config.yaml` after the server has started through successfully.
  * Added ``octoprint config`` CLI that allows easier manipulation of config.yaml entries from the command line. Example: ``octoprint config set --bool server.startOnceInSafeMode true``

### Improvements

  * [#1422](https://github.com/foosel/OctoPrint/issues/1422) - Added option for post roll for timed timelapse to duplicate last frame instead of capturing new frames. That makes for a faster render at the cost of a still frame at the end of the rendered video. See also [#1553](https://github.com/foosel/OctoPrint/pull/1553).
  * [#1551](https://github.com/foosel/OctoPrint/issues/1551) - Allow to define a custom bounding box for valid printer head movements in the printer profile, to make print dimension check more flexible.
  * [#1583](https://github.com/foosel/OctoPrint/pull/1583) - Strip invalid `pip` arguments from `pip uninstall` commands, if provided by the user as additional pip arguments.
  * [#1593](https://github.com/foosel/OctoPrint/issues/1593) - Automatically migrate old manual system commands for restarting OctoPrint and rebooting or shutting down the server to the new system wide configuration settings. Make a backup copy of the old `config.yaml` before doing so in case a manual rollback is required.
  * Support ``M114`` responses without whitespace between coordinates (protocol consistency - who needs it?).
  * Don't focus files in the file list after deleting a file - made the list too jumpy.
  * Better error resilience against errors in UI components.
  * `M600` is now marked as a long running command by default.
  * Plugin Manager: Allow closing of all notifications and close them automatically on detected server disconnect. No need to keep a "Restart needed" message around if a restart is in progress.
  * Software Update: "busy" spinner on check buttons while already checking for updates.
  * Software Update: Prevent update notification when wizard is open.
  * Plugin Manager / Software Update: The "There's a new version of pip" message during plugin installs and software updates is no longer displayed like an error.
  * Plugin Manager / Software Update: The "busy" dialog can no longer be closed accidentally.

### Bug fixes

  * [#1148](https://github.com/foosel/OctoPrint/issues/1148) - Fixed retraction z hop setting for Z-triggered timelapses. Was not correctly propagated to the backend and hence not taking effect.
  * [#1567](https://github.com/foosel/OctoPrint/issues/1567) - Invalidate ``/api/settings`` cache on change of the user's login state (include user roles into ETag calculation).
  * [#1586](https://github.com/foosel/OctoPrint/issues/1586) - Fixed incompatibility of update script and command line helper with non-ASCII output from called commands.
  * [#1588](https://github.com/foosel/OctoPrint/issues/1588) - Fixed feedback controls again.
  * Invalidate ``/api/settings`` cache on change of the currently enabled plugins (by including plugin names into ETag calculation) and/or on change of the current effective config.
  * Invalidate ``/api/timelapse`` cache on change of the current timelapse configuration.
  * Fixed an issue causing the version number not to be properly extracted from ``sdist`` tarballs generated under Windows.
  * Get rid of double scroll bar in printer profile editor.
  * Fixed tracking of current byte position in file being streamed from disk. Turns out that ``self._handle.tell`` lied to us thanks to line buffering.
  * Fixed select & print not working anymore for SD files thanks to a timing issue.
  * Fixed ``PrintFailed`` event payload (was still missing new folder relevant data).
  * Fixed premature parse stop on ``M114`` and ``M115`` responses with ``ok``-prefix.
  * Make sure `?l10n` request parameter gets also propagated to API calls as `X-Locale` header in case of locale sensitive API responses.
  * Fix language mixture due to cached template configs including localized strings; cache per locale.
  * Only insert divider in system menu after core commands if there are custom commands.
  * Fix update of webcam stream URL not being applied due to caching.
  * Fixed a rare race condition causing the new "The settings changed, reload?" popup to show up even when the settings change originated in the same client instance.
  * Fixed a bunch of missing translations.
  * Pinned Tornado version to 4.0.2. Former version requirement was able to pull in a beta version causing issues with websockets due to a bug in `permessage-deflate` handling. The Tornado requirement needs an update, but we'll leave it at 4.0.2 for 1.3.0 since we'll need to do some migration work for compatibility with anything newer. Potentially related to [#1523](https://github.com/foosel/OctoPrint/issues/1523).

### Changes from `maintenance` not yet released as part of a stable release

#### Bug fixes

  * [#1567](https://github.com/foosel/OctoPrint/issues/1567) - Fix issue with restricted settings getting parsed to the wrong data structure in the frontend if loaded anonymously first.
  * [#1571](https://github.com/foosel/OctoPrint/issues/1571) - Fix parsing of port number from HTTP Host header for IPv6 addresses
  * Fix issue with settings restriction causing internal settings defaults to be changed.

([Commits](https://github.com/foosel/OctoPrint/compare/1.3.0rc1...1.3.0rc2))

## 1.3.0rc1 (2016-10-19)

### New Features

  * You can now create folders in the file list, upload files into said folders and thus better manage your projects' files.
  * New wizard dialog for system setups that can also be extended by plugins. Replaces the first run dialog for setting up access control and can also be triggered in other cases than only the first run, e.g. if plugins necessitate user input to function properly. Added wizards to help configuring the following components in OctoPrint on first run: access control, webcam URLs & ffmpeg path, server commands (restart, shutdown, reboot), printer profile. Also extended the bundled Cura plugin to add a wizard for its first setup to adjust path and import a slicing profile, and the bundled Software Update plugin to ask the user for details regarding the OctoPrint update configuration. Also see below.
  * New command line interface (CLI). Offers the same functionality as the old one plus:
    * a built-in API client (``octoprint client --help``)
    * built-in development tools (``octoprint dev --help``)
    * extendable through plugins implementing the ``octoprint.cli.commands`` hook (``octoprint plugins --help``)
  * New features within the plugin system:
    * Plugins may now give hints in which order various hooks or mixin methods should be called by optionally providing an integer value that will be used for sorting the callbacks prior to execution.
    * Plugins may now define configuration overlays to be applied on top of the default configuration but before ``config.yaml``.
    * New mixin ``UiPlugin` for plugins that want to provide an alternative web interface delivered by the     server.
    * New mixin ``WizardPlugin`` for plugins that want to provide wizard components to OctoPrint's new wizard dialog.
    * New hook ``octoprint.cli.commands`` for registering a command with the new OctoPrint CLI
    * New hook ``octoprint.comm.protocol.gcode.received`` for receiving messages from the printer
    * New hook ``octoprint.printer.factory`` for providing a custom factory to contruct the global ``PrinterInterface`` implementation.
    * New ``TemplatePlugin`` template type: ``wizard``
  * New Javascript client library for utilizing the server's API, can be reused by `UiPlugin`s.

### Improvements

  * [#1048](https://github.com/foosel/OctoPrint/issues/1048) - Added "Last print time" to extended file information (see also [#1522](https://github.com/foosel/OctoPrint/pull/1522))
  * New central configuration option for commands to restart OctoPrint and to restart and shut down the system OctoPrint is running on. This allows plugins (like the Software Update Plugin or the Plugin Manager) and core functionality to perform these common administrative tasks without the user needing to define everything redundantly.
  * `pip` helper now adjusts `pip install` parameters corresponding to detected `pip` version:
    * Removes `--process-dependency-links` when it's not needed
    * Adds `--no-use-wheel` when it's needed
    * Detects and reports on completely broken versions
  * Better tracking of printer connection state for plugins and scripts:
    * Introduced three new Events `Connecting`, `Disconnecting` and `PrinterStateChanged`.
    * Introduced new GCODE script `beforePrinterDisconnected` which will get sent before a (controlled) disconnect from the printer. This can be used to send some final commands to the printer before the connection goes down, e.g. `M117 Bye from OctoPrint`.
    * The communication layer will now wait for the send queue to be fully processed before disconnecting from the printer for good. This way it is ensured that the `beforePrinterDisconnected` script or any further GCODE injected into it will actually get sent.
  * Additional baud rates to allow for connecting can now be specified along side additional serial ports via the settings dialog and the configuration file.
  * Option to never send checksums (e.g. if the printer firmware doesn't support it), see [#949](https://github.com/foosel/OctoPrint/issues/949).
  * Added secondary temperature polling interval to use when printer is not printing but a target temperature is set - this way the graph should be more responsive while monitoring a manual heatup.
  * Test buttons for webcam snapshot & stream URL, ffmpeg path and some other settings (see also [#183](https://github.com/foosel/OctoPrint/issues/183)).
  * Temperature graph automatically adjusts its Y axis range if necessary to accomodate the plotted data (see also [#632](https://github.com/foosel/OctoPrint/issues/632)).
  * "Fan on" command now always sends `S255` parameter for better compatibility across firmwares.
  * Warn users with a notification if a file is selected for printing that exceeds the current print volume (if the corresponding model data is available, see also [#1254](https://github.com/foosel/OctoPrint/pull/1254))
  * Added option to also display temperatures in Fahrenheit (see also [#1258] (https://github.com/foosel/OctoPrint/pull/1258))
  * Better error message when the ``config.yaml`` file is invalid during startup
  * API now also allows issuing absolute jogging commands to the printer
  * Printer profile editor dialog refactored to better structure fields and explain where they are used
  * Option to detect z-hops during z-based timelapses and not trigger a snapshot (see also [1148](https://github.com/foosel/OctoPrint/pull/1148))
  * File rename, move and copy functionality exposed via API, not yet utilized in stock frontend but available in [file manager plugin](https://github.com/Salandora/OctoPrint-FileManager).
  * Try to assure a sound SSL environment for the process at all times
  * Improved caching:
    * Main page and asset files now carry proper ``ETag`` and ``Last-Modified`` headers to allow for sensible browser-side caching
    * API sets ``Etag`` and/or ``Last-Modified`` headers on responses to GET requests where possible and feasible to allow for sensible browser-side caching
  * Renamed ``GcodeFilesViewModel`` to ``FilesViewModel`` - plugin authors should accordingly update their dependencies from ``gcodeFilesViewModel`` to ``filesViewModel``. Using the old name still works, but will log a warning and stop working with 1.4.x.
  * Make sure ``volume.depth`` for circular beds is forced to ``volume.width`` in printer profiles
  * Support for `M116`
  * Cura plugin: "Test" button to check if path to cura engine is valid.
  * Cura plugin: Wizard component for configuring the path to the CuraEngine binary and for importing the first slicing profile
  * GCODE viewer: Added Layer Up/Down buttons (see also [#1306] (https://github.com/foosel/OctoPrint/pull/1306))
  * GCODE viewer: Allow cycling through layer via keyboard (up, down, pgup, pgdown)
  * GCODE viewer: Allow changing size thresholds via settings menu (see also [#1308](https://github.com/foosel/OctoPrint/pull/1308))
  * GCODE viewer: Added support for GCODE arc commands (see also [#1382](https://github.com/foosel/OctoPrint/pull/1382))
  * Language packs: Limit upload dialog for language pack archives to .zip, .tar.gz, .tgz and .tar extensions.
  * Plugin Manager: Adjusted to utilize new `pip` helper
  * Plugin Manager: Show restart button on install/uninstall notification if restart command is configured and a restart is required
  * Plugin Manager: Track managable vs not managable plugins
  * Plugin Manager: Allow hiding plugins from Plugin Manager via ``config.yaml``.
  * Plugin Manager: Limit upload dialog for plugin archives to .zip, .tar.gz, .tgz and .tar extensions.
  * Software Update plugin: More verbose output for logged in administrators. Will now log the update commands and their output similar to the Plugin Manager install and uninstall dialog.
  * Software Update plugin: CLI for checking for and applying updates
  * Software Update plugin: Wizard component for configuring OctoPrint's update mechanism
  * Timelapse: Better (& earlier) reporting to the user when something's up with the snapshot URL causing issues with capturing timelapse frames and hence making it impossible to render a timelapse movie on print completion.
  * Virtual printer: Usage screen for the ``!!DEBUG`` commands on ``!!DEBUG", ``!!DEBUG:help`` or ``!!DEBUG:?``
  * Updated frontend dependencies (possibly relevant for plugin authors):
    * Bootstrap to 2.3.2
    * JQuery to 2.2.4
    * Lodash to 3.10.1
    * SockJS to 1.1.1
  * Various improvements in the GCODE interpreter which performs the GCODE analysis
  * Various adjustments towards Python 3 compatibility (still a work in progress though, see also [#1411](https://github.com/foosel/OctoPrint/pull/1411), [#1412](https://github.com/foosel/OctoPrint/pull/1412), [#1413](https://github.com/foosel/OctoPrint/pull/1413), [#1414](https://github.com/foosel/OctoPrint/pull/1414))
  * Various code refactorings
  * Various small UI improvements
  * Various documentation improvements

### Bug Fixes

  * [#1047](https://github.com/foosel/OctoPrint/issues/1047) - Fixed 90 degree webcam rotation for iOS Safari.
  * It's not possible anymore to select files that are not machinecode files (e.g. GCODE) for printing on the file API.
  * Changes to a user's personal settings via the UI now propagate across sessions.
  * Improved compatibility of webcam rotation CSS across newer browsers (see also [#1436](https://github.com/foosel/OctoPrint/pull/1436))
  * Fix for system menu not getting properly reloaded after entries changed

### Changes from `maintenance` not yet released as part of a stable release

#### Improvements

  * Allow arbitrary frame rates for creating timelapses. Before, the entered fps value was also directly used as frame rate for the actual video, which could cause problems with any frame rates not specified in the MPEG2 standard. Now OctoPrint will use a standard frame rate for the rendered video and render the timelapse stills into the finished movie with the configured frame rate.
  * Limit Cura profile importer to `.ini` files and clarified the supported versions
  * Add support for the `R` parameter for `M109` and `M190`

#### Bug fixes

  * [#1541](https://github.com/foosel/OctoPrint/issues/1541) - Fix selecting the printer profile to use by default
  * [#1543](https://github.com/foosel/OctoPrint/issues/1543) - Fix target temperature propagation from communication layer

([Commits](https://github.com/foosel/OctoPrint/compare/1.2.16...1.3.0rc1))

## 1.2.18rc1 (2016-11-22)
=======
## 1.2.18 (2016-11-30)
>>>>>>> 1d0657a8

### Improvements

  * Allow arbitrary frame rates for creating timelapses. Before, the entered fps value was also directly used as frame rate for the actual video, which could cause problems with any frame rates not specified in the MPEG2 standard. Now OctoPrint will use a standard frame rate for the rendered video and render the timelapse stills into the finished movie with the configured frame rate.
  * Limited Cura profile importer to `.ini` files and clarified the supported versions
  * Add support for the `R` parameter for `M109` and `M190`

### Bug fixes

  * [#1541](https://github.com/foosel/OctoPrint/issues/1541) - Fix selecting the printer profile to use by default
  * [#1543](https://github.com/foosel/OctoPrint/issues/1543) - Fix target temperature propagation from communication layer
  * [#1567](https://github.com/foosel/OctoPrint/issues/1567) - Fix issue with restricted settings getting parsed to the wrong data structure in the frontend if loaded anonymously first.
  * [#1571](https://github.com/foosel/OctoPrint/issues/1571) - Fix parsing of port number from HTTP Host header for IPv6 addresses
  * Fix issue with settings restriction causing internal settings defaults to be changed.

### More information

  * [Commits](https://github.com/foosel/OctoPrint/compare/1.2.17...1.2.18)
  * Release Candidates:
    * [1.2.18rc1](https://github.com/foosel/OctoPrint/releases/tag/1.2.18rc1)

## 1.2.17 (2016-11-08)

### Improvements

  * Files like `config.yaml` etc will now persist their permissions, with a lower and upper permission bounds for sanitization (e.g. removing executable flags on configuration files but keeping group read/write permissions if found).
  * Log full stack trace on socket connection errors when debug logging for `octoprint.server.util.sockjs` is enabled
  * ``SettingsPlugin``s may now mark configuration paths as restricted so that they are not returned on the REST API
  * Updated LESS.js version
  * Improved the `serial.log` logging handler to roll over serial log on new connections to the printer instead of continuously appending to the same file. Please note that `serial.log` is a debugging tool only and should *not* be left enabled unless you are trying to troubleshoot something in your printer communication.
  * Split JS/CSS/LESS asset bundles according into asset bundles for core + bundled plugins ("packed_core.{js|css|less}") and third party plugins ("packed_plugins.{js|css|less}"). That will allow the core UI to still function properly even if an installed third party plugin produces invalid JS and therefore causes a parser error for the whole plugin JS file. See [#1544](https://github.com/foosel/OctoPrint/issues/1544) for an example of such a situation.

### Bug fixes

  * [#1531](https://github.com/foosel/OctoPrint/issues/1531) - Fixed encoding bug in HTTP request processing triggered by content type headers on form data fields
  * Fixed forced `config.yaml` save on startup caused by mistakenly assuming that printer parameters were always migrated.
  * Fixed issue causing ``remember_me`` cookie not to be deleted properly on logout
  * Fixed broken filter toggling on ``ItemListHelper`` class used for various lists throughout the web interface
  * Fixed an issue with the preliminary page never reporting that the server is now up if the page generated during preliminary caching had no cache headers set (e.g. because it contained the first run setup wizard)
  * Fixed a bug causing the update of OctoPrint to not work under certain circumstances: If 1.2.16 was installed and the settings were *never* saved via the "Settings" dialog's "Save", the update of OctoPrint would fail due to a `KeyError` in the updater. Reason is a renamed property, properly switched to when saving the settings.
  * Fixed the logging subsystem to properly clean up after itself.
  * Fixed a wrong order in loading JS files on the client introduced in 1.2.17rc2 to make the UI more resilient against broken plugin JS.
  * Properly handle empty JS file list from plugins. Solves a 500 on OctoPrint instances without any third party plugins installed generated during web asset bundling introduced in 1.2.17rc2.

### More information

  * [Commits](https://github.com/foosel/OctoPrint/compare/1.2.16...1.2.17)
  * Release Candidates:
    * [1.2.17rc1](https://github.com/foosel/OctoPrint/releases/tag/1.2.17rc1)
    * [1.2.17rc2](https://github.com/foosel/OctoPrint/releases/tag/1.2.17rc2)
    * [1.2.17rc3](https://github.com/foosel/OctoPrint/releases/tag/1.2.17rc3)
    * [1.2.17rc4](https://github.com/foosel/OctoPrint/releases/tag/1.2.17rc4)

## 1.2.16 (2016-09-23)

### Improvements

  * [#1434](https://github.com/foosel/OctoPrint/issues/1434): Make sure to sanitize any file names in the upload folder that do not match OctoPrint's file name "sanitization standard" automatically when creating a file listing. This should solve issues with UI functionality like selecting a file for printing or deleting a file to not work with files that were uploaded manually to the ``uploads`` folder. As a side note: Please don't do this, use the ``watched`` folder if you want to SCP/FTP/copy files directly to OctoPrint.
  * [#1434](https://github.com/foosel/OctoPrint/issues/1434): Allow `[` and `]` in uploaded file names.
  * [#1481](https://github.com/foosel/OctoPrint/issues/1481): Bring back non-fuzzy layer time estimates in the GCODE viewer.
  * Improved fuzzy print time displays in the frontend. Rounding now takes overall duration into account - durations over a day will be rounded up/down to half days, durations over an hour will be rounded up/down to half hours, durations over 30min will be rounded to 10min segments, durations below 30min will be rounded up or down to the next minute depending on the seconds and finally if we are talking about less than a minute, durations over 30s will return "less than a minute", durations under 30s will return "a couple of seconds".
  * Improved intermediary loading page: Don't report server as ready and reload until preliminary caching has been done, IF preliminary caching will be done.
  * Added release channels to OctoPrint's bundled Software Update plugin. You will now be able to subscribe to OctoPrint's `maintenance` or `devel` release candidates in addition to stable versions. [Read more about Release Channels on the wiki](https://github.com/foosel/OctoPrint/wiki/Using-Release-Channels).
  * Return a "400 Bad Request" instead of a "500 Internal Server Error" if a `multipart/form-data` request (e.g. a file upload) is sent which lacks the `boundary` field.

### Bug Fixes

  * [#1448](https://github.com/foosel/OctoPrint/issues/1448): Don't "eat" first line of the pause script after a pause triggering `M0` but send it to the printer instead
  * [#1477](https://github.com/foosel/OctoPrint/issues/1477): Only report files enqueued for analysis which actually are (as in, don't claim to have queued STL files for GCODE analysis)
  * [#1478](https://github.com/foosel/OctoPrint/issues/1478): Don't display inaccurate linear estimate ("6 days remaining") until 30 *minutes* have passed, even if nothing else is available. Potentially related to [#1428](https://github.com/foosel/OctoPrint/issues/1428).
  * [#1479](https://github.com/foosel/OctoPrint/issues/1479): Make sure set cookies are post fixed with a port specific suffix and that the path they are set on takes the script root from the request into account.
  * [#1483](https://github.com/foosel/OctoPrint/issues/1483): Filenames in file uploads may also now be encoded in ISO-8859-1, as defined in [RFC 7230](https://tools.ietf.org/html/rfc7230#section-3.2.4). Solves an issue when sending files with non-ASCII-characters in the file name from Slic3r.
  * [#1491](https://github.com/foosel/OctoPrint/issues/1491): Fixed generate/delete API key in the user settings
  * [#1492](https://github.com/foosel/OctoPrint/issues/1492): Fixed a bug in the software update plugin depending on the presence of the ``prerelease`` flag which is only present when added manually or using a non stable release channel.

### More information

  * [Commits](https://github.com/foosel/OctoPrint/compare/1.2.15...1.2.16)
  * Release Candidates:
    * [1.2.16rc1](https://github.com/foosel/OctoPrint/releases/tag/1.2.16rc1)
    * [1.2.16rc2](https://github.com/foosel/OctoPrint/releases/tag/1.2.16rc2)

## 1.2.15 (2016-07-30)

### Improvements

  * [#1425](https://github.com/foosel/OctoPrint/issues/1425) - Added a compatibility work around for plugins implementing the [`octoprint.comm.transport.serial_factory` hook](http://docs.octoprint.org/en/master/plugins/hooks.html#octoprint-comm-transport-serial-factory) but whose handler's `write` method did not return the number of written bytes (e.g. [GPX plugin including v2.5.2](http://plugins.octoprint.org/plugins/gpx/), [M33 Fio plugin including v1.2](http://plugins.octoprint.org/plugins/m33fio/)).

### Bug Fixes

  * [#1423](https://github.com/foosel/OctoPrint/issues/1423) - Fixed an issue with certain printers dropping or garbling communication when setting the read timeout of the serial line. Removed the dynamic timeout setting introduced by [#1409](https://github.com/foosel/OctoPrint/issues/1409) to solve this.
  * [#1425](https://github.com/foosel/OctoPrint/issues/1425) - Fixed an error when trying to close a printer connection that had not yet been opened and was `None`
  * Fixed "Last Modified" header calculation for views where only one source file was present

([Commits](https://github.com/foosel/OctoPrint/compare/1.2.14...1.2.15))

## 1.2.14 (2016-07-28)

### Improvements

  * [#935](https://github.com/foosel/OctoPrint/issues/935) - Support alternative source file types and target extensions in [SlicerPlugins](http://docs.octoprint.org/en/master/plugins/mixins.html#slicerplugin).
  * [#1393](https://github.com/foosel/OctoPrint/issues/1393) - Added dedicated sub commands on the job API to pause and resume a print job (instead of only offering a toggle option).
  * Better "upload error" message with a list of supported extensions (instead of hardcoded ones)
  * Use fuzzy times for print time estimation from GCODE analysis
  * Allow M23 "File opened" response with no filename (RepRapPro)
  * Allow intermediary startup page to forward query parameters and fragments from initial call to actual web frontend
  * More error resilience when rendering templates (e.g. from plugins)
  * Make sure that all bytes of a line to send to the printer have actually been sent
  * "Tickle" printer when encountering a communication timeout while idle
  * Report `CLOSED`/`CLOSED_WITH_ERROR` states as "Offline" in frontend for more consistency with startup `NONE` state which already was reported as "Offline"
  * Another attempt at a saner print time estimation: Force linear (way less accurate) estimate if calculation of more accurate version takes too long, sanity check calculated estimate and use linear estimate if it looks wrong, improved threshold values for calculation. Read [the second half of this post on the mailing list](https://groups.google.com/forum/#!msg/octoprint/WWpm1FCUkAs/X3HomTM5DgAJ) on why accurate print time estimation is so difficult to achieve.
  * Display print job progress percentage on progress bar.
  * Added an indicator for print time left prediction accuracy and explanation of its origin as tooltip.
  * Improved visual distinction of "State" sidebar panel info clusters.

### Bug Fixes

  * [#1385](https://github.com/foosel/OctoPrint/issues/1385) - Send all non-protocol messages from printer to clients.
  * [#1388](https://github.com/foosel/OctoPrint/issues/1388) - Track consecutive timeouts even when idle and disconnect from printer when it's not responding any longer.
  * [#1391](https://github.com/foosel/OctoPrint/issues/1391) - Only use the first value from the X-Scheme header for the reverse proxy setup. Otherwise there could be problems when multiple reverse proxies were configured chained together, each adding their own header to the mix.
  * [#1407](https://github.com/foosel/OctoPrint/issues/1407) - If a file is uploaded with the "print" flag set to true, make sure to clear that flag after the print job has been triggered so that now all following uploaded or selected files will start printing on their own.
  * [#1409](https://github.com/foosel/OctoPrint/issues/1409) - Don't report a communication timeout after a heatup triggered by a print from SD.
  * Fixed scrolling to freshly uploaded files, also now highlighting the file entry for better visibility.
  * Fixed overeager preemptive caching of invalid protocols.
  * Fix modal background of update confirmation not vanishing
  * Ensure log entries and messages from printer are sent to frontend already converted to utf-8. Otherwise even one line in the log that can't be converted automatically without error can cause updates from the backend to not arrive.
  * Report correct printer state including error strings even after disconnecting
  * While printing, be sure to read the next line from file and send that if the current line was filtered
  * Small fixes in the GCODE analysis
  * Small fixes in the documentation

([Commits](https://github.com/foosel/OctoPrint/compare/1.2.13...1.2.14))

## 1.2.13 (2016-06-16)

### Bug Fixes

  * [#1373](https://github.com/foosel/OctoPrint/issues/1373): Don't parse `B:` as bed temperature when it shows up as part of a position report from `M114`.
  * [#1374](https://github.com/foosel/OctoPrint/issues/1374): Don't try to perform a passive login when the components we'd need to inform about a change in login state aren't yet available. Solves a bug that lead - among other things - to the Plugin Manager and the Software Update Plugin not showing anything but misleading errors until the user logged out and back in.
  * Fixed the temperature graph staying uninitialized until a connection to a printer was established.
  * Fixed an error causing issues during frontend startup if the browser doesn't support tracking browser visibility.
  * Fixed an error causing issues during frontend startup if the browser doesn't support the capabilities needed for the GCODE viewer.

([Commits](https://github.com/foosel/OctoPrint/compare/1.2.12...1.2.13))

## 1.2.12 (2016-06-09)

### Improvements

  * [#1338](https://github.com/foosel/OctoPrint/issues/1338): Threshold configuration fields now include information about how to specify the thresholds.
  * Mark unrendered timelapses currently being processed (recording or rendering) in the list and remove action buttons so no accidental double-processing can take place.
  * Removed file extension from "rendering" and "rendered" notifications, was misleading when using the [mp4 wrapper script](https://github.com/guysoft/OctoPi/issues/184).
  * Added some new events for manipulation of slicing profiles.
  * Small fix of the german translation.

### Bug Fixes

  * [#1314](https://github.com/foosel/OctoPrint/issues/1314): Do not change the extension of `.g` files being uploaded to SD (e.g. `auto0.g`)
  * [#1320](https://github.com/foosel/OctoPrint/issues/1320): Allow deletion of *.mp4 timelapse files (see [this wrapper script](https://github.com/guysoft/OctoPi/issues/184)).
  * [#1324](https://github.com/foosel/OctoPrint/issues/1324): Make daemonized OctoPrint properly clean up its pid file again (see also [#1330](https://github.com/foosel/OctoPrint/pull/1330)).
  * [#1326](https://github.com/foosel/OctoPrint/issues/1326): Do not try to clean up an unrendered timelapse while it is already being deleted (and produce way too much logging output in the process).
  * [#1343](https://github.com/foosel/OctoPrint/issues/1343): Events are now processed in the order they are fired in, making e.g. the "timelapse rendering" message always appear before "timelapse failed" and hence not stay on forever in case of a failed timelapse.
  * [#1344](https://github.com/foosel/OctoPrint/issues/1344): `ProgressPlugin`s now get also notified about a progress of 0%.
  * [#1357](https://github.com/foosel/OctoPrint/issues/1357): Fixed wrongly named method call on editing access control options for a user, causing that to not work properly.
  * [#1361](https://github.com/foosel/OctoPrint/issues/1361): Properly reload profile list for currently selected slicer in the slicing dialog on change of profiles.
  * [#1364](https://github.com/foosel/OctoPrint/issues/1364): Fixed a race condition that could cause the UI to not initialize correctly due to 401 errors, leaving it in an unusable state until a reload.
  * Fixed concurrent message pushing to the frontend being able to break push messages for the session by forcing synchronization of SockJS message sending.
  * Do not require admin rights for connecting/disconnecting, like it was in 1.1.x (note that this is supposed to become configurable behaviour once [#1110](https://github.com/foosel/OctoPrint/issues/1110) gets implemented)

([Commits](https://github.com/foosel/OctoPrint/compare/1.2.11...1.2.12))

## 1.2.11 (2016-05-04)

### Important Announcement

Due to a recent change in the financial situation of the project, the funding of OctoPrint is at stake. If you love OctoPrint and want to see its development continue at the pace of the past two years, please read on about its current funding situation and how you can help: ["I need your support"](http://octoprint.org/blog/2016/04/13/i-need-your-support/).

### Improvements

  * Added option to treat resend requests as `ok` for such firmwares that do not send an `ok` after requesting a resend. If you printer communication gets stalled after a resend request from the firmware, try checking this option.
  * Added an "About" dialog to properly inform about OctoPrint's license, contributors and supporters.
  * Added a announcement plugin that utilizes the RSS feeds of the [OctoPrint Blog](http://octoprint.org/blog/) and the [plugin repository](http://plugins.octoprint.org) to display news to the user. By default only the "important announcement" category is enabled. This category will only be used for very rare situations such as making you aware of critical updates or important news. You can enable further categories (with more announcements to be expected) in the plugin's settings dialog.

### Bug Fixes

  * [#1300](https://github.com/foosel/OctoPrint/issues/1300) - Removed possibility to accidentally disabling local file list by first limiting view to files from SD and then disabling SD support.
  * [#1315](https://github.com/foosel/OctoPrint/issues/1315) - Fixed broken post roll on z-based timelapses.
  * Fixed CSS data binding syntax on the download link in the files list
  * Changed control distance from jQuery data into a knockout observerable and observerableArray
  * Allow an unauthorized user to logout from a logedin interface state

([Commits](https://github.com/foosel/OctoPrint/compare/1.2.10...1.2.11))

## 1.2.10 (2016-03-16)

### Improvements

  * Improved performance of console output during plugin installation/deinstallation
  * Slight performance improvements in the communication layer
  * Log small log excerpt to `octoprint.log` upon encountering a communication error.
  * Changed wording in "firmware error" notifications to better reflect that there was an error while communicating with the printer, since the error condition can also be triggered by serial errors while trying to establish a connection to the printer or when already connected.
  * Support downloading ".mp4" timelapse files. You'll need a [custom wrapper script for timelapse rendering](https://github.com/guysoft/OctoPi/issues/184) for this to be relevant to you. See also [#1255](https://github.com/foosel/OctoPrint/pull/1255)
  * The communication layer will now wait up to 10s after clicking disconnect in order to send any left-over lines from its buffers.
  * Moved less commonly used configuration options in Serial settings into "Advanced options" roll-out.

### Bug Fixes

  * [#1224](https://github.com/foosel/OctoPrint/issues/1224) - Fixed an issue introduced by the fix for [#1196](https://github.com/foosel/OctoPrint/issues/1196) that had the "Upload to SD" button stop working correctly.
  * [#1226](https://github.com/foosel/OctoPrint/issues/1226) - Fixed an issue causing an error on disconnect after or cancelling of an SD print, caused by the unsuccessful attempt to record print recovery data for the file on the printer's SD card.
  * [#1268](https://github.com/foosel/OctoPrint/issues/1268) - Only add bed temperature line to temperature management specific start gcode in CuraEngine invocation if a bed temperature is actually set in the slicing profile.
  * [#1271](https://github.com/foosel/OctoPrint/issues/1271) - If a communication timeout occurs during an active resend request, OctoPrint will now not send an `M105` with an increased line number anymore but repeat the last resent command instead.
  * [#1272](https://github.com/foosel/OctoPrint/issues/1272) - Don't add an extra `ok` for `M28` response.
  * [#1273](https://github.com/foosel/OctoPrint/issues/1273) - Add an extra `ok` for `M29` response, but only if configured such in "Settings" > "Serial" > "Advanced options" > "Generate additional ok for M29"
  * [#1274](https://github.com/foosel/OctoPrint/issues/1274) - Trigger `M20` only once after finishing uploading to SD
  * [#1275](https://github.com/foosel/OctoPrint/issues/1275) - Prevent `M105` "cascade" due to communication timeouts
  * Fixed wrong tracking of extruder heating up for `M109 Tn` commands in multi-extruder setups.
  * Fixed start of SD file uploads not sending an `M110`.
  * Fixed job data not being reset when disconnecting while printing.

([Commits](https://github.com/foosel/OctoPrint/compare/1.2.9...1.2.10))

## 1.2.9 (2016-02-10)

### Improvements

  * [#318](https://github.com/foosel/OctoPrint/issues/318) - Snapshots for timelapses are now named in a non-colliding, job-based way, allowing a new timelapse to start while the other is still being rendered (although printing with an active timelapse rendering job is not recommended and will be solved with a proper render job queue in a later version). Timelapses that were not successfully rendered are kept for 7 days (configurable, although not via the UI so far) and can be manually rendered or deleted through a new UI component within the timelapse tab that shows up if unrendered timelapses are detected.
  * [#485](https://github.com/foosel/OctoPrint/issues/485) - "Timelapse rendering" notification is now persistent, even across reloads/client switches. That should make it easier to see that a rendering job is currently in progress.
  * [#939](https://github.com/foosel/OctoPrint/issues/939) - Updated to Knockout 3.4.0
  * [#1204](https://github.com/foosel/OctoPrint/issues/1204) - Display total print time as estimated by GCODE viewer on GCODE viewer tab. That will allow access to an estimate even if the server hadn't yet calculated that when a print started. Note that due to slightly different implementation server and client side the resulting estimate might differ.
  * OctoPrint now serves an intermediary page upon start that informs the user about the server still starting up. Once the server is detected as running, the page automatically switches to the standard interface.
  * OctoPrint now displays a link to the release notes of an updated component in the update notification, the update confirmation and the version overview in the settings dialog. Please always make sure to at least skim over the release notes for new OctoPrint releases, they might contain important information that you need to know before updating.
  * Improved initial page loading speeds by introducing a preemptive cache. OctoPrint will now record how you access it and on server start pre-render the page so it's ideally available in the server-side cache when you try to access it.
  * Initialize login user name and password with an empty string and clear both on successful login (see [#1175](https://github.com/foosel/OctoPrint/pull/1175)).
  * Added a "Refresh" button to the file list for people who modify the stored files externally (doing this is not encouraged however due to reasons of book keeping, e.g. metadata tracking etc).
  * "Save" button on settings dialog is now disabled while background tasks (getting or receiving config data from the backend) are in progress.
  * Improved performance of terminal tab on lower powered clients. Adaptive rate limiting now ensures the server backs off with log updates if the client can't process them fast enough. If the client is really slow, log updates get disabled automatically during printing. This behaviour can be disabled with override buttons in the terminal tab's advanced options if necessary.
  * Added option to ignore any unhandled errors reported by the firmware and another option to only cancel ongoing prints on unhandled errors from the firmware (instead of instant disconnect that so far was the default).
  * Made version compatibility check PEP440 compliant (important for plugin authors).
  * Do not hiccup on manually sent `M28` commands.
  * Persist print recovery data on print failures (origin and name of printed file, position in file when print was aborted, time and date of print failure). Currently this data isn't used anywhere, but it [can be accessed from plugins in order to add recovery functionality](https://github.com/foosel/OctoPrint-PrintRecoveryPoc) to OctoPrint.
  * Small performance improvements in update checks.
  * The file upload dialog will now only display files having an extension that's supported for upload (if the browser supports it, also see [#1196](https://github.com/foosel/OctoPrint/issues/1196)).

### Bug Fixes

  * [#1007](https://github.com/foosel/OctoPrint/issues/1007) - Don't enable the "Print" button if no print job is selected.
  * [#1181](https://github.com/foosel/OctoPrint/issues/1181) - Properly slugify UTF-8 only file names.
  * [#1196](https://github.com/foosel/OctoPrint/issues/1196) - Do not show drag-n-drop overlay if server is offline.
  * [#1208](https://github.com/foosel/OctoPrint/issues/1208) - Fixed `retraction_combing` profile setting being incorrectly used by bundled Cura plugin (see [#1209](https://github.com/foosel/OctoPrint/pull/1209))
  * Fixed OctoPrint compatibility check in the plugin manager, could report `False` for development versions against certain versions of Python's `setuptools` (thanks to @ignaworm who stumbled over this).
  * Fixed a missing parameter in `PluginSettings.remove` call (see [#1177](https://github.com/foosel/OctoPrint/pull/1177)).
  * Docs: Fixed the example for a custom `M114` control to also match negative coordinates.
  * Reset scroll position in settings dialog properly when re-opening it or switching tabs.
  * Fixed an issue that prevented system menu entries that were added to a so far empty system menu make the menu show up.
  * Fixed an issue that made requests to restricted resources fail even though the first run wizard had been completed successfully.
  * Fixed an issue where an unknown command or the suppression of a command could cause the communication to stall until a communication timeout was triggered.
  * Strip [unwanted ANSI characters](https://github.com/pypa/pip/issues/3418) from output produced by pip versions 8.0.0, 8.0.1 and 8.0.3 that prevents our plugin installation detection from working correctly.

([Commits](https://github.com/foosel/OctoPrint/compare/1.2.8...1.2.9))

## 1.2.8 (2015-12-07)

### Notes for Upgraders

#### A bug in 1.2.7 prevents directly updating to 1.2.8, here's what to do

A bug in OctoPrint 1.2.7 (fixed in 1.2.8) prevents updating OctoPrint to version
1.2.8. If you try to perform the update, you will simply be told that "the update
was successful", but the update won't actually have taken place. To solve this
hen-egg-problem, a plugin has been made available that fixes said bug (through
monkey patching).

The plugin is called "Updatefix 1.2.7" and can be found
[in the plugin repository](http://plugins.octoprint.org/plugins/updatefix127/)
and [on Github](https://github.com/OctoPrint/OctoPrint-Updatefix-1.2.7/).

Before attempting to update your installation from version 1.2.7 to version 1.2.8,
please install the plugin via your plugin manager and restart your server. Note that
you will only see it in the Plugin Manager if you need it, since it's only compatible with
OctoPrint version 1.2.7. After you installed the plugin and restarted your server
you can update as usual. The plugin will self-uninstall once it detects that it's
running under OctoPrint 1.2.8. After the self-uninstall another restart of your server
will be triggered (if you have setup your server's restart command, defaults to
`sudo service octoprint restart` on OctoPi) in order to really get rid of any
left-overs, so don't be alarmed when that happens, it is intentional.

**If you cannot or don't want to use the plugin**, alternatively you can switch
OctoPrint to "Commit" based tracking via the settings of the Software Update plugin,
update, then switch back to "Release" based tracking (see [this screenshot](https://i.imgur.com/wvkgiGJ.png)).

#### Bed temperatures are now only displayed if printer profile has a heated bed configured

This release fixes a [bug](https://github.com/foosel/OctoPrint/issues/1125)
that caused bed temperature display and controls to be available even if the
selected printer profile didn't have a heated bed configured.

If your printer does have a heated bed but you are not seeing its temperature
in the "Temperature" tab after updating to 1.2.8, please make sure to check
the "Heated Bed" option in your printer profile (under Settings > Printer Profiles)
as shown [in this short GIF](http://i.imgur.com/wp1j9bs.gif).

### Improvements

  * Version numbering now follows [PEP440](https://www.python.org/dev/peps/pep-0440/).
  * Prepared some things for publishing OctoPrint on [PyPi](https://pypi.python.org/pypi)
    in the future.
  * [BlueprintPlugin mixin](http://docs.octoprint.org/en/master/plugins/mixins.html#blueprintplugin)
    now has an `errorhandler` decorator that serves the same purpose as
    [Flask's](http://flask.pocoo.org/docs/0.10/patterns/errorpages/#error-handlers)
    ([#1059](https://github.com/foosel/OctoPrint/pull/1059))
  * Interpret `M25` in a GCODE file that is being streamed from OctoPrint as
    indication to pause, like `M0` and `M1`.
  * Cache rendered page and translation files indefinitely. That should
    significantly improve performance on reloads of the web interface.
  * Added the string "unknown command" to the list of ignored printer errors.
    This should help with general firmware compatibility in case a firmware
    lacks features.
  * Added the strings "cannot open" and "cannot enter" to the list of ignored
    printer errors. Those are errors that Marlin may report if there is an issue
    with the printer's SD card.
  * The "CuraEngine" plugin now makes it more obvious that it only targets
    CuraEngine versions up to and including 15.04 and also links to the plugin's
    homepage with more information right within the settings dialog.
  * Browser tab visibility is now tracked by the web interface, disabling the
    webcam and the GCODE viewer if the tab containing OctoPrint is not active.
    That should reduce the amount of resource utilized by the web interface on
    the client when it is not actively monitored. Might also help to mitigate
    [#1065](https://github.com/foosel/OctoPrint/issues/1065), the final verdict
    on that one is still out though.
  * The printer log in the terminal tab will now be cut off after 3000 lines
    even if autoscroll is disabled. If the limit is reached, no more log lines
    will be added to the client's buffer. That ensures that the log will not
    scroll and the current log excerpt will stay put while also not causing
    the browser to run into memory errors due to trying to buffer an endless
    amount of log lines.
  * Increased timeout of "waiting for restart" after an update from 20 to 60sec
    (20sec turned out to be too little for OctoPi for whatever reason).
  * Added a couple of unit tests

### Bug Fixes

 * [#1120](https://github.com/foosel/OctoPrint/issues/1120) - Made the watchdog
   that monitors and handles the `watched` folder more resilient towards errors.
 * [#1125](https://github.com/foosel/OctoPrint/issues/1125) - Fixed OctoPrint
   displaying bed temperature and controls and allowing the sending of GCODE
   commands targeting the bed (`M140`, `M190`) if the printer profile doesn't
   have a heated bed configured.
 * Fixed an issue that stopped the software updater working for OctoPrint. The
   updater reports success updating, but no update has actually taken place. A
   fix can be applied for this issue to OctoPrint version 1.2.7 via
   [the Updatefix 1.2.7 plugin](https://github.com/OctoPrint/OctoPrint-Updatefix-1.2.7).
   For more information please refer to the [Important information for people updating from version 1.2.7](#important-information-for-people-updating-from-version-127)
   above.
 * Fix: Current filename in job data should never be prefixed with `/`
 * Only persist plugin settings that differ from the defaults. This way the
   `config.yaml` won't be filled with lots of redundant data. It's the
   responsibility of the plugin authors to responsibly handle changes in default
   settings of their plugins and add data migration where necessary.
 * Fixed a documentation bug ([#1067](https://github.com/foosel/OctoPrint/pull/1067))
 * Fixed a conflict with bootstrap-responsive, e.g. when using the
   [ScreenSquish Plugin](http://plugins.octoprint.org/plugins/screensquish/)
   ([#1103](https://github.com/foosel/OctoPrint/pull/1067))
 * Fixed OctoPrint still sending SD card related commands to the printer even
   if SD card support is disabled (e.g. `M21`).
 * Hidden files are no longer visible to the template engine, neither as (GCODE)
   scripts nor as interface templates.
 * The hostname and URL prefix via which the OctoPrint web interface is accessed
   is now part of the cache key. Without that being the case the cache could
   be created referring to something like `/octoprint/prefix/api/` for its API
   endpoint (if accessed via `http://somehost:someport/octoprint/prefix/` first
   time), which would then cause the interface to not work if accessed later
   via another route (e.g. `http://someotherhost/`).
 * Fixed a JavaScript error on finishing streaming of a file to SD.
 * Fixed version reporting on detached HEADs (when the branch detection
   reported "HEAD" instead of "(detached"
 * Fixed some path checks for systems with symlinked paths
   ([#1051](https://github.com/foosel/OctoPrint/pull/1051))
 * Fixed a bug causing the "Server Offline" overlay to pop _under_ the
   "Please reload" overlay, which could lead to "Connection refused" browser
   messages when clicking "Reload now" in the wrong moment.

([Commits](https://github.com/foosel/OctoPrint/compare/1.2.7...1.2.8))

## 1.2.7 (2015-10-20)

### Improvements

  * [#1062](https://github.com/foosel/OctoPrint/issues/1062) - Plugin Manager
    now has a configuration dialog that among other things allows defining the
    used `pip` command if auto detection proves to be insufficient here.
  * Allow defining additional `pip` parameters in Plugin Manager. That might
    make `sudo`-less installation of plugins possible in situations where it's
    tricky otherwise.
  * Improved timelapse processing (backported from `devel` branch):
    * Individually captured frames cannot "overtake" each other anymore through
      usage of a capture queue.
    * Notifications will now be shown when the capturing of the timelapse's
      post roll happens, including an approximation of how long that will take.
    * Usage of `requests` instead of `urllib` for fetching the snapshot,
      appears to also have [positive effects on webcam compatibility](https://github.com/foosel/OctoPrint/issues/1078).
  * Some more defensive escaping for various settings in the UI (e.g. webcam URL)
  * Switch to more error resilient saving of configuration files and other files
    modified during runtime (save to temporary file & move). Should reduce risk
    of file corruption.
  * Downloading GCODE and STL files should now set more fitting `Content-Type`
    headers (`text/plain` and `application/sla`) for better client side support
    for "Open with" like usage scenarios.
  * Selecting z-triggered timelapse mode will now inform about that not working
    when printing from SD card.
  * Software Update Plugin: Removed "The web interface will now be reloaded"
    notification after successful update since that became obsolete with
    introduction of the "Reload Now" overlay.
  * Updated required version of `psutil` and `netifaces` dependencies.

### Bug Fixes

  * [#1057](https://github.com/foosel/OctoPrint/issues/1057) - Better error
    resilience of the Software Update plugin against broken/incomplete update
    configurations.
  * [#1075](https://github.com/foosel/OctoPrint/issues/1075) - Fixed support
    of `sudo` for installing plugins, but added big visible warning about it
    as it's **not** recommended.
  * [#1077](https://github.com/foosel/OctoPrint/issues/1077) - Do not hiccup
    on [UTF-8 BOMs](https://en.wikipedia.org/wiki/Byte_order_mark) (or other
    BOMs for that matter) at the beginning of GCODE files.
  * Fixed an issue that caused user sessions to not be properly associated,
    leading to Sessions getting duplicated, wrongly saved etc.
  * Fixed internal server error (HTTP 500) response on REST API calls with
    unset `Content-Type` header.
  * Fixed an issue leading to drag-and-drop file uploads to trigger frontend
    processing in various other file upload widgets.
  * Fixed a documentation error.
  * Fixed caching behaviour on GCODE/STL downloads, was setting the `ETag`
    header improperly.
  * Fixed GCODE viewer not properly detecting change of currently visualized
    file on Windows systems.

([Commits](https://github.com/foosel/OctoPrint/compare/1.2.6...1.2.7))

## 1.2.6 (2015-09-02)

### Improvements

  * Added support for version reporting on detached checkouts
    (see [#1041](https://github.com/foosel/OctoPrint/pull/1041))

### Bug Fixes

  * Pinned requirement for [psutil](https://pypi.python.org/pypi/psutil)
    dependency to version 3.1.1 of that library due to an issue when
    installing version 3.2.0 of that library released on 2015-09-02 through
    a `python setup.py install` on OctoPrint. Also pinned all other requirements
    to definitive versions that definitely work while at it to keep that from
    happening again.

([Commits](https://github.com/foosel/OctoPrint/compare/1.2.5...1.2.6))

## 1.2.5 (2015-08-31)

### Improvements

  * [#986](https://github.com/foosel/OctoPrint/issues/986) - Added tooltip for
    "additional data" button in file list.
  * [#1028](https://github.com/foosel/OctoPrint/issues/1028) - Hint about why
    timelapse configuration is disabled.
  * New central configuration option for commands to restart OctoPrint and to
    restart and shut down the system OctoPrint is running on. This allows plugins
    (like the Software Update Plugin or the Plugin Manager) and core functionality
    to perform these common administrative tasks without the user needing to define
    everything redundantly.
  * Settings dialog now visualizes when settings are saving and when they being
    retrieved. Also the Send/Cancel buttons are disabled while settings are saving
    to prevent duplicated requests and concurrent retrieval of the settings by
    multiple viewmodels is disabled as well.
  * Better protection against rendering errors from templates provided by third
    party plugins.
  * Better protection against corrupting the configuration by using a temporary
    file as intermediate buffer.
  * Added warning to UI regarding Z timelapses and spiralized objects.
  * Better compatibility with Repetier firmware:
    * Added "Format Error" to whitelisted recoverable communication errors
      (see also [#1032](https://github.com/foosel/OctoPrint/pull/1032)).
    * Added option to ignore repeated resend requests for the same line (see
      also discussion in [#1015](https://github.com/foosel/OctoPrint/pull/1015)).
  * Software Update Plugin:
    * Adjusted to utilize new centralized restart commands (see above).
    * Allow configuration of checkout folder and version tracking type via
      Plugin Configuration.
    * Display message to user if OctoPrint's checkout folder is not configured
      or a non-release version is running and version tracking against releases
      is enabled.
    * Clear version cache when a change in the check configuration is detected.
    * Mark check configurations for which an update is not possible.
  * Made disk space running low a bit more obvious through visual warning on
    configurable thresholds.

### Bug Fixes

  * [#985](https://github.com/foosel/OctoPrint/issues/985) - Do not hiccup on
    unset `Content-Type` part headers for multipart file uploads.
  * [#1001](https://github.com/foosel/OctoPrint/issues/1001) - Fixed connection
    tab not unfolding properly (see also [#1002](https://github.com/foosel/OctoPrint/pull/1002)).
  * [#1012](https://github.com/foosel/OctoPrint/issues/1012) - All API
    responses now set no-cache headers, making the Edge browser behave a bit better
  * [#1019](https://github.com/foosel/OctoPrint/issues/1019) - Better error
    handling of problems when trying to write the webassets cache.
  * [#1021](https://github.com/foosel/OctoPrint/issues/1021) - Properly handle
    serial close on Macs.
  * [#1031](https://github.com/foosel/OctoPrint/issues/1031) - Special
    handling of `M112` (emergency stop) command:
    * Jump send queue
    * In case the printer's firmware doesn't understand it yet, at least
      shutdown all of the heaters
    * Disconnect
  * Properly reset job progress to 0% when restarting a previously completed
    printjob (see [#998](https://github.com/foosel/OctoPrint/pull/998)).
  * Report an update as failed if the `pip` command returns a return code that
    indicates failure.
  * Fixed sorting of templates: could only be sorted by name, individual
    configurations were ignored (see [#1022](https://github.com/foosel/OctoPrint/pull/1022)).
  * Fixed positioning of custom context menus: were offset due to changes in
    overall positioning settings (see [#1023](https://github.com/foosel/OctoPrint/pull/1023)).
  * Software Update: Don't use display version for comparison of git commit
    hashs.
  * Fixed temperature parsing for multi extruder setups.
  * Fixed nested vertical and horizontal custom control layouts.

([Commits](https://github.com/foosel/OctoPrint/compare/1.2.4...1.2.5))

## 1.2.4 (2015-07-23)

### Improvements

  * `RepeatedTimer` now defaults to `daemon` set to `True`. This makes sure
    plugins using it don't have to remember to set that flag themselves in
    order for the server to properly shut down when timers are still active.
  * Fixed a typo in the docs about `logging.yaml` (top level element is
    `loggers`, not `logger`).
  * Support for plugins with external dependencies (`dependency_links` in
    setuptools), interesting for plugin authors who need to depend on Python
    libraries that are (not yet) available on PyPI.
  * Better resilience against errors within plugins.

### Bug Fixes

  * Do not cache web page when running for the first time, to avoid caching
    the first run dialog popup along side with it. This should solve issues
    people were having when configuring OctoPrint for the first time, then
    reloading the page without clearing the cache, being again prompted with
    the dialog with no chance to clear it.
  * Fix/workaround for occasional white panes in settings dialog on Safari 8,
    which appears to have an issue with fixed positioning.
  * Fixed form field truncation in upload requests that could lead to problems
    when trying to import Cura profiles with names longer than 28 characters.
  * Fixed webcam rotation for timelapse rendering.
  * Fixed user settings not reaching the editor in the frontend.
  * Notifications that are in process of being closed don't open again on
    mouse over (that was actually more of an unwanted feature).

([Commits](https://github.com/foosel/OctoPrint/compare/1.2.3...1.2.4))

## 1.2.3 (2015-07-09)

### Improvements

  * New option to actively poll the watched folder. This should make it work also
    if it is mounted on a filesystem that doesn't allow getting notifications
    about added files through notification by the operating system (e.g.
    network shares).
  * Better resilience against senseless temperature/SD-status-polling intervals
    (such as 0).
  * Log exceptions during writing to the serial port to `octoprint.log`.

### Bug Fixes

  * [#961](https://github.com/foosel/OctoPrint/pull/961) - Fixed a JavaScript error that caused an error to be logged when "enter" was pressed in file or plugin search.
  * [#962](https://github.com/foosel/OctoPrint/pull/962) - ``url(...)``s in packed CSS and LESS files should now be rewritten properly too to refer to correct paths
  * Update notifications were not vanishing properly after updating:
    * Only use version cache for update notifications if the OctoPrint version still is the same to make sure the cache gets invalidated after an external update of OctoPrint.
    * Do not persist version information when saving settings of the Software Update plugin
  * Always delete files from the ``watched`` folder after importing then. Using file preprocessor plugins could lead to the files staying there.
  * Fixed an encoding problem causing OctoPrint's Plugin Manager and Software Update plugins to choke on UTF-8 characters in the update output.
  * Fixed sorting by file size in file list
  * More resilience against missing plugin assets:
    * Asset existence will now be checked before they get included
      in the assets to bundle by webassets, logging a warning if a
      file isn't present.
    * Monkey-patched webassets filter chain to not die when a file
      doesn't exist, but to log an error instead and just return
      an empty file instead.

([Commits](https://github.com/foosel/OctoPrint/compare/1.2.2...1.2.3))

## 1.2.2 (2015-06-30)

### Bug Fixes

* Fixed an admin-only security issue introduced in 1.2.0, updating is strongly advised.

([Commits](https://github.com/foosel/OctoPrint/compare/1.2.1...1.2.2))

## 1.2.1 (2015-06-30)

### Improvements

* More flexibility when interpreting compatibility data from plugin repository. If compatibility information is provided
  only as a version number it's prefixed with `>=` for the check (so stating a compatibility of only
  `1.2.0` will now make the plugin compatible to OctoPrint 1.2.0+, not only 1.2.0). Alternatively the compatibility
  information may now contain stuff like `>=1.2,<1.3` in which case the plugin will only be shown as compatible
  to OctoPrint versions 1.2.0 and up but not 1.3.0 or anything above that. See also
  [the requirement specification format of the `pkg_resources` package](https://pythonhosted.org/setuptools/pkg_resources.html#requirements-parsing).
* Only print the commands of configured event handlers to the log when a new `debug` flag is present in the config
  (see [the docs](http://docs.octoprint.org/en/master/configuration/config_yaml.html#events)). Reduces risk of disclosing sensitive data when sharing log files.

### Bug Fixes

* [#956](https://github.com/foosel/OctoPrint/issues/956) - Fixed server crash when trying to configure a default
  slicing profile for a still unconfigured slicer.
* [#957](https://github.com/foosel/OctoPrint/issues/957) - Increased maximum allowed body size for plugin archive uploads.
* Bugs without tickets:
  * Clean exit on `SIGTERM`, calling the shutdown functions provided by plugins.
  * Don't disconnect on `volume.init` errors from the firmware.
  * `touch` uploaded files on local file storage to ensure proper "uploaded date" even for files that are just moved
    from other locations of the file system (e.g. when being added from the `watched` folder).

([Commits](https://github.com/foosel/OctoPrint/compare/1.2.0...1.2.1))

## 1.2.0 (2015-06-25)

### Note for Upgraders

  * The [Cura integration](https://github.com/daid/Cura) has changed in such a way that OctoPrint now calls the
    [CuraEngine](https://github.com/Ultimaker/CuraEngine) directly instead of depending on the full Cura installation. See
    [the wiki](https://github.com/foosel/OctoPrint/wiki/Plugin:-Cura) for instructions on how to change your setup to
    accommodate the new integration.

### New Features

* OctoPrint now has a [plugin system](http://docs.octoprint.org/en/master/plugins/index.html) which allows extending its
  core functionality.
  * Plugins may be installed through the new and bundled [Plugin Manager Plugin](https://github.com/foosel/OctoPrint/wiki/Plugin:-Plugin-Manager)
    available in OctoPrint's settings. This Plugin Manager also allows browsing and easy installation of plugins
    registered on the official [OctoPrint Plugin Repository](http://plugins.octoprint.org).
  * For interested developers there is a [tutorial available in the documentation](http://docs.octoprint.org/en/master/plugins/gettingstarted.html)
    and also a [cookiecutter template](https://github.com/OctoPrint/cookiecutter-octoprint-plugin) to quickly bootstrap
    new plugins.
* Added internationalization of UI. Translations of OctoPrint are being crowd sourced via [Transifex](https://www.transifex.com/projects/p/octoprint/).
  Language Packs for both the core application as well as installed plugins can be uploaded through a new management
  dialog in Settings > Appearance > Language Packs. A translation into German is included, further language packs
  will soon be made available.
* Printer Profiles: Printer properties like print volume, extruder offsets etc are now managed via Printer Profiles. A
  connection to a printer will always have a printer profile associated.
* File management now supports STL files as first class citizens (including UI adjustments to allow management of
  uploaded STL files including removal and reslicing) and also allows folders (not yet supported by UI). STL files
  can be downloaded like GCODE files.
* Slicing has been greatly improved:
  * It now allows for a definition of slicing profiles to use for slicing plus overrides which can be defined per slicing
    job (defining overrides is not yet part of the UI but it's on the roadmap).
  * A new slicing dialog has been added which allows (re-)slicing uploaded STL files (which are now displayed in the file list
    as well). The slicing profile and printer profile to use can be specified here as well as the file name to which to
    slice to and the action to take after slicing has been completed (none, selecting the sliced GCODE for printing or
    starting to print it directly)
  * The slicing API allows positioning the model to slice on the print bed (Note: this is not yet available in the UI).
  * Slicers themselves are integrated into the system via ``SlicingPlugins``.
  * Bundled [Cura Plugin](https://github.com/foosel/OctoPrint/wiki/Plugin:-Cura) allows slicing through CuraEngine up
    to and including 15.04. Existing Cura slicing profiles can be imported through the web interface.
* New file list: Pagination is gone, no more (mobile incompatible) pop overs, instead scrollable and with instant
  search
* You can now define a folder (default: `~/.octoprint/watched`) to be watched for newly added GCODE (or -- if slicing
  support is enabled -- STL) files to automatically add.
* New type of API key: [App Session Keys](http://docs.octoprint.org/en/master/api/apps.html) for trusted applications
* OctoPrint now supports `action:...` commands received via debug messages (`// action:...`) from the printer. Currently supported are
  - `action:pause`: Pauses the current job in OctoPrint
  - `action:resume`: Resumes the current job in OctoPrint
  - `action:disconnect`: Disconnects OctoPrint from the printer
  Plugins can add supported commands by [hooking](http://docs.octoprint.org/en/master/plugins/hooks.html) into the
  ``octoprint.comm.protocol.action`` hook
* Mousing over the webcam image in the control tab enables key control mode, allowing you to quickly move the axis of your
  printer with your computer's keyboard ([#610](https://github.com/foosel/OctoPrint/pull/610)):
  - arrow keys: X and Y axes
  - W, S / PageUp, PageDown: Z axes
  - Home: Home X and Y axes
  - End: Home Z axes
  - 1, 2, 3, 4: change step size used (0.1, 1, 10, 100mm)
* Controls for adjusting feed and flow rate factor added to Controls ([#362](https://github.com/foosel/OctoPrint/issues/362))
* Custom controls now also support slider controls
* Custom controls now support a row layout
* Users can now define custom GCODE scripts to run upon starting/pausing/resuming/success/failure of a print or for
  custom controls ([#457](https://github.com/foosel/OctoPrint/issues/457), [#347](https://github.com/foosel/OctoPrint/issues/347))
* Bundled [Discovery Plugin](https://github.com/foosel/OctoPrint/wiki/Plugin:-Discovery) allows discovery of OctoPrint
  instances via SSDP/UPNP and optionally also via ZeroConf/Bonjour/Avahi.
* Bundled [Software Update Plugin](https://github.com/foosel/OctoPrint/wiki/Plugin:-Software-Update) takes care of notifying
  about new OctoPrint releases and also allows updating if configured as such. Plugins may register themselves with the
  update notification and application process through a new hook ["octoprint.plugin.softwareupdate.check_config"](https://github.com/foosel/OctoPrint/wiki/Plugin:-Software-Update#octoprintpluginsoftwareupdatecheck_config).

### Improvements

* Logging is now configurable via config file
* Added last print time to additional GCODE file information
* Better error handling for capture issues during timelapse creation & more robust handling of missing images during
  timelapse creation
* Start counting the layers at 1 instead of 0 in the GCODE viewer
* Upgraded [Font Awesome](https://fortawesome.github.io/Font-Awesome/) to version 3.2.1
* Better error reporting for timelapse rendering and system commands
* Custom control can now be defined so that they show a Confirm dialog with configurable text before executing
  ([#532](https://github.com/foosel/OctoPrint/issues/532) and [#590](https://github.com/foosel/OctoPrint/pull/590))
* Serial communication: Also interpret lines starting with "!!" as errors
* Added deletion of pyc files to the `python setup.py clean` command
* Settings now show a QRCode for the API Key ([#637](https://github.com/foosel/OctoPrint/pull/637))
* Username in UI is no longer enclosed in scare quotes ([#595](https://github.com/foosel/OctoPrint/pull/595))
* Username in login dialog is not automatically capitalized on mobile devices anymore ([#639](https://github.com/foosel/OctoPrint/pull/639))
* "Slicing Done" and "Streaming Done" notifications now have a green background ([#558](https://github.com/foosel/OctoPrint/issues/558))
* Files that are currently in use, be it for slicing, printing or whatever, are now tracked and can not be deleted as
  long as they are in use
* Settings in UI get refreshed when opening settings dialog
* New event "SettingsUpdated"
* "Print time left" is now not displayed until it becomes somewhat stable. Display in web interface now also happens
  in a fuzzy way instead of the format hh:mm:ss, to not suggest a high accuracy anymore where the can't be one. Additionally
  OctoPrint will use data from prior prints to enhance the initial print time estimation.
* Added handler for uncaught exceptions to make sure those get logged, should make the logs even more useful for analysing
  bug reports
* The server now tracks the modification date of the configuration file and reloads it prior to saving the config if
  it has been changed during runtime by external editing, hence no config settings added manually while the server
  was running should be overwritten anymore.
* Display a "Please Reload" overlay when a new server version or a change in installed plugins is detected after a
  reconnect to the server.
* Better handling of errors on the websocket - no more logging of the full stack trace to the log, only a warning
  message for now.
* Daemonized OctoPrint now cleans up its pidfile when receiving a TERM signal ([#711](https://github.com/foosel/OctoPrint/issues/711))
* Added serial types for OpenBSD ([#551](https://github.com/foosel/OctoPrint/pull/551))
* Improved behaviour of terminal:
  * Disabling autoscrolling now also stops cutting off the log while it's enabled, effectively preventing log lines from
    being modified at all ([#735](https://github.com/foosel/OctoPrint/issues/735))
  * Applying filters displays ``[...]`` where lines where removed and doesn't cause scrolling on filtered lines
    anymore ([#286](https://github.com/foosel/OctoPrint/issues/286))
  * Added a link to scroll to the end of the terminal log (useful for when autoscroll is disabled)
  * Added a link to select all current contents of the terminal log for easy copy-pasting
  * Added a display of how many lines are displayed, how many are filtered and how many are available in total
* Frame rate for timelapses can now be configured per timelapse ([#782](https://github.com/foosel/OctoPrint/pull/782))
* Added an option to specify the amount of encoding threads for FFMPEG ([#785](https://github.com/foosel/OctoPrint/pull/785))
* "Disconnected" screen now is not shown directly after a close of the socket, instead the client first tries to
  directly reconnect once, and only if that doesn't work displays the dialog. Should reduce short popups of the dialog
  due to shaky network connections and/or weird browser behaviour when downloading things from the UI.
* Development dependencies can now be installed with ``pip -e .[develop]``
* White and transparent colors ;) are supported for the navigation bar ([#789](https://github.com/foosel/OctoPrint/pull/789))
* Drag-n-drop overlay for file uploads now uses the full available screen space, improving usability on high resolution
  displays ([#187](https://github.com/foosel/OctoPrint/issues/187))
* OctoPrint server should no longer hang when big changes in the system time happen, e.g. after first contact to an
  NTP server on a Raspberry Pi image. Achieved through monkey patching Tornado with
  [this PR](https://github.com/tornadoweb/tornado/pull/1290).
* Serial ports matching ``/dev/ttyAMA*`` are not anymore listed by default (this was the reason for a lot of people
  running into problems while attempting to connect to their printer on their Raspberry Pis, on which ``/dev/ttyAMA0``
  is the OS's serial console by default). Added configuration of additional ports to the Serial Connection section in
  the Settings to make it easier for those people who do indeed have their printer connected to ``/dev/ttyAMA0``.
* Better behaviour of the settings dialog on low-width devices, navigation and content also now scroll independently
  from each other (see also [#823](https://github.com/foosel/OctoPrint/pull/823))
* Renamed "Temperature Timeout" and "SD Status Timeout" in Settings to "Temperature Interval" and "SD Status Interval"
  to better reflect what those values are actually used for.
* Added support for rectangular printer beds with the origin in the center ([#682](https://github.com/foosel/OctoPrint/issues/682)
  and [#852](https://github.com/foosel/OctoPrint/pull/852)). Printer profiles now contain a new settings ``volume.origin``
  which can either be ``lowerleft`` or ``center``. For circular beds only ``center`` is supported.
* Made baudrate detection a bit more solid, still can't perform wonders.
* Only show configuration options for additional extruders if more than one is available, and don't include offset
  configuration for first nozzle which acts as reference for the other offsets ([#677](https://github.com/foosel/OctoPrint/issues/677)).
* Cut off of the temperature graph is now not based on the number of data points any more but on the actual time of the
  data points. Anything older than ``n`` minutes will be cut off, with ``n`` defaulting to 30min. This value can be
  changed under "Temperatures" in the Settings ([#343](https://github.com/foosel/OctoPrint/issues/343)).
* High-DPI support for the GCode viewer ([#837](https://github.com/foosel/OctoPrint/issues/837)).
* Stop websocket connections from multiplying ([#888](https://github.com/foosel/OctoPrint/pull/888)).
* New setting to rotate webcam by 90° counter clockwise ([#895](https://github.com/foosel/OctoPrint/issues/895) and
  [#906](https://github.com/foosel/OctoPrint/pull/906))
* System commands now be set to a) run asynchronized by setting their `async` property to `true` and b) to ignore their
  result by setting their `ignore` property to `true`.
* Various improvements of newly introduced features over the course of development:
  * File management: The new implementation will migrate metadata from the old one upon first startup after upgrade from
    version 1.1.x to 1.2.x. That should speed up initial startup.
  * File management: GCODE Analysis backlog processing has been throttled to not take up too many resources on system
    startup. Freshly uploaded files should still be analyzed at full speed.
  * Plugins: SettingsPlugins may track versions of configuration format stored in `config.yaml`, including a custom
    migration method getting called when a mismatch between the currently stored configuration format version and the one
    reported by the plugin as current is detected.
  * Plugins: Plugins may now have a folder for plugin related data whose path can be retrieved from the plugin itself
    via its new method [`get_plugin_data_folder`](http://docs.octoprint.org/en/master/modules/plugin.html#octoprint.plugin.types.OctoPrintPlugin.get_plugin_data_folder).
  * Plugin Manager: Don't allow plugin management actions (like installing/uninstalling or enabling/disabling) while the
    printer is printing (see also unreproduced issue [#936](https://github.com/foosel/OctoPrint/issues/936)).
  * Plugin Manager: More options to try to match up installed plugin packages with discovered plugins.
  * Plugin Manager: Display a more friendly message if after the installation of a plugin it could not be correctly
    identifier.
  * Software Update: Enforce refreshing of available updates after any changes in enabled plugins.

### Bug Fixes

* [#435](https://github.com/foosel/OctoPrint/issues/435) - Always interpret negative duration (e.g. for print time left)
  as 0
* [#516](https://github.com/foosel/OctoPrint/issues/516) - Also require API key even if ACL is disabled.
* [#556](https://github.com/foosel/OctoPrint/issues/556) - Allow login of the same user from multiple browsers without
  side effects
* [#612](https://github.com/foosel/OctoPrint/issues/612) - Fixed GCODE viewer in zoomed out browsers
* [#633](https://github.com/foosel/OctoPrint/issues/633) - Correctly interpret temperature lines from multi extruder
  setups under Smoothieware
* [#680](https://github.com/foosel/OctoPrint/issues/680) - Don't accidentally include a newline from the MIME headers
  in the parsed multipart data from file uploads
* [#709](https://github.com/foosel/OctoPrint/issues/709) - Properly initialize time estimation for SD card transfers too
* [#715](https://github.com/foosel/OctoPrint/issues/715) - Fixed an error where Event Triggers of type command caused
  and exception to be raised due to a misnamed attribute in the code
* [#717](https://github.com/foosel/OctoPrint/issues/717) - Use ``shutil.move`` instead of ``os.rename`` to avoid cross
  device renaming issues
* [#752](https://github.com/foosel/OctoPrint/pull/752) - Fix error in event handlers sending multiple gcode commands.
* [#780](https://github.com/foosel/OctoPrint/issues/780) - Always (re)set file position in SD files to 0 so that reprints
  work correctly
* [#784](https://github.com/foosel/OctoPrint/pull/784) - Also include ``requirements.txt`` in files packed up for
  ``python setup.py sdist``
* [#330](https://github.com/foosel/OctoPrint/issues/330) - Ping pong sending to fix potential acknowledgement errors.
  Also affects [#166](https://github.com/foosel/OctoPrint/issues/166), [#470](https://github.com/foosel/OctoPrint/issues/470)
  and [#490](https://github.com/foosel/OctoPrint/issues/490). A big thank you to all people involved in these tickets
  in getting to the ground of this.
* [#825](https://github.com/foosel/OctoPrint/issues/825) - Fixed "please visualize" button of large GCODE files
* Various fixes of bugs in newly introduced features and improvements:
  * [#625](https://github.com/foosel/OctoPrint/pull/625) - Newly added GCODE files were not being added to the analysis
    queue
  * [#664](https://github.com/foosel/OctoPrint/issues/664) - Fixed jog controls again
  * [#677](https://github.com/foosel/OctoPrint/issues/677) - Fixed extruder offsets not being properly editable in
    printer profiles
  * [#678](https://github.com/foosel/OctoPrint/issues/678) - SockJS endpoints is now referenced by relative URL
    using ``url_for``, should solve any issues with IE11.
  * [#683](https://github.com/foosel/OctoPrint/issues/683) - Fixed heated bed option not being properly displayed in
    printer profiles
  * [#685](https://github.com/foosel/OctoPrint/issues/685) - Quoted file name for Timelapse creation to not make
    command hiccup on ``~`` in file name
  * [#709](https://github.com/foosel/OctoPrint/issues/709) - Fixed file sending to SD card
  * [#714](https://github.com/foosel/OctoPrint/issues/714) - Fixed type validation of printer profiles
  * Heating up the heated bed (if present) was not properly configured in CuraEngine plugin
  * [#720](https://github.com/foosel/OctoPrint/issues/720) - Fixed translation files not being properly copied over
    during install
  * [#724](https://github.com/foosel/OctoPrint/issues/724) - Fixed timelapse deletion for timelapses with non-ascii
    characters in their name
  * [#726](https://github.com/foosel/OctoPrint/issues/726) - Fixed ``babel_refresh`` command
  * [#759](https://github.com/foosel/OctoPrint/pull/759) - Properly initialize counter for template plugins of type
    "generic"
  * [#775](https://github.com/foosel/OctoPrint/pull/775) - Error messages in javascript console show the proper name
    of the objects
  * [#795](https://github.com/foosel/OctoPrint/issues/795) - Allow adding slicing profiles for unconfigured slicers
  * [#809](https://github.com/foosel/OctoPrint/issues/809) - Added proper form validation to printer profile editor
  * [#824](https://github.com/foosel/OctoPrint/issues/824) - Settings getting lost when switching between panes in
    the settings dialog (fix provided by [#879](https://github.com/foosel/OctoPrint/pull/879))
  * [#892](https://github.com/foosel/OctoPrint/issues/892) - Preselected baudrate is now properly used for auto detected
    serial ports
  * [#909](https://github.com/foosel/OctoPrint/issues/909) - Fixed Z-Timelapse for Z changes on ``G1`` moves.
  * Fixed another instance of a missing `branch` field in version dicts generated by versioneer (compare
    [#634](https://github.com/foosel/OctoPrint/pull/634)). Caused an issue when installing from source archive
    downloaded from Github.
  * [#931](https://github.com/foosel/OctoPrint/issues/931) - Adjusted `octoprint_setuptools` to be compatible to older
    versions of setuptools potentially site-wide installed on hosts.
  * [#942](https://github.com/foosel/OctoPrint/issues/942) - Settings can now be saved again after installing a new
    plugin. Plugins must not use `super` anymore to call parent implementation of `SettingsPlugin.on_settings_save` but
    should instead switch to `SettingsPlugin.on_settings_save(self, ...)`. Settings API will capture related
    `TypeErrors` and log a big warning to the log file indicating which plugin caused the problem and needs to be
    updated. Also updated all bundled plugins accordingly.
  * Software Update: Don't persist more check data than necessary in the configuration. Solves an issue where persisted
    information overrode updated check configuration reported by plugins, leading to a "an update is available" loop.
    An auto-migration function was added that should remove the redundant data.
* Various fixes without tickets:
  * GCODE viewer now doesn't stumble over completely extrusionless GCODE files
  * Do not deliver the API key on settings API unless user has admin rights
  * Don't hiccup on slic3r filament_diameter comments in GCODE generated for multi extruder setups
  * Color code successful or failed print results directly in file list, not just after a reload
  * Changing Timelapse post roll activates save button
  * Timelapse post roll is loaded properly from config
  * Handling of files on the printer's SD card contained in folders now works correctly
  * Don't display a "Disconnected" screen when trying to download a timelapse in Firefox
  * Fixed handling of SD card files in folders
  * Fixed refreshing of timelapse file list upon finished rendering of a new one
  * Fixed ``/api/printer`` which wasn't adapter yet to new internal offset data model
  * Made initial connection to printer a bit more responsive: Having to wait for the first serial timeout before sending
    the first ``M105`` even when not waiting for seeing a "start" caused unnecessary wait times for reaching the
    "Operational" state.
  * Log cancelled prints only once (thanks to @imrahil for the headsup)

### More information

  * [Commits](https://github.com/foosel/OctoPrint/compare/1.1.2...1.2.0)
  * Release Candidates:
    * [RC1](https://github.com/foosel/OctoPrint/releases/tag/1.2.0-rc1)
    * [RC2](https://github.com/foosel/OctoPrint/releases/tag/1.2.0-rc2)
    * [RC3](https://github.com/foosel/OctoPrint/releases/tag/1.2.0-rc3)

## 1.1.2 (2015-03-23)

### Improvements

* Added deletion of `*.pyc` files to `python setup.py clean` command, should help tremendously when switching branches (backported
  from [9e014eb](https://github.com/foosel/OctoPrint/commit/9e014eba1feffde11ed0601d9c911b8cac9f3fb0))
* Increased default communication and connection timeouts
* [#706](https://github.com/foosel/OctoPrint/issues/706) - Do not truncate error reported from printer

### Bug Fixes

* [#539](https://github.com/foosel/OctoPrint/issues/539) - Limit maximum number of tools, sanity check tool numbers in
  GCODE files against upper limit and refuse to create 10000 tools due to weird slicers. (backported from `devel`)
* [#634](https://github.com/foosel/OctoPrint/pull/634) - Fixed missing `branch` fields in version dicts generated
  by versioneer
* [#679](https://github.com/foosel/OctoPrint/issues/679) - Fix error where API state is requested and printer is offline
  (backport of [619fe9a](https://github.com/foosel/OctoPrint/commit/619fe9a0e78826bd1524b235a910156439bcb6d7)).
* [#719](https://github.com/foosel/OctoPrint/issues/719) - Properly center print bed in GCODE viewer
* [#780](https://github.com/foosel/OctoPrint/issues/780) - Always (re)set file position in SD files to 0 so that reprints
  work correctly (backported from ``devel``)
* [#801](https://github.com/foosel/OctoPrint/issues/801) - Fixed setting of bed temperature offset
* [IRC] - Don't hiccup on slic3r ``filament_diameter`` comments generated for multi extruder setups
* [ML] - Fixed relative URL to SockJS endpoint, wasn't yet using the proper base url
* [unreported] & [#698](https://github.com/foosel/OctoPrint/issues/698) - Generated URLs now take X-Forwarded-Host header
  sent by proxies into account for included host and port, also fixed [#698](https://github.com/foosel/OctoPrint/issues/698)
  introduced by this
* [unreported] Fixed a bug causing gcodeInterpreter to hiccup on GCODES containing invalid coordinates such as Xnan or
  Yinf (backported from `devel`)
* Small fixes for timelapse creation:
  - [#344](https://github.com/foosel/OctoPrint/issues/344) - Made timelapses capable of coping with missing captures in between by decrementing the image counter again if there
    was an error fetching the latest image from the snapshot URL (backport of [1a7a468](https://github.com/foosel/OctoPrint/commit/1a7a468eb65fdf2a13b4c7a7723280e822c9c34b)
    and [bf9d5ef](https://github.com/foosel/OctoPrint/commit/bf9d5efe43a1e57aacd8512125082ddca06b4efc))
  - [#693](https://github.com/foosel/OctoPrint/issues/693) -  Try not to capture an image if image counter is still unset
  - [unreported] Synchronize image counter decrementing as well as incrementing to prevent rare race conditions when generating the
    image file names

([Commits](https://github.com/foosel/OctoPrint/compare/1.1.1...1.1.2))

## 1.1.1 (2014-10-27)

### Improvements

* The API is now enabled by default and the API key -- if not yet set -- will be automatically generated on first
  server start and written back into ``config.yaml``
* Event subscriptions are now enabled by default (it was an accident that they weren't)
* Generate the key used for session hashing individually for each server instance
* Generate the salt used for hashing user passwords individually for each server instance

### Bug Fixes

* [#580](https://github.com/foosel/OctoPrint/issues/580) - Properly unset job data when instructed so by callers
* [#604](https://github.com/foosel/OctoPrint/issues/604) - Properly initialize settings basedir on server startup
* [IRC] Also allow downloading .g files via Tornado

([Commits](https://github.com/foosel/OctoPrint/compare/1.1.0...1.1.1))

## 1.1.0 (2014-09-03)

### New Features

* New REST API, including User API Keys additionally to the global API key. Please note that **this will break existing
  API clients** as it replaces the old API (same endpoint). You can find the documentation of the new API at
  [docs.octoprint.org](http://docs.octoprint.org/en/1.1.0/api/index.html).
* New Event structure allows more flexibility regarding payload data, configuration files will be migrated automatically.
  You can find the documentation of the new event format and its usage at [docs.octoprint.org](http://docs.octoprint.org/en/1.1.0/events/index.html).
* Support for multi extruder setups. With this OctoPrint now in theory supports an unlimited amount of extruders, however
  for now it's artificially limited to 9.
* Log files can be accessed from within the browser via the Settings dialog ([#361](https://github.com/foosel/OctoPrint/pull/361))
* Timelapses can now have a post-roll duration configured which will be rendered into the video too to not let it
  end so abruptly ([#384](https://github.com/foosel/OctoPrint/issues/384))
* The terminal tab now has a command history ([#388](https://github.com/foosel/OctoPrint/pull/388))

### Improvements

* Stopping the application via Ctrl-C produces a less scary message ([#277](https://github.com/foosel/OctoPrint/pull/277))
* Webcam stream is disabled when control tab is not in focus, reduces bandwidth ([#316](https://github.com/foosel/OctoPrint/issues/316))
* M and G commands entered in Terminal tab are automatically converted to uppercase
* GCODE viewer now only loads automatically if GCODE file size is beneath certain threshold (different ones for desktop
  and mobile devices), only actually loads file if user acknowledges that this might be too much for his browser
* Added time needed for printing file to PrintDone event's payload ([#333](https://github.com/foosel/OctoPrint/issues/333))
* Also provide the filename (basename without the path) in print events
* Support for circular beds in the GCODE viewer ([#407](https://github.com/foosel/OctoPrint/pull/407))
* The dimensions of the print bed can now be configured via the Settings ([#396](https://github.com/foosel/OctoPrint/pull/396))
* Target temperature reporting format of Repetier Firmware is now supported as well ([360](https://github.com/foosel/OctoPrint/issues/360))
* Version tracking now based on git tagging and [versioneer](https://github.com/warner/python-versioneer/). Version number,
  git commit and branch get reported in the format `<version tag>-<commits since then>-g<commit hash> (<branch> branch)`,
  e.g. `1.2.0-dev-172-ga48b5de (devel branch)`.
* Made "Center viewport on model" and "Zoom in on model" in the GCODE viewer automatically deselect and de-apply if
  viewport gets manipulated by the user ([#398](https://github.com/foosel/OctoPrint/issues/398))
* GCODE viewer now interprets inverted axes for printer control and mirrors print bed accordingly ([#431](https://github.com/foosel/OctoPrint/issues/431))
* Added `clean` command to `setup.py`, removes old build artifacts (mostly interesting for developers)
* Added version resource on API which reports application and API version
* Made the navbar static instead of fixed to improve usability on mobile devices ([#257](https://github.com/foosel/OctoPrint/issues/257))
* Switch to password field upon enter in username field, submit login form upon enter in password field
* Changed default path to OctoPrint executable in included init-script to `/usr/local/bin/octoprint` (the default when
  installing via `python setup.py install`)

### Bug Fixes

* Properly calculate time deltas (forgot to factor in days)
* [#35](https://github.com/foosel/OctoPrint/issues/35) - GCODE viewer has been modularized, options are now functional
* [#337](https://github.com/foosel/OctoPrint/issues/337) - Also recognize `--iknowwhatimdoing` when running as daemon
* [#357](https://github.com/foosel/OctoPrint/issues/357) - Do not run GCODE analyzer when a print is ongoing
* [#381](https://github.com/foosel/OctoPrint/issues/381) - Only list those SD files that have an ASCII filename
* Fixed a race condition that could occur when pressing "Print" (File not opened yet, but attempt to read from it)
* [#398](https://github.com/foosel/OctoPrint/issues/398) - Fixed interfering options in GCODE viewer
* [#399](https://github.com/foosel/OctoPrint/issues/399) & [360](https://github.com/foosel/OctoPrint/issues/360) - Leave
  bed temperature unset when not detected (instead of dying a horrible death)
* [#492](https://github.com/foosel/OctoPrint/issues/492) - Fixed a race condition which could lead to an attempt to read
  from an already closed serial port, causing an error to be displayed to the user
* [#257](https://github.com/foosel/OctoPrint/issues/257) - Logging in on mobile devices should now work
* [#476](https://github.com/foosel/OctoPrint/issues/476) - Also update the metadata correctly when an analysis finishes
* Various fixes of bugs in newly introduced features and improvements:
  - [#314](https://github.com/foosel/OctoPrint/issues/314) - Use G28 for homing (G1 was copy and paste error)
  - [#317](https://github.com/foosel/OctoPrint/issues/317) - Fixed "load and print" function
  - [#326](https://github.com/foosel/OctoPrint/issues/326) - Fixed refresh of SD file list
  - [#338](https://github.com/foosel/OctoPrint/issues/338) - Refetch file list when deleting a file
  - [#339](https://github.com/foosel/OctoPrint/issues/339) - More error resilience when handling temperature offset data from the backend
  - [#345](https://github.com/foosel/OctoPrint/issues/345) - Also recognize such temperature reports that do not contain a `T:` but a `T0:`
  - [#377](https://github.com/foosel/OctoPrint/pull/377) - URLs in API examples fixed
  - [#378](https://github.com/foosel/OctoPrint/pull/378) - Fixed crash of API call when `getStartTime()` returns None
  - [#379](https://github.com/foosel/OctoPrint/pull/379) - Corrected response code for connection success
  - [#414](https://github.com/foosel/OctoPrint/pull/414) - Fix style attribute for Actual column header

([Commits](https://github.com/foosel/OctoPrint/compare/1.0.0...1.1.0))

## 1.0.0 (2014-06-22)

First release with new versioning scheme.<|MERGE_RESOLUTION|>--- conflicted
+++ resolved
@@ -1,6 +1,5 @@
 # OctoPrint Changelog
 
-<<<<<<< HEAD
 ## 1.3.0rc2 (2016-11-24)
 
 ### Features
@@ -164,10 +163,7 @@
 
 ([Commits](https://github.com/foosel/OctoPrint/compare/1.2.16...1.3.0rc1))
 
-## 1.2.18rc1 (2016-11-22)
-=======
 ## 1.2.18 (2016-11-30)
->>>>>>> 1d0657a8
 
 ### Improvements
 
