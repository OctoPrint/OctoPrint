# Authors

The following people have contributed to OctoPrint's code base (ordered roughly by
date of first contribution):

  * [Gina Häußge](https://github.com/foosel)
  * [Thomas Sanladerer](https://github.com/imitation)
  * [Alex Ustyantsev](https://github.com/hudbrog)
  * [Andrew Dalgleish](https://github.com/ajd4096)
  * [Dale Price](https://github.com/daprice)
  * [Václav "ax" Hůla](https://github.com/AxTheB)
  * [Tom Perry](https://github.com/daftscience)
  * [Andreas Gohr](https://github.com/splitbrain)
  * [Lars Norpchen](https://github.com/norpchen)
  * [Marlon Wünnemann](https://github.com/marwue)
  * ["algspd"](https://github.com/algspd)
  * [Peter Uithoven](https://github.com/peteruithoven)
  * [Bryan Mayland](https://github.com/CapnBry)
  * [Ross Hendrickson](https://github.com/savorywatt)
  * [Dan Lipsitt](https://github.com/DanLipsitt)
  * [James Gao](https://github.com/jamesgao)
  * [Tonnerre Lombard](https://github.com/tonnerre)
  * [Marc Hannappel](https://github.com/Salandora)
  * [Brad Pitcher](https://github.com/brad)
  * [Gabe Rosenhouse](https://github.com/rosenhouse)
  * [chriskoz](https://github.com/chriskoz)
  * [Ilya Novoselov](https://github.com/nullie)
  * [Corey C](https://github.com/C-o-r-E)
  * [Jarek Szczepanski](https://github.com/imrahil)
  * [Jon Nordby](https://github.com/jonnor)
  * [Aaron Bieber](https://github.com/qbit)
  * [Guy Sheffer](https://github.com/guysoft)
  * [Dattas Moonchaser](https://github.com/dattas)
  * [Pim Rutgers](https://github.com/Booli)
  * [Koen Kooi](https://github.com/koenkooi)
  * [Colin Wallace](https://github.com/Wallacoloo)
  * [Michael Ang](https://github.com/mangtronix)
  * [Philipp Engel](https://github.com/nosyjoe)
  * [Giles Hall](https://github.com/vishnubob)
  * [Bevaz](https://github.com/Bevaz)
  * [Bortek](https://github.com/bortek)
  * [Rob Speed](https://github.com/rspeed)
  * [Renha](https://github.com/Renha)
  * [Antoine Bertin](https://github.com/Diaoul)
  * [Teja Philipp](https://github.com/hungerpirat)
  * ["matobago"](https://github.com/matobago)
  * ["nophead"](https://github.com/nophead)
  * [Bob Clough](https://github.com/thinkl33t)
  * [Mikk Kiilaspää](https://github.com/Mikk36)
  * [Jack Minardi](https://github.com/jminardi)
  * [Mark Walker](https://github.com/markwal)
  * [Lucas Clemente](https://github.com/lucas-clemente)
  * [Andrew Erickson](https://github.com/aerickson)
  * [Nicanor Romero Venier](https://github.com/nicanor-romero)
  * [Thomas Hou](https://github.com/masterhou)
  * [Mark Bastiaans](https://github.com/markbastiaans)
  * [Marcel Hellwig](https://github.com/punkkeks)
  * [Kevin Murphy](https://github.com/kevingelion)
  * [Richard Joyce](https://github.com/richjoyce)
  * ["bwgan"](https://github.com/bwgan)
  * [Siim Raud](https://github.com/2ndalpha)
  * ["geoporalis"](https://github.com/geoporalis)
  * [Andrew Malota](https://github.com/2bitoperations)
  * [Ishwar Agarwal](https://github.com/agarwali)
  * [Kye Hoover](https://github.com/eykrevooh)
  * [Joseph Carrick](https://github.com/carricktel)
  * [Alexander Leisentritt](https://github.com/Alex9779)
  * [therealbstern](https://github.com/therealbstern)
  * [Philipp Baum](https://github.com/philphilphil)
  * [Kyle Evans](https://github.com/kevans91)
  * [Javier Martínez Arrieta](https://github.com/Javierma)
  * ["MirceaDan"](https://github.com/ByReaL)
  * [Ovidiu Hossu](https://github.com/MoonshineSG)
  * [Eyck Jentzsch](https://github.com/eyck)
  * [Mathias Rangel Wulff](https://github.com/mathiasrw)
  * [Clemens Niemeyer](https://github.com/clemniem)
  * ["I-am-me"](https://github.com/I-am-me)
  * [Noah Martin](https://github.com/noahsmartin)
  * [Eyal Soha](https://github.com/eyal0)
  * [Greg Hulands](https://github.com/ghulands)
  * [Andreas Werner](https://github.com/gallore)
  * [Shawn Bruce](https://github.com/kantlivelong)
  * [Claudiu Ceia](https://github.com/ClaudiuCeia)
  * [Goswin von Brederlow](https://github.com/mrvn)
  * [Luke McKechnie](https://github.com/galamdring)
  * [Peter Backx](https://github.com/pbackx)
  * [Josh Major](https://github.com/astateofblank)
  * ["alex-gh"](https://github.com/alex-gh)
  * [Bernd Zeimetz](https://github.com/bzed)
  * [Daniele Forsi](https://github.com/dforsi)
  * [Ganey](https://github.com/ganey)
  * [Sven Lohrmann](https://github.com/malnvenshorn)
  * [Andy Castille](https://github.com/klikini)
  * [Gaston Dombiak](https://github.com/gdombiak)
  * [Brad Fisher](https://github.com/bradcfisher)
  * [Aldo Hoeben](https://github.com/fieldofview)
  * [Henning Groß](https://github.com/hgross)
  * [Jubaleth](https://github.com/jubaleth)
  * [Daniel Joyce](https://github.com/DanielJoyce)
  * [Andy Qua](https://github.com/AndyQ)
  * [Fabio Santos](https://github.com/Fabi0San)
  * [Jack Wilsdon](https://github.com/jackwilsdon)
  * [Ryan Finnie](https://github.com/rfinnie)
  * [Timur Duehr](https://github.com/tduehr)
  * [Nicolai Nielsen](https://github.com/dovecode)
  * [Janne Mäntyharju](https://github.com/JanneMantyharju)
  * [Steven Spungin](https://github.com/flamenco)
<<<<<<< HEAD
  * [Denis Konstantinov](https://github.com/linvinus)
=======
  * [Piotr Usewicz](https://github.com/pusewicz)
  * [Aliaksei Pilko](https://github.com/aliaksei135)
>>>>>>> f67f9b93

OctoPrint started off as a fork of [Cura](https://github.com/daid/Cura) by
[Daid Braam](https://github.com/daid). Parts of its communication layer and
the server side GCODE interpreter are still based on Cura's code base from
December 2012 and hence on the work of its authors up until then.<|MERGE_RESOLUTION|>--- conflicted
+++ resolved
@@ -105,12 +105,9 @@
   * [Nicolai Nielsen](https://github.com/dovecode)
   * [Janne Mäntyharju](https://github.com/JanneMantyharju)
   * [Steven Spungin](https://github.com/flamenco)
-<<<<<<< HEAD
-  * [Denis Konstantinov](https://github.com/linvinus)
-=======
   * [Piotr Usewicz](https://github.com/pusewicz)
   * [Aliaksei Pilko](https://github.com/aliaksei135)
->>>>>>> f67f9b93
+  * [Denis Konstantinov](https://github.com/linvinus)
 
 OctoPrint started off as a fork of [Cura](https://github.com/daid/Cura) by
 [Daid Braam](https://github.com/daid). Parts of its communication layer and
