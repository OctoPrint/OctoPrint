--- conflicted
+++ resolved
@@ -168,11 +168,8 @@
   * [Billy Richardson](https://github.com/richardsondev)
   * [Christian Bianchini](https://github.com/max246)
   * [Kestin Goforth](https://github.com/kforth)
-<<<<<<< HEAD
-=======
   * [Dawid Pieper](https://github.com/dawidpieper)
   * ["arrdem"](https://github.com/arrdem)
->>>>>>> b100f65f
 
 OctoPrint started off as a fork of [Cura](https://github.com/daid/Cura) by
 [Daid Braam](https://github.com/daid). Parts of its communication layer and
