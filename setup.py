# -*- coding: utf-8 -*-

### NOTE #################################################################################
# This file has to stay format compatible to Python 2, or pip under Python 2 will
# not be able to detect that OctoPrint requires Python 3 but instead fail with a
# syntax error.
#
# So, no f-strings, no walrus operators, no pyupgrade or codemods.
##########################################################################################

import os
import sys

sys.path.insert(0, os.path.dirname(__file__))

from distutils.command.build_py import build_py as _build_py

import setuptools  # noqa: F401,E402

try:
    import octoprint_setuptools  # noqa: F401,E402
except ImportError:
    octoprint_setuptools = None

import versioneer  # noqa: F401

# ----------------------------------------------------------------------------------------

# Supported python versions
<<<<<<< HEAD
PYTHON_REQUIRES = ">=3.8, <3.12"
=======
PYTHON_REQUIRES = ">=3.7, <3.13"
>>>>>>> 5e40b510

# Requirements for setup.py
SETUP_REQUIRES = []

# Requirements for our application
bundled_plugins = [
    "OctoPrint-FileCheck>=2021.2.23",
    "OctoPrint-FirmwareCheck>=2021.10.11",
    "OctoPrint-PiSupport>=2023.5.24",
]
core_deps = [
    "argon2_cffi>=21.3.0,<22",
    "Babel>=2.12.1,<2.13",  # breaking changes can happen on minor version increases
    "cachelib>=0.10.2,<0.11",
    "Click>=8.1.3,<9",
    "colorlog>=6.7.0,<7",
    "emoji>=2.2.0,<3",
    "feedparser>=6.0.10,<7",
    "filetype>=1.2.0,<2",
    "Flask-Assets>=2.0,<3",
    "Flask-Babel>=3.1.0,<4",
    "Flask-Login>=0.6.2,<0.7",  # breaking changes can happen on minor version increases
    "Flask-Limiter>=3.3.0,<4",
    "flask>=2.2.3,<2.3",  # breaking changes can happen on minor version increases (with deprecation warnings)
    "frozendict>=2.3.7,<3",
    "future>=0.18.3,<1",  # not really needed anymore, but leaving in for py2/3 compat plugins
    "markdown>=3.4.3,<4",
    "netaddr>=0.8,<0.9",  # changelog hints at breaking changes on minor version increases
    "netifaces2>=0.0.14,<0.1",
    "passlib>=1.7.4,<2",
    "pathvalidate>=2.5.2,<3",
    "pkginfo>=1.9.6,<2",
    "psutil>=5.9.4,<6",
    "pydantic>=1.10.7,<2",
    "pylru>=1.2.1,<2",
    "pyserial>=3.5,<4",
    "PyYAML>=6.0.1,<7",  # changelog at https://github.com/yaml/pyyaml/blob/master/CHANGES
    "requests>=2.28.2,<3",
    "sarge==0.1.7.post1",
    "semantic_version>=2.10.0,<3",
    "sentry-sdk>=1.19.1,<2",
    "setuptools",
    "tornado>=6.2,<7",
    "watchdog>=2.3.1,<3",
    "websocket-client>=1.5.1,<2",
    "werkzeug>=2.2.3,<2.3",  # breaking changes can happen on minor version increases
    "wrapt>=1.15,<1.16",
    "zeroconf==0.39.4",  # final version to include universal wheel, later takes ages to compiles on rpi, piwheels has no wheels for latest either
    "zipstream-ng>=1.5.0,<2.0.0",
]
vendored_deps = [
    "blinker>=1.6.1,<2",  # dependency of flask_principal
    "class-doc>=0.2.6,<0.3",  # dependency of with_attrs_docs
    "regex",  # dependency of awesome-slugify
    "unidecode",  # dependency of awesome-slugify
]
plugin_deps = [
    # "OctoPrint-Setuptools>=1.0.3",  # makes sure plugins can import this on setup.py based install
    "wheel",  # makes sure plugins can be built as wheels in OctoPrint's venv, see #4682
]

INSTALL_REQUIRES = bundled_plugins + core_deps + vendored_deps + plugin_deps

# Additional requirements for optional install options and/or OS-specific dependencies
EXTRA_REQUIRES = {
    # Dependencies for OSX
    ":sys_platform == 'darwin'": [
        "appdirs>=1.4.4,<2",
    ],
    # Dependencies for core development
    "develop": [
        # Testing dependencies
        "ddt",
        "mock>=5.0.1,<6",
        "pytest-doctest-custom>=1.0.0,<2",
        "pytest>=7.3.0,<8",
        # pre-commit
        "pre-commit",
        # profiler
        "pyinstrument",
    ],
    # Dependencies for developing OctoPrint plugins
    "plugins": ["cookiecutter>=2.1.1,<3"],
    # Dependencies for building the documentation
    "docs": [
        "sphinx",
        "sphinxcontrib-httpdomain",
        "sphinxcontrib-mermaid",
        "sphinx_rtd_theme",
        "readthedocs-sphinx-ext",
    ],
}

# ----------------------------------------------------------------------------------------
# Anything below here is just command setup and general setup configuration

here = os.path.abspath(os.path.dirname(__file__))


def read_file_contents(path):
    import io

    with io.open(path, encoding="utf-8") as f:
        return f.read()


def copy_files_build_py_factory(files, baseclass):
    class copy_files_build_py(baseclass):
        files = {}

        def run(self):
            print("RUNNING copy_files_build_py")
            if not self.dry_run:
                import shutil

                for directory, files in self.files.items():
                    target_dir = os.path.join(self.build_lib, directory)
                    self.mkpath(target_dir)

                    for entry in files:
                        if isinstance(entry, tuple):
                            if len(entry) != 2:
                                continue
                            source, dest = entry[0], os.path.join(target_dir, entry[1])
                        else:
                            source = entry
                            dest = os.path.join(target_dir, source)

                        print("Copying {} to {}".format(source, dest))
                        shutil.copy2(source, dest)

            baseclass.run(self)

    return type(copy_files_build_py)(
        copy_files_build_py.__name__, (copy_files_build_py,), {"files": files}
    )


class ScanDepsCommand(setuptools.Command):
    description = "Scan dependencies for updates"
    user_options = []

    PYPI = "https://pypi.org/simple/{package}/"

    def initialize_options(self):
        pass

    def finalize_options(self):
        pass

    def run(self):
        from collections import namedtuple

        import pkg_resources
        import requests
        from packaging.version import parse as parse_version

        Update = namedtuple("Update", ["name", "spec", "current", "latest"])
        update_lower_bounds = []
        update_bounds = []

        all_requires = list(INSTALL_REQUIRES)
        for value in EXTRA_REQUIRES.values():
            all_requires += value

        for r in all_requires:
            requirement = pkg_resources.Requirement.parse(r)

            resp = requests.get(
                self.PYPI.format(package=requirement.project_name),
                headers={"Accept": "application/vnd.pypi.simple.v1+json"},
            )
            resp.raise_for_status()

            def safe_parse_version(version):
                try:
                    return parse_version(version)
                except ValueError:
                    return None

            data = resp.json()
            versions = list(
                filter(
                    lambda x: x and not x.is_prerelease and not x.is_devrelease,
                    map(lambda x: safe_parse_version(x), data.get("versions", [])),
                )
            )
            if not versions:
                continue

            lower = None
            for spec in requirement.specs:
                if spec[0] == ">=":
                    lower = spec[1]
                    break

            latest = versions[-1]

            update = Update(requirement.project_name, str(requirement), lower, latest)

            if str(latest) not in requirement:
                update_bounds.append(update)
            elif lower and parse_version(lower) < latest:
                update_lower_bounds.append(update)

        def print_update(update):
            print(
                f"{update.spec}: latest {update.latest}, pypi: https://pypi.org/project/{update.name}/"
            )

        print("")
        print("The following dependencies can get their lower bounds updated:")
        print("")
        for update in update_lower_bounds:
            print_update(update)

        print("")
        print("The following dependencies should get looked at for a full update:")
        print("")
        for update in update_bounds:
            print_update(update)


def get_cmdclass():
    # make sure these are always available, even when run by dependabot
    global versioneer, octoprint_setuptools, md_to_html_build_py_factory

    cmdclass = versioneer.get_cmdclass()

    if octoprint_setuptools:
        # add clean command
        cmdclass.update(
            {
                "clean": octoprint_setuptools.CleanCommand.for_options(
                    source_folder="src", eggs=["OctoPrint*.egg-info"]
                )
            }
        )

        # add translation commands
        translation_dir = "translations"
        pot_file = os.path.join(translation_dir, "messages.pot")
        bundled_dir = os.path.join("src", "octoprint", "translations")
        cmdclass.update(
            octoprint_setuptools.get_babel_commandclasses(
                pot_file=pot_file,
                output_dir=translation_dir,
                pack_name_prefix="OctoPrint-i18n-",
                pack_path_prefix="",
                bundled_dir=bundled_dir,
            )
        )

    cmdclass["build_py"] = copy_files_build_py_factory(
        {
            "octoprint/templates/_data": [
                "AUTHORS.md",
                "SUPPORTERS.md",
                "THIRDPARTYLICENSES.md",
            ]
        },
        cmdclass["build_py"] if "build_py" in cmdclass else _build_py,
    )

    cmdclass["scan_deps"] = ScanDepsCommand

    return cmdclass


def package_data_dirs(source, sub_folders):
    dirs = []

    for d in sub_folders:
        folder = os.path.join(source, d)
        if not os.path.exists(folder):
            continue

        for dirname, _, files in os.walk(folder):
            dirname = os.path.relpath(dirname, source)
            for f in files:
                dirs.append(os.path.join(dirname, f))

    return dirs


def params():
    # make sure these are always available, even when run by dependabot
    global versioneer, get_cmdclass, read_file_contents, here, PYTHON_REQUIRES, SETUP_REQUIRES, INSTALL_REQUIRES, EXTRA_REQUIRES

    name = "OctoPrint"
    version = versioneer.get_version()
    cmdclass = get_cmdclass()

    description = "The snappy web interface for your 3D printer"
    long_description = read_file_contents(os.path.join(here, "README.md"))
    long_description_content_type = "text/markdown"

    python_requires = PYTHON_REQUIRES
    setup_requires = SETUP_REQUIRES
    install_requires = INSTALL_REQUIRES
    extras_require = EXTRA_REQUIRES

    classifiers = [
        "Development Status :: 5 - Production/Stable",
        "Environment :: Web Environment",
        "Framework :: Flask",
        "Intended Audience :: Developers",
        "Intended Audience :: Education",
        "Intended Audience :: End Users/Desktop",
        "Intended Audience :: Manufacturing",
        "Intended Audience :: Other Audience",
        "Intended Audience :: Science/Research",
        "License :: OSI Approved :: GNU Affero General Public License v3",
        "Natural Language :: English",
        "Natural Language :: German",
        "Operating System :: OS Independent",
        "Programming Language :: Python",
        "Programming Language :: Python :: 3",
        "Programming Language :: Python :: 3.8",
        "Programming Language :: Python :: 3.9",
        "Programming Language :: Python :: 3.10",
        "Programming Language :: Python :: 3.11",
        "Programming Language :: Python :: 3.12",
        "Programming Language :: Python :: 3 :: Only",
        "Programming Language :: Python :: Implementation :: CPython",
        "Programming Language :: JavaScript",
        "Topic :: Printing",
        "Topic :: System :: Monitoring",
    ]
    author = "Gina Häußge"
    author_email = "gina@octoprint.org"
    url = "https://octoprint.org"
    license = "GNU Affero General Public License v3"
    keywords = "3dprinting 3dprinter 3d-printing 3d-printer octoprint"

    project_urls = {
        "Community Forum": "https://community.octoprint.org",
        "Bug Reports": "https://github.com/OctoPrint/OctoPrint/issues",
        "Source": "https://github.com/OctoPrint/OctoPrint",
        "Funding": "https://support.octoprint.org",
    }

    packages = setuptools.find_packages(where="src")
    package_dir = {
        "": "src",
    }
    package_data = {
        "octoprint": package_data_dirs(
            "src/octoprint", ["static", "templates", "plugins", "translations"]
        )
        + ["util/piptestballoon/setup.py"]
    }

    include_package_data = True
    zip_safe = False

    if os.environ.get("READTHEDOCS", None) == "True":
        # we can't tell read the docs to please perform a pip install -e .[docs], so we help
        # it a bit here by explicitly adding the docs dependencies
        install_requires = install_requires + extras_require["docs"]

    entry_points = {"console_scripts": ["octoprint = octoprint:main"]}

    return locals()


setuptools.setup(**params())<|MERGE_RESOLUTION|>--- conflicted
+++ resolved
@@ -27,11 +27,7 @@
 # ----------------------------------------------------------------------------------------
 
 # Supported python versions
-<<<<<<< HEAD
-PYTHON_REQUIRES = ">=3.8, <3.12"
-=======
-PYTHON_REQUIRES = ">=3.7, <3.13"
->>>>>>> 5e40b510
+PYTHON_REQUIRES = ">=3.8, <3.13"
 
 # Requirements for setup.py
 SETUP_REQUIRES = []
