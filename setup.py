--- conflicted
+++ resolved
@@ -23,19 +23,6 @@
 	"Flask-Principal==0.3.5",
 	"Flask-Babel==0.9",
 	"Flask-Assets==0.10",
-<<<<<<< HEAD
-	"pyserial",
-	"netaddr",
-	"watchdog",
-	"sarge>=0.1.4",
-	"netifaces",
-	"pylru",
-	"rsa",
-	"pkginfo",
-	"requests",
-	"semantic_version",
-	"Click"
-=======
 	"Flask-Markdown==0.3",
 	"pyserial==2.7",
 	"netaddr==0.7.17",
@@ -47,8 +34,8 @@
 	"pkginfo==1.2.1",
 	"requests==2.7.0",
 	"semantic_version==2.4.2",
-	"psutil==3.2.1"
->>>>>>> 55075d40
+	"psutil==3.2.1",
+	"Click"
 ]
 
 # Additional requirements for optional install options
