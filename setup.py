--- conflicted
+++ resolved
@@ -36,15 +36,9 @@
 ]
 core_deps = [
     "argon2-cffi>=23.1.0",
-<<<<<<< HEAD
     "Babel>=2.16,<2.17",  # breaking changes can happen on minor version increases
     "cachelib>=0.13.0,<0.14",
-    "Click>=8.1.8,<9",
-=======
-    "Babel>=2.16,<2.17 ; python_version>='3.8'",  # breaking changes can happen on minor version increases
-    "cachelib>=0.13.0,<0.14 ; python_version>='3.8'",
     "Click>=8.1.8,!=8.2.0,<9",  # 8.2.0 has broken flags, see pallets/click#2894
->>>>>>> 4a1a8c77
     "colorlog>=6.9.0,<7",
     "emoji>=2.14.1,<3",
     "feedparser>=6.0.11,<7",
