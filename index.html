---
layout: default
title : OctoPrint.org
---
<div class="jumbotron" xmlns="http://www.w3.org/1999/html" xmlns="http://www.w3.org/1999/html"
     xmlns="http://www.w3.org/1999/html">
    <div class="container">
        <div class="row">
            <div class="span8">
                <div class="hero-content">
                    <h1>OctoPrint</h1>
                    <p>Print anything from anywhere.</p>
                    <div class="shameless-self-promotion">
                        Created by Gina Häußge & Sponsored by BQ
                    </div>
                </div>
            </div>
            <div class="span4">
                <img src="{{ BASE_PATH }}/assets/img/logo.png">
            </div>
        </div>

    </div>
</div>

<div id="social-buttons">
    <div class="container">
        <span class="watch">
          <iframe src="http://ghbtns.com/github-btn.html?user=foosel&repo=OctoPrint&type=watch&count=true" allowtransparency="true" frameborder="0" scrolling="0" width="85" height="20"></iframe>
        </span>
        <span class="fork">
          <iframe src="http://ghbtns.com/github-btn.html?user=foosel&repo=OctoPrint&type=fork&count=true" allowtransparency="true" frameborder="0" scrolling="0" width="95" height="20"></iframe>
        </span>
        <span class="gplus">
          <div class="g-plusone" data-size="medium" data-annotation="bubble" data-width="300" data-href="https://plus.google.com/110130855001142142895"></div>
        </span>
        <span class="twitter-follow">
          <a href="https://twitter.com/OctoPrint3D" class="twitter-follow-button" data-show-count="true" data-show-screen-name="false" data-dnt="true">Follow @OctoPrint3D</a>
          <script>!function(d,s,id){var js,fjs=d.getElementsByTagName(s)[0],p=/^http:/.test(d.location)?'http':'https';if(!d.getElementById(id)){js=d.createElement(s);js.id=id;js.src=p+'://platform.twitter.com/widgets.js';fjs.parentNode.insertBefore(js,fjs);}}(document, 'script', 'twitter-wjs');</script>
        </span>
        <span class="twitter-tweet">
          <a href="https://twitter.com/share" class="twitter-share-button" data-url="http://octoprint.org" data-text="Checkout OctoPrint, the snappy web interface for your 3D printer:" data-dnt="true">Tweet</a>
          <script>!function(d,s,id){var js,fjs=d.getElementsByTagName(s)[0],p=/^http:/.test(d.location)?'http':'https';if(!d.getElementById(id)){js=d.createElement(s);js.id=id;js.src=p+'://platform.twitter.com/widgets.js';fjs.parentNode.insertBefore(js,fjs);}}(document, 'script', 'twitter-wjs');</script>
        </span>
    </div>
</div>

<div class="container">
    <section id="features" class="clearfix">
        <div class="row">
            <div class="span12" style="text-align: center">
                <h3>The snappy web interface for your 3D printer</h3>
            </div>
        </div>
        <div class="row">
            <div class="span4">
                <h4><i class="icon-signal"></i> Make your printer wireless</h4>
                Connect your printer to a small embedded and WiFi enabled device such as the popular Raspberry Pi, install
                OctoPrint on it and you have an instant wireless printer.
            </div>
            <div class="span4">
                <h4><i class="icon-cogs"></i> Control your printer</h4>
                Start, pause and stop print jobs, remotely move the print head along all axes, extrude, retract
                or just define your own <a href="https://github.com/foosel/OctoPrint/wiki/Cookbook:-Custom-Controls">custom controls</a>.
            </div>
            <div class="span4">
                <h4><i class="icon-eye-open"></i> Monitor your prints</h4>
                Get constant feedback regarding the current progress of your print job, your printer's extrusion
                and bed temperature. Watch your print live via the embedded webcam feed or create a timelapse movie.
            </div>
        </div>
        <div class="row">
            <div class="span4">
                <h4><i class="icon-beer"></i> Free as in beer and speech</h4>
                OctoPrint is free and open source software released under the
                <a href="https://github.com/foosel/OctoPrint/blob/master/LICENSE">Affero General Public License (AGPL)</a>.
            </div>
            <div class="span4">
                <h4><i class="icon-picture"></i> Visualize your gcode</h4>
                OctoPrint incorporates the awesome <a href="https://github.com/hudbrog/gCodeViewer">gCodeVisualizer</a> by
                Alexey Ustyantsev which allows you to visualize your gcode files before and even during printjobs.
            </div>
            <div class="span4">
                <h4><i class="icon-lightbulb"></i> Highly compatible</h4>
                OctoPrint has been <a href="https://github.com/foosel/OctoPrint/wiki/Supported-Printers">proven to work</a> with many different printer electronics and firmwares. Give it a try!
            </div>
        </div>
        <div class="row">
            <div class="span12" style="text-align: center">
                <h4>... and <a href="https://github.com/foosel/OctoPrint/issues?labels=type%3Arequest&page=1&state=open">more</a> to come!</h4>
                <a class="btn btn-primary btn-large" href="/download/"><i class="icon-download-alt icon-large"></i>&nbsp;&nbsp;Download</a>
            </div>
        </div>
    </section>

    <section id="about">
        <div class="row">
            <div class="span12">
                <h2>About</h2>
                <p>
                    OctoPrint is a so called <strong>host software</strong> for 3D printers that controls your 3D printer
                    and sends it the actual commands to do its job. Other tools for this task include
                    <a href="https://github.com/kliment/Printrun">Printrun</a>,
                    <a href="http://www.repetier.com/documentation/repetier-host/">Repetier Host</a> and also
                    <a href="http://daid.github.com/Cura/">Cura</a>.
                </p>
                <p>
                    OctoPrint differs from existing host solutions in that its major focus is to provide <strong>a web
                    interface</strong> that allows controlling the printer remotely from anywhere on the network or even the
                    internet while offering the same <strong>responsiveness</strong> and feedback options available on native host
                    applications like the ones listed above. In order to achieve this, OctoPrint makes heavy use of
                    current web technologies and frameworks, such as AJAX and HTML5 web sockets.
                </p>
                <p>
                    OctoPrint was developed to be run on small embedded devices such as the popular
                    <a href="http://www.raspberrypi.org/">Raspberry Pi</a>. It allows you to turn your existing 3D printer
                    into a WiFi enabled one and untether it from your laptop or work station.
                </p>
                <h3>What's in the package?</h3>
                <p>
                    OctoPrint currently offers the following features, with <a href="https://github.com/foosel/OctoPrint/issues?labels=type%3Arequest&page=1&state=open">more on the way</a>:
                </p>
                <ul>
                    <li>uploading .gcode files to the server plus optionally the printer's SD card and managing them via the UI</li>
                    <li>selecting a file for printing, getting the usual stats regarding filament usage (length and volume, stats not available for SD card files</li>
                    <li>starting, pausing and cancelling a print job</li>
                    <li>while connected to the printer getting information regarding the current temperature of both head and bed (if available) in a nice shiny javascript-y temperature graph</li>
                    <li>access to the communication log (with the temperature and SD progress calls optionally filtered out to avoid clutter) and sending arbitrary codes to be executed by the printer</li>
                    <li>previewing the gcode of the selected model to be printed (via <a href="https://github.com/hudbrog/gCodeViewer">GCodeVisualizer</a>), including rendering of the progress during printing (not available when SD printing)</li>
                    <li>visual monitoring of the printer via webcam stream integrated into the UI (using e.g. <a href="http://sourceforge.net/apps/mediawiki/mjpg-streamer/index.php?title=Main_Page">MJPG-Streamer</a>)</li>
                    <li>creation of <a href="http://www.youtube.com/playlist?list=PL9j2DtsIPVkMTv8MxTej4d3KDTgxFltKs">timelapse recordings</a> of the printjob via webcam stream with shots triggered either by a z-change (not available when SD printing) or every n seconds</li>
                    <li><a href="https://github.com/foosel/OctoPrint/wiki/Configuring-Access-Control">access control</a> to provide a read-only mode on the web interface, allowing any actions only to logged in users</li>
                    <li><a href="https://github.com/foosel/OctoPrint/wiki/Configuration">configurable custom controls</a> to add to the "Control" tab (<a href="https://github.com/foosel/OctoPrint/wiki/Cookbook:-Custom-Controls">Examples</a>)</li>
                    <li><a href="https://github.com/foosel/OctoPrint/wiki/Configuration">configurable system commands</a> made available in a special dropdown, e.g. to shutdown OctoPrint's host or updating the software via git (<a href="https://github.com/foosel/OctoPrint/wiki/Cookbook:-System-Commands">Examples</a>)</a></li>
                    <li><a href="https://github.com/foosel/OctoPrint/wiki/Configuration">configurable system commands or gcode commands</a> to be triggered on certain system events (<a href="https://github.com/foosel/OctoPrint/wiki/Cookbook:-Useful-Eventhooks">Examples</a>)</li>
                </ul>
                <h3>Credit where credit is due</h3>
                <p>
                    OctoPrint started out as a fork of <a href="http://daid.github.com/Cura/">Cura</a> for adding a
                    web interface to its printing functionality and was originally named "Printer WebUI". It still uses
                    large parts of Cura's communication code for talking to the printer, but has been reorganized to
                    only include those parts of Cura necessary for its targeted use case.
                </p>
                <p>
                    It also uses the following libraries and frameworks for backend and frontend:
                    <div class="row">
                        <ul class="span3 no-style">
                            <li><a href="http://flask.pocoo.org/">Flask</a></li>
                            <li><a href="http://flask-login.readthedocs.org/en/latest/">Flask-Login</a></li>
                            <li><a href="http://pythonhosted.org/Flask-Principal/">Flask-Principal</a></li>
                            <li><a href="http://www.tornadoweb.org/">Tornado</a></li>
                            <li><a href="https://github.com/MrJoes/sockjs-tornado">SockJS Tornado</a></li>
                        </ul>
                        <ul class="span3 no-style">
                            <li><a href="http://pyyaml.org/">PyYAML</a></li>
                            <li><a href="http://sockjs.org/">SockJS</a></li>
                            <li><a href="http://jquery.com/">jQuery</a></li>
                            <li><a href="http://twitter.github.com/bootstrap/">Bootstrap</a></li>
                            <li><a href="http://fortawesome.github.com/Font-Awesome/">Font Awesome</a></li>
                        </ul>
                        <ul class="span3 no-style">
                            <li><a href="http://knockoutjs.com/">Knockout.js</a></li>
                            <li><a href="http://underscorejs.org/">Underscore.js</a></li>
                            <li><a href="http://www.flotcharts.org/">Flot</a></li>
                            <li><a href="https://github.com/hudbrog/gCodeViewer">gCodeVisualizer</a></li>
                            <li><a href="http://blueimp.github.com/jQuery-File-Upload/">jQuery File Upload</a></li>
                        </ul>
                        <ul class="span3 no-style">
                            <li><a href="http://pinesframework.org/pnotify/">Pines Notify</a></li>
                            <li><a href="http://tech.pusherhq.com/libraries/color">Pusher Color</a></li>
                            <li><a href="http://detectmobilebrowsers.com/">Detect Mobile Browsers</a></li>
                        </ul>
                    </div>
                    For webcam support on the Raspberry Pi I recommend <a href="http://sourceforge.net/apps/mediawiki/mjpg-streamer/index.php?title=Main_Page">MJPG-Streamer</a>.
                </p>
                <p>
                    I also want to thank <a href="http://jhimmen.de">Janina Himmen</a> for providing the kick-ass logo!
                </p>
                <h3>The project in a nutshell</h3>
                <ul>
                    <li>OctoPrint is <strong>sponsored by <a href="http://www.bq.com/">BQ</a></strong>, a Spanish technology company which has over the last year embraced Open Source DIY projects including (but not limited to) 3D printing, which provides the project with <strong>a development team</strong> fully dedicated to improve, evolve and expand its functionality, robustness and quality, lead by its creator Gina Häußge.</li>
                    <li>OctoPrint is and will remain <strong>Open Source Software</strong> under the GNU AGPL 3 license and anyone using it is encouraged to participate in OctoPrint's continued development through pull requests and other forms of contribution</li>
                    <li>BQ as the company sponsoring OctoPrint ensures the <strong>quality and continuity</strong> of OctoPrint and guarantees its <strong>maintenance and technical support</strong></li>
                    <li>OctoPrint will <strong>never limit</strong> (or force) its functionality solely to BQ products. API and source will remain open and usable by <strong>anyone</strong> in accordance with the license.</li>
                    <li>OctoPrint will continue to pay special attention to <strong>RepRap</strong> based printers</li>
                </ul>
                <h3>Why is it called OctoPrint and what's with the crystal ball in the logo?</h3>
                <p>
                    It so happens that I needed a favicon and also OctoPrint's first name -- Printer WebUI -- simply
<<<<<<< HEAD
                    lacked a certain coolness to it. So I asked The Internet(tm) for advice. After some brainstorming,
=======
                    lacked a certain coolness to it. So I asked The Internet(<sup>tm</sup>) for advise. After some brainstorming,
>>>>>>> f0e58c3a
                    the idea of a cute Octopus watching his print job remotely through a crystal ball was born...
                    <a href="https://plus.google.com/u/0/106003970953341660077/posts/UmLD5mW8yBQ">or something like that</a>.
                </p>
            </div>
        </div>
    </section>

    <section id="screenshots">
        <div class="row">
            <div class="span12">
                <h2>Screenshots</h2>
            </div>
        </div>
        <div class="row">
            <div class="span10 offset1">
                <div id="screenshot-carousel" class="carousel slide">
                    <ol class="carousel-indicators">
                        <li data-target="#screenshot-carousel" data-slide-to="0" class="active"></li>
                        <li data-target="#screenshot-carousel" data-slide-to="1"></li>
                        <li data-target="#screenshot-carousel" data-slide-to="2"></li>
                        <li data-target="#screenshot-carousel" data-slide-to="3"></li>
                        <li data-target="#screenshot-carousel" data-slide-to="4"></li>
                        <li data-target="#screenshot-carousel" data-slide-to="5"></li>
                        <li data-target="#screenshot-carousel" data-slide-to="6"></li>
                    </ol>
                    <!-- Carousel items -->
                    <div class="carousel-inner">
                        <div class="active item">
                            <img src="{{ BASE_PATH }}/assets/img/screenshot-temperature.png">
                            <div class="carousel-caption">
                                <h4>The temperature graph and controls</h4>
                                <p>The graph is continuously updated and gives feedback about the current and target temperatures of extruder and (optional) printbed.</p>
                            </div>
                        </div>
                        <div class="item">
                            <img src="{{ BASE_PATH }}/assets/img/screenshot-controls.png">
                            <div class="carousel-caption">
                                <h4>Embedded webcam view and printer controls</h4>
                                <p>See what your printer is doing via the live webcam feed and directly control your printer via the built-in and custom controls.</p>
                            </div>
                        </div>
                        <div class="item">
                            <img src="{{ BASE_PATH }}/assets/img/screenshot-gcodeviewer.png">
                            <div class="carousel-caption">
                                <h4>The GCODE viewer</h4>
                                <p>It offers you a layer-by-layer view of the currently selected GCODE file and also updates live during printing to show the currently executed GCODE commands.</p>
                            </div>
                        </div>
                        <div class="item">
                            <img src="{{ BASE_PATH }}/assets/img/screenshot-timelapse.png">
                            <div class="carousel-caption">
                                <h4>Support for creating timelapses</h4>
                                <p>
                                    Automatically create timelapse movies out of your printjobs and - thanks to the included event system - <a href="https://github.com/foosel/OctoPrint/wiki/Cookbook:-Useful-Eventhooks#automatically-upload-timelapses-to-youtube">automatically upload them to YouTube</a>.
                                </p>
                            </div>
                        </div>
                        <div class="item">
                            <img src="{{ BASE_PATH }}/assets/img/screenshot-gcode.png">
                            <div class="carousel-caption">
                                <h4>GCODE management</h4>
                                <p>Uploaded GCODE files are analyzed and can be sorted and filtered. Since file analysis is quite CPU intense, OctoPrint makes sure to perform it only when the system is not currently busy with printing.</p>
                            </div>
                        </div>
                        <div class="item">
                            <img src="{{ BASE_PATH }}/assets/img/screenshot-terminal.png">
                            <div class="carousel-caption">
                                <h4>The Terminal tab</h4>
                                <p>It shows you the last 300 lines of communication with the printer in a filterable logfile and allows you to send manual commands to the printer.</p>
                            </div>
                        </div>
                        <div class="item">
                            <img src="{{ BASE_PATH }}/assets/img/screenshot-settings.png">
                            <div class="carousel-caption">
                                <h4>The Settings dialog</h4>
                                <p>It allows you the configuration of most of the software's options.</p>
                            </div>
                        </div>
                    </div>
                    <!-- Carousel nav -->
                    <a class="carousel-control left" href="#screenshot-carousel" data-slide="prev">&lsaquo;</a>
                    <a class="carousel-control right" href="#screenshot-carousel" data-slide="next">&rsaquo;</a>
                </div>
            </div>
        </div>
    </section>
    <section id="videos">
        <div class="row">
            <div class="span12">
                <h2>Videos</h2>
            </div>
        </div>
        <div class="row">
            <div class="span10 offset1">
                <h3>Timelapse of an OctoPrint ornament</h3>
                <iframe width="780" height="439" src="//www.youtube.com/embed/-7P_6MRryw0" frameborder="0" allowfullscreen></iframe>
            </div>
        </div>
        <div class="row">
            <div class="span10 offset1">
                <h3>Timelapse with a surprise ending</h3>
                <iframe width="780" height="585" src="//www.youtube.com/embed/8EbIO71Bi-M" frameborder="0" allowfullscreen></iframe>
                by <a href="http://www.gullicksonlaboratories.com/">Jason Gullickson</a>
            </div>
        </div>
        <div class="row">
            <div class="span10 offset1">
                <h3>Video Guide: Getting started with Octoprint on the Raspberry Pi</h3>
                <iframe width="780" height="585" src="//www.youtube.com/embed/EHzN_MwunmE" frameborder="0" allowfullscreen></iframe>
                by <a href="https://www.youtube.com/channel/UCb8Rde3uRL1ohROUVg46h1A">Thomas Sanladerer</a>
            </div>
        </div>
    </section>
</div><|MERGE_RESOLUTION|>--- conflicted
+++ resolved
@@ -187,11 +187,7 @@
                 <h3>Why is it called OctoPrint and what's with the crystal ball in the logo?</h3>
                 <p>
                     It so happens that I needed a favicon and also OctoPrint's first name -- Printer WebUI -- simply
-<<<<<<< HEAD
-                    lacked a certain coolness to it. So I asked The Internet(tm) for advice. After some brainstorming,
-=======
-                    lacked a certain coolness to it. So I asked The Internet(<sup>tm</sup>) for advise. After some brainstorming,
->>>>>>> f0e58c3a
+                    lacked a certain coolness to it. So I asked The Internet<sup>TM</sup> for advice. After some brainstorming,
                     the idea of a cute Octopus watching his print job remotely through a crystal ball was born...
                     <a href="https://plus.google.com/u/0/106003970953341660077/posts/UmLD5mW8yBQ">or something like that</a>.
                 </p>
