"""
This module represents OctoPrint's plugin subsystem. This includes management and helper methods as well as the
registered plugin types.

.. autofunction:: plugin_manager

.. autofunction:: plugin_settings

.. autofunction:: call_plugin

.. autoclass:: PluginSettings
   :members:
"""

__author__ = "Gina Häußge <osd@foosel.net>"
__license__ = "GNU Affero General Public License http://www.gnu.org/licenses/agpl.html"
__copyright__ = "Copyright (C) 2014 The OctoPrint Project - Released under terms of the AGPLv3 License"

import logging
import os

from octoprint.plugin.core import Plugin, PluginInfo, PluginManager  # noqa: F401
from octoprint.plugin.types import *  # noqa: F401,F403 ## used by multiple other modules
from octoprint.plugin.types import OctoPrintPlugin, SettingsPlugin
from octoprint.settings import SubSettings
from octoprint.settings import settings as s

# singleton
_instance = None


def _validate_plugin(phase, plugin_info):
    return True


def plugin_manager(
    init=False,
    plugin_folders=None,
    plugin_bases=None,
    plugin_entry_points=None,
    plugin_disabled_list=None,
    plugin_blacklist=None,
    plugin_restart_needing_hooks=None,
    plugin_obsolete_hooks=None,
    plugin_considered_bundled=None,
    plugin_validators=None,
    compatibility_ignored_list=None,
):
    """
    Factory method for initially constructing and consecutively retrieving the :class:`~octoprint.plugin.core.PluginManager`
    singleton.

    Arguments:
        init (boolean): A flag indicating whether this is the initial call to construct the singleton (True) or not
            (False, default). If this is set to True and the plugin manager has already been initialized, a :class:`ValueError`
            will be raised. The same will happen if the plugin manager has not yet been initialized and this is set to
            False.
        plugin_folders (list): A list of folders (as strings containing the absolute path to them) in which to look for
            potential plugin modules. If not provided this defaults to the configured ``plugins`` base folder and
            ``src/plugins`` within OctoPrint's code base.
        plugin_bases (list): A list of recognized plugin base classes for which to look for provided implementations. If not
            provided this defaults to :class:`~octoprint.plugin.OctoPrintPlugin`.
        plugin_entry_points (list): A list of entry points pointing to modules which to load as plugins. If not provided
            this defaults to the entry point ``octoprint.plugin``.
        plugin_disabled_list (list): A list of plugin identifiers that are currently disabled. If not provided this
            defaults to all plugins for which ``enabled`` is set to ``False`` in the settings.
        plugin_blacklist (list): A list of plugin identifiers/identifier-version tuples that are currently blacklisted.
        plugin_restart_needing_hooks (list): A list of hook namespaces which cause a plugin to need a restart in order
            be enabled/disabled. Does not have to contain full hook identifiers, will be matched with startswith similar
            to logging handlers
        plugin_obsolete_hooks (list): A list of hooks that have been declared obsolete. Plugins implementing them will
            not be enabled since they might depend on functionality that is no longer available.
        plugin_considered_bundled (list): A list of plugin identifiers that are considered bundled plugins even if
            installed separately.
        plugin_validators (list): A list of additional plugin validators through which to process each plugin.
        compatibility_ignored_list (list): A list of plugin keys for which it will be ignored if they are flagged as
            incompatible. This is for development purposes only and should not be used in production.

    Returns:
        PluginManager: A fully initialized :class:`~octoprint.plugin.core.PluginManager` instance to be used for plugin
            management tasks.

    Raises:
        ValueError: ``init`` was True although the plugin manager was already initialized, or it was False although
            the plugin manager was not yet initialized.
    """

    global _instance
    if _instance is not None:
        if init:
            raise ValueError("Plugin Manager already initialized")

    else:
        if init:
            if plugin_bases is None:
                plugin_bases = [OctoPrintPlugin]

            if plugin_restart_needing_hooks is None:
                plugin_restart_needing_hooks = [
                    "octoprint.server.http.*",
                    "octoprint.printer.factory",
                    "octoprint.access.permissions",
                    "octoprint.timelapse.extensions",
                ]

            if plugin_obsolete_hooks is None:
                plugin_obsolete_hooks = ["octoprint.comm.protocol.gcode"]

            if plugin_considered_bundled is None:
                plugin_considered_bundled = ["firmware_check", "file_check"]

            if plugin_validators is None:
                plugin_validators = [_validate_plugin]
            else:
                plugin_validators.append(_validate_plugin)

            _instance = PluginManager(
                plugin_folders,
                plugin_bases,
                plugin_entry_points,
                logging_prefix="octoprint.plugins.",
                plugin_disabled_list=plugin_disabled_list,
                plugin_blacklist=plugin_blacklist,
                plugin_restart_needing_hooks=plugin_restart_needing_hooks,
                plugin_obsolete_hooks=plugin_obsolete_hooks,
                plugin_considered_bundled=plugin_considered_bundled,
                plugin_validators=plugin_validators,
                compatibility_ignored_list=compatibility_ignored_list,
            )
        else:
            raise ValueError("Plugin Manager not initialized yet")
    return _instance


def plugin_settings(
    plugin_key,
    defaults=None,
    get_preprocessors=None,
    set_preprocessors=None,
    settings=None,
):
    """
    Factory method for creating a :class:`PluginSettings` instance.

    Arguments:
        plugin_key (string): The plugin identifier for which to create the settings instance.
        defaults (dict): The default settings for the plugin, if different from get_settings_defaults.
        get_preprocessors (dict): The getter preprocessors for the plugin.
        set_preprocessors (dict): The setter preprocessors for the plugin.
        settings (octoprint.settings.Settings): The settings instance to use.

    Returns:
        PluginSettings: A fully initialized :class:`PluginSettings` instance to be used to access the plugin's
            settings
    """
    if settings is None:
        settings = s()
    return PluginSettings(
        settings,
        plugin_key,
        defaults=defaults,
        get_preprocessors=get_preprocessors,
        set_preprocessors=set_preprocessors,
    )


def plugin_settings_for_settings_plugin(plugin_key, instance, settings=None):
    """
    Factory method for creating a :class:`PluginSettings` instance for a given :class:`SettingsPlugin` instance.

    Will return `None` if the provided `instance` is not a :class:`SettingsPlugin` instance.

    Arguments:
        plugin_key (string): The plugin identifier for which to create the settings instance.
        implementation (octoprint.plugin.SettingsPlugin): The :class:`SettingsPlugin` instance.
        settings (octoprint.settings.Settings): The settings instance to use. Defaults to the global OctoPrint settings.

    Returns:
        PluginSettings or None: A fully initialized :class:`PluginSettings` instance to be used to access the plugin's
            settings, or `None` if the provided `instance` was not a class:`SettingsPlugin`
    """
    if not isinstance(instance, SettingsPlugin):
        return None

    try:
        get_preprocessors, set_preprocessors = instance.get_settings_preprocessors()
    except Exception:
        logging.getLogger(__name__).exception(
            f"Error while retrieving preprocessors for plugin {plugin_key}"
        )
        return None

    return plugin_settings(
        plugin_key,
        get_preprocessors=get_preprocessors,
        set_preprocessors=set_preprocessors,
        settings=settings,
    )


def call_plugin(
    types,
    method,
    args=None,
    kwargs=None,
    callback=None,
    error_callback=None,
    sorting_context=None,
    initialized=True,
):
    """
    Helper method to invoke the indicated ``method`` on all registered plugin implementations implementing the
    indicated ``types``. Allows providing method arguments and registering callbacks to call in case of success
    and/or failure of each call which can be used to return individual results to the calling code.

    Example:

    .. sourcecode:: python

       def my_success_callback(name, plugin, result):
           print("{name} was called successfully and returned {result!r}".format(**locals()))

       def my_error_callback(name, plugin, exc):
           print("{name} raised an exception: {exc!s}".format(**locals()))

       octoprint.plugin.call_plugin(
           [octoprint.plugin.StartupPlugin],
           "on_startup",
           args=(my_host, my_port),
           callback=my_success_callback,
           error_callback=my_error_callback
       )

    Arguments:
        types (list): A list of plugin implementation types to match against.
        method (string): Name of the method to call on all matching implementations.
        args (tuple): A tuple containing the arguments to supply to the called ``method``. Optional.
        kwargs (dict): A dictionary containing the keyword arguments to supply to the called ``method``. Optional.
        callback (function): A callback to invoke after an implementation has been called successfully. Will be called
            with the three arguments ``name``, ``plugin`` and ``result``. ``name`` will be the plugin identifier,
            ``plugin`` the plugin implementation instance itself and ``result`` the result returned from the
            ``method`` invocation.
        error_callback (function): A callback to invoke after the call of an implementation resulted in an exception.
            Will be called with the three arguments ``name``, ``plugin`` and ``exc``. ``name`` will be the plugin
            identifier, ``plugin`` the plugin implementation instance itself and ``exc`` the caught exception.
        initialized (boolean): Ignored.
    """

    if not isinstance(types, (list, tuple)):
        types = [types]
    if args is None:
        args = []
    if kwargs is None:
        kwargs = {}

    logger = logging.getLogger(__name__)

    plugins = plugin_manager().get_implementations(
        *types, sorting_context=sorting_context
    )
    for plugin in plugins:
        if not hasattr(plugin, "_identifier"):
            continue

        if hasattr(plugin, method):
            logger.debug(f"Calling {method} on {plugin._identifier}")
            try:
                result = getattr(plugin, method)(*args, **kwargs)
                if callback:
                    callback(plugin._identifier, plugin, result)
            except Exception as exc:
                logger.exception(
                    "Error while calling plugin %s" % plugin._identifier,
                    extra={"plugin": plugin._identifier},
                )
                if error_callback:
                    error_callback(plugin._identifier, plugin, exc)


class PluginSettings(SubSettings):
    """
    The :class:`PluginSettings` class is the interface for plugins to their own or globally defined settings.

    It provides some convenience methods for directly accessing plugin settings via the regular
    :class:`octoprint.settings.Settings` interfaces as well as means to access plugin specific folder locations.

    All getter and setter methods will ensure that plugin settings are stored in their correct location within the
    settings structure by modifying the supplied paths accordingly.

    Arguments:
        settings (Settings): The :class:`~octoprint.settings.Settings` instance on which to operate.
        plugin_key (str): The plugin identifier of the plugin for which to create this instance.
        defaults (dict): The plugin's defaults settings, will be used to determine valid paths within the plugin's
            settings structure

    .. method:: get(path, merged=False, asdict=False)

       Retrieves a raw value from the settings for ``path``, optionally merging the raw value with the default settings
       if ``merged`` is set to True.

       :param path: The path for which to retrieve the value.
       :type path: list, tuple
       :param boolean merged: Whether to merge the returned result with the default settings (True) or not (False,
           default).
       :returns: The retrieved settings value.
       :rtype: object

    .. method:: get_int(path, min=None, max=None)

       Like :func:`get` but tries to convert the retrieved value to ``int``. If ``min`` is provided and the retrieved
       value is less than it, it will be returned instead of the value. Likewise for ``max`` - it will be returned if
       the value is greater than it.

    .. method:: get_float(path, min=None, max=None)

       Like :func:`get` but tries to convert the retrieved value to ``float``. If ``min`` is provided and the retrieved
       value is less than it, it will be returned instead of the value. Likewise for ``max`` - it will be returned if
       the value is greater than it.

    .. method:: get_boolean(path)

       Like :func:`get` but tries to convert the retrieved value to ``boolean``.

    .. method:: set(path, value, force=False)

       Sets the raw value on the settings for ``path``.

       :param path: The path for which to retrieve the value.
       :type path: list, tuple
       :param object value: The value to set.
       :param boolean force: If set to True, the modified configuration will even be written back to disk if
           the value didn't change.

    .. method:: set_int(path, value, force=False, min=None, max=None)

       Like :func:`set` but ensures the value is an ``int`` through attempted conversion before setting it.
       If ``min`` and/or ``max`` are provided, it will also be ensured that the value is greater than or equal
       to ``min`` and less than or equal to ``max``. If that is not the case, the limit value (``min`` if less than
       that, ``max`` if greater than that) will be set instead.

    .. method:: set_float(path, value, force=False, min=None, max=None)

       Like :func:`set` but ensures the value is an ``float`` through attempted conversion before setting it.
       If ``min`` and/or ``max`` are provided, it will also be ensured that the value is greater than or equal
       to ``min`` and less than or equal to ``max``. If that is not the case, the limit value (``min`` if less than
       that, ``max`` if greater than that) will be set instead.

    .. method:: set_boolean(path, value, force=False)

       Like :func:`set` but ensures the value is an ``boolean`` through attempted conversion before setting it.

    .. method:: save(force=False, trigger_event=False)

       Saves the settings to ``config.yaml`` if there are active changes. If ``force`` is set to ``True`` the settings
       will be saved even if there are no changes. Settings ``trigger_event`` to ``True`` will cause a ``SettingsUpdated``
       :ref:`event <sec-events-available_events-settings>` to get triggered.

       :param force: Force saving to ``config.yaml`` even if there are no changes.
       :type force: boolean
       :param trigger_event: Trigger the ``SettingsUpdated`` :ref:`event <sec-events-available_events-settings>` on save.
       :type trigger_event: boolean

    .. method:: add_overlay(overlay, at_end=False, key=None)

       Adds a new config overlay for the plugin's settings. Will return the overlay's key in the map.

       :param overlay: Overlay dict to add
       :type overlay: dict
       :param at_end: Whether to add overlay at end or start (default) of config hierarchy
       :type at_end: boolean
       :param key: Key to use to identify overlay. If not set one will be built based on the overlay's hash
       :type key: str
       :rtype: str

    .. method:: remove_overlay(key)

       Removes an overlay from the settings based on its key. Return ``True`` if the overlay could be found and was
       removed, ``False`` otherwise.

       :param key: The key of the overlay to remove
       :type key: str
       :rtype: boolean
    """

    def __init__(
        self,
        settings,
        plugin_key,
        defaults=None,
        get_preprocessors=None,
        set_preprocessors=None,
    ):
        self.plugin_key = plugin_key

        SubSettings.__init__(
            self,
            settings,
            ["plugins", plugin_key],
            defaults=defaults,
            get_preprocessors=get_preprocessors,
            set_preprocessors=set_preprocessors,
        )

        if self.defaults is not None:
            self.defaults["plugins"][plugin_key]["_config_version"] = None

    def global_has(self, path, **kwargs):
        return self.settings.has(path, **kwargs)

    def global_remove(self, path, **kwargs):
        return self.settings.remove(path, **kwargs)

    def global_get(self, path, **kwargs):
        """
        Getter for retrieving settings not managed by the plugin itself from the core settings structure. Use this
        to access global settings outside of your plugin.

        Directly forwards to :func:`octoprint.settings.Settings.get`.
        """
        return self.settings.get(path, **kwargs)

    def global_get_int(self, path, **kwargs):
        """
        Like :func:`global_get` but directly forwards to :func:`octoprint.settings.Settings.getInt`.
        """
        return self.settings.getInt(path, **kwargs)

    def global_get_float(self, path, **kwargs):
        """
        Like :func:`global_get` but directly forwards to :func:`octoprint.settings.Settings.getFloat`.
        """
        return self.settings.getFloat(path, **kwargs)

    def global_get_boolean(self, path, **kwargs):
        """
        Like :func:`global_get` but directly orwards to :func:`octoprint.settings.Settings.getBoolean`.
        """
        return self.settings.getBoolean(path, **kwargs)

    def global_set(self, path, value, **kwargs):
        """
        Setter for modifying settings not managed by the plugin itself on the core settings structure. Use this
        to modify global settings outside of your plugin.

        Directly forwards to :func:`octoprint.settings.Settings.set`.
        """
        self.settings.set(path, value, **kwargs)

    def global_set_int(self, path, value, **kwargs):
        """
        Like :func:`global_set` but directly forwards to :func:`octoprint.settings.Settings.setInt`.
        """
        self.settings.setInt(path, value, **kwargs)

    def global_set_float(self, path, value, **kwargs):
        """
        Like :func:`global_set` but directly forwards to :func:`octoprint.settings.Settings.setFloat`.
        """
        self.settings.setFloat(path, value, **kwargs)

    def global_set_boolean(self, path, value, **kwargs):
        """
        Like :func:`global_set` but directly forwards to :func:`octoprint.settings.Settings.setBoolean`.
        """
        self.settings.setBoolean(path, value, **kwargs)

    def global_get_basefolder(self, folder_type, **kwargs):
        """
        Retrieves a globally defined basefolder of the given ``folder_type``. Directly forwards to
        :func:`octoprint.settings.Settings.getBaseFolder`.
        """
        return self.settings.getBaseFolder(folder_type, **kwargs)

    def get_plugin_logfile_path(self, postfix=None):
        """
        Retrieves the path to a logfile specifically for the plugin. If ``postfix`` is not supplied, the logfile
        will be named ``plugin_<plugin identifier>.log`` and located within the configured ``logs`` folder. If a
        postfix is supplied, the name will be ``plugin_<plugin identifier>_<postfix>.log`` at the same location.

        Plugins may use this for specific logging tasks. For example, a :class:`~octoprint.plugin.SlicingPlugin` might
        want to create a log file for logging the output of the slicing engine itself if some debug flag is set.

        Arguments:
            postfix (str): Postfix of the logfile for which to create the path. If set, the file name of the log file
                will be ``plugin_<plugin identifier>_<postfix>.log``, if not it will be
                ``plugin_<plugin identifier>.log``.

        Returns:
            str: Absolute path to the log file, directly usable by the plugin.
        """
        filename = "plugin_" + self.plugin_key
        if postfix is not None:
            filename += "_" + postfix
        filename += ".log"
<<<<<<< HEAD
        return os.path.join(self.settings.getBaseFolder("logs"), filename)
=======
        return os.path.join(self.settings.getBaseFolder("logs"), filename)

    @deprecated(
        "PluginSettings.get_plugin_data_folder has been replaced by OctoPrintPlugin.get_plugin_data_folder",
        includedoc="Replaced by :func:`~octoprint.plugin.types.OctoPrintPlugin.get_plugin_data_folder`",
        since="1.2.0",
    )
    def get_plugin_data_folder(self):
        path = os.path.join(self.settings.getBaseFolder("data"), self.plugin_key)
        if not os.path.isdir(path):
            os.makedirs(path)
        return path

    def get_all_data(self, **kwargs):
        merged = kwargs.get("merged", True)
        asdict = kwargs.get("asdict", True)
        defaults = kwargs.get("defaults", self.defaults)
        preprocessors = kwargs.get("preprocessors", self.get_preprocessors)

        kwargs.update(
            {
                "merged": merged,
                "asdict": asdict,
                "defaults": defaults,
                "preprocessors": preprocessors,
            }
        )

        return self.settings.get(self._prefix_path(), **kwargs)

    def clean_all_data(self):
        self.settings.remove(self._prefix_path())

    def __getattr__(self, item):
        all_access_methods = list(self.access_methods.keys()) + list(
            self.deprecated_access_methods.keys()
        )
        if item in all_access_methods:
            decorator = None
            if item in self.deprecated_access_methods:
                new = self.deprecated_access_methods[item]
                decorator = deprecated(
                    f"{item} has been renamed to {new}",
                    stacklevel=2,
                )
                item = new

            settings_name, args_mapper, kwargs_mapper = self.access_methods[item]
            if hasattr(self.settings, settings_name) and callable(
                getattr(self.settings, settings_name)
            ):
                orig_func = getattr(self.settings, settings_name)
                if decorator is not None:
                    orig_func = decorator(orig_func)

                def _func(*args, **kwargs):
                    return orig_func(*args_mapper(args), **kwargs_mapper(kwargs))

                _func.__name__ = item
                _func.__doc__ = orig_func.__doc__ if "__doc__" in dir(orig_func) else None

                return _func

        return getattr(self.settings, item)
>>>>>>> 26298384
<|MERGE_RESOLUTION|>--- conflicted
+++ resolved
@@ -492,71 +492,4 @@
         if postfix is not None:
             filename += "_" + postfix
         filename += ".log"
-<<<<<<< HEAD
-        return os.path.join(self.settings.getBaseFolder("logs"), filename)
-=======
-        return os.path.join(self.settings.getBaseFolder("logs"), filename)
-
-    @deprecated(
-        "PluginSettings.get_plugin_data_folder has been replaced by OctoPrintPlugin.get_plugin_data_folder",
-        includedoc="Replaced by :func:`~octoprint.plugin.types.OctoPrintPlugin.get_plugin_data_folder`",
-        since="1.2.0",
-    )
-    def get_plugin_data_folder(self):
-        path = os.path.join(self.settings.getBaseFolder("data"), self.plugin_key)
-        if not os.path.isdir(path):
-            os.makedirs(path)
-        return path
-
-    def get_all_data(self, **kwargs):
-        merged = kwargs.get("merged", True)
-        asdict = kwargs.get("asdict", True)
-        defaults = kwargs.get("defaults", self.defaults)
-        preprocessors = kwargs.get("preprocessors", self.get_preprocessors)
-
-        kwargs.update(
-            {
-                "merged": merged,
-                "asdict": asdict,
-                "defaults": defaults,
-                "preprocessors": preprocessors,
-            }
-        )
-
-        return self.settings.get(self._prefix_path(), **kwargs)
-
-    def clean_all_data(self):
-        self.settings.remove(self._prefix_path())
-
-    def __getattr__(self, item):
-        all_access_methods = list(self.access_methods.keys()) + list(
-            self.deprecated_access_methods.keys()
-        )
-        if item in all_access_methods:
-            decorator = None
-            if item in self.deprecated_access_methods:
-                new = self.deprecated_access_methods[item]
-                decorator = deprecated(
-                    f"{item} has been renamed to {new}",
-                    stacklevel=2,
-                )
-                item = new
-
-            settings_name, args_mapper, kwargs_mapper = self.access_methods[item]
-            if hasattr(self.settings, settings_name) and callable(
-                getattr(self.settings, settings_name)
-            ):
-                orig_func = getattr(self.settings, settings_name)
-                if decorator is not None:
-                    orig_func = decorator(orig_func)
-
-                def _func(*args, **kwargs):
-                    return orig_func(*args_mapper(args), **kwargs_mapper(kwargs))
-
-                _func.__name__ = item
-                _func.__doc__ = orig_func.__doc__ if "__doc__" in dir(orig_func) else None
-
-                return _func
-
-        return getattr(self.settings, item)
->>>>>>> 26298384
+        return os.path.join(self.settings.getBaseFolder("logs"), filename)