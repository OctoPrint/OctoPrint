--- conflicted
+++ resolved
@@ -95,11 +95,8 @@
 			if plugin_restart_needing_hooks is None:
 				plugin_restart_needing_hooks = ["octoprint.server.http.*",
 				                                "octoprint.printer.factory",
-<<<<<<< HEAD
-				                                "octoprint.access.permissions"]
-=======
+				                                "octoprint.access.permissions",
 				                                "octoprint.timelapse.extensions"]
->>>>>>> 5cf02ac9
 
 			if plugin_obsolete_hooks is None:
 				plugin_obsolete_hooks = ["octoprint.comm.protocol.gcode"]
