--- conflicted
+++ resolved
@@ -65,17 +65,9 @@
         };
     }
 
-<<<<<<< HEAD
-    OCTOPRINT_VIEWMODELS.push([
-        LogViewModel,
-        ["loginStateViewModel", "accessViewModel"],
-        "#logs"
-    ]);
-=======
     OCTOPRINT_VIEWMODELS.push({
         construct: LogViewModel,
-        dependencies: ["loginStateViewModel"],
+        dependencies: ["loginStateViewModel", "accessViewModel"],
         elements: ["#logs"]
     });
->>>>>>> 312760f8
 });