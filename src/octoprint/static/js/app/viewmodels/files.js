$(function () {
    function FilesViewModel(parameters) {
        var self = this;

        self.settingsViewModel = parameters[0];
        self.loginState = parameters[1];
        self.printerState = parameters[2];
        self.slicing = parameters[3];
        self.printerProfiles = parameters[4];
        self.access = parameters[5];

        self.allViewModels = undefined;

        self.filesListVisible = ko.observable(true);
        self.showInternalFilename = ko.observable(true);

        self.isErrorOrClosed = ko.observable(undefined);
        self.isOperational = ko.observable(undefined);
        self.isPrinting = ko.observable(undefined);
        self.isPaused = ko.observable(undefined);
        self.isError = ko.observable(undefined);
        self.isReady = ko.observable(undefined);
        self.isLoading = ko.observable(undefined);
        self.isSdReady = ko.observable(undefined);

        self.searchQuery = ko.observable(undefined);
        self.searchQuery.subscribe(function () {
            self.performSearch();
        });

        self.freeSpace = ko.observable(undefined);
        self.totalSpace = ko.observable(undefined);
        self.freeSpaceString = ko.pureComputed(function () {
            if (!self.freeSpace()) return "-";
            return formatSize(self.freeSpace());
        });
        self.totalSpaceString = ko.pureComputed(function () {
            if (!self.totalSpace()) return "-";
            return formatSize(self.totalSpace());
        });

        self.diskusageWarning = ko.pureComputed(function () {
            return (
                self.freeSpace() !== undefined &&
                self.freeSpace() < self.settingsViewModel.server_diskspace_warning()
            );
        });
        self.diskusageCritical = ko.pureComputed(function () {
            return (
                self.freeSpace() !== undefined &&
                self.freeSpace() < self.settingsViewModel.server_diskspace_critical()
            );
        });
        self.diskusageString = ko.pureComputed(function () {
            if (self.diskusageCritical()) {
                return gettext("Your available free disk space is critically low.");
            } else if (self.diskusageWarning()) {
                return gettext("Your available free disk space is starting to run low.");
            } else {
                return gettext("Your current disk usage.");
            }
        });

        self.uploadButton = undefined;
        self.uploadSdButton = undefined;
        self.uploadProgressBar = undefined;
        self.localTarget = undefined;
        self.sdTarget = undefined;

        self.dropOverlay = undefined;
        self.dropZone = undefined;
        self.dropZoneLocal = undefined;
        self.dropZoneSd = undefined;
        self.dropZoneBackground = undefined;
        self.dropZoneLocalBackground = undefined;
        self.dropZoneSdBackground = undefined;
        self.listElement = undefined;

        self.ignoreUpdatedFilesEvent = false;

        self.addingFolder = ko.observable(false);
        self.activeRemovals = ko.observableArray([]);

        self.movingFileOrFolder = ko.observable(false);
        self.moveEntry = ko.observable({name: "", display: "", path: ""}); // is there a better way to do this?
        self.moveSource = ko.observable(undefined);
        self.moveDestination = ko.observable(undefined);
        self.moveSourceFilename = ko.observable(undefined);
        self.moveDestinationFilename = ko.observable(undefined);
        self.moveDestinationFullpath = ko.pureComputed(function () {
            // Join the paths for renaming
            if (self.moveSourceFilename() !== self.moveDestinationFilename()) {
                if (self.moveDestination() === "/") {
                    return self.moveDestination() + self.moveDestinationFilename();
                } else {
                    return self.moveDestination() + "/" + self.moveDestinationFilename();
                }
            } else {
                return self.moveDestination();
            }
        });
        self.moveError = ko.observable("");
        self.moveButtonText = ko.pureComputed(function () {
            if (self.moveSource() === self.moveDestination()) {
                return gettext("Rename");
            } else {
                // Moving, but maybe also renaming
                if (self.moveSourceFilename() !== self.moveDestinationFilename()) {
                    return gettext("Move & Rename");
                } else return gettext("Move");
            }
        });

        self.folderList = ko.observableArray(["/"]);
        self.addFolderDialog = undefined;
        self.addFolderName = ko.observable(undefined);
        self.enableAddFolder = ko.pureComputed(function () {
            return (
                self.loginState.hasPermission(self.access.permissions.FILES_UPLOAD) &&
                self.addFolderName() &&
                self.addFolderName().trim() !== "" &&
                !self.addingFolder()
            );
        });

        self.uploadExistsDialog = undefined;
        self.uploadFilename = ko.observable(undefined);

        self.allItems = ko.observable(undefined);

        var optionsLocalStorageKey = "gcodeFiles.options";
        self._toLocalStorage = function () {
            saveToLocalStorage(optionsLocalStorageKey, {currentPath: self.currentPath()});
        };

        self._fromLocalStorage = function () {
            var data = loadFromLocalStorage(optionsLocalStorageKey);
            if (
                data["currentPath"] !== undefined &&
                self.settingsViewModel.feature_rememberFileFolder()
            ) {
                self.currentPath(data["currentPath"]);
            }
        };

        self.currentPath = ko.observable("");
        self.currentPath.subscribe(function () {
            self._toLocalStorage();
        });

        self.uploadProgressText = ko.observable();
        self.uploadProgressPercentage = ko.observable();

        // list style incl. persistence
        var listStyleStorageKey = "gcodeFiles.currentListStyle";
        var defaultListStyle = "folders_files";
        var saveListStyleToLocalStorage = function () {
            if (initListStyleLocalStorage()) {
                localStorage[listStyleStorageKey] = self.listStyle();
            }
        };
        var loadListStyleFromLocalStorage = function () {
            if (initListStyleLocalStorage()) {
                self.listStyle(localStorage[listStyleStorageKey]);
            }
        };
        var initListStyleLocalStorage = function () {
            if (!Modernizr.localstorage) return false;

            if (localStorage[listStyleStorageKey] !== undefined) return true;

            localStorage[listStyleStorageKey] = defaultListStyle;
            return true;
        };

        self.listStyle = ko.observable(defaultListStyle);
        self.listStyle.subscribe(saveListStyleToLocalStorage);
        loadListStyleFromLocalStorage();

        // initialize list helper
        var listHelperFilters = {
            printed: function (data) {
                return !(
                    data["prints"] &&
                    data["prints"]["success"] &&
                    data["prints"]["success"] > 0
                );
            },
            sd: function (data) {
                return data["origin"] && data["origin"] === "sdcard";
            },
            local: function (data) {
                return !(data["origin"] && data["origin"] === "sdcard");
            }
        };
        var listHelperExclusiveFilters = [["sd", "local"]];

        if (SUPPORTED_FILETYPES.length > 1) {
            _.each(SUPPORTED_FILETYPES, function (filetype) {
                listHelperFilters[filetype] = function (data) {
                    return (
                        data["type"] &&
                        (data["type"] === filetype || data["type"] === "folder")
                    );
                };
            });
            listHelperExclusiveFilters.push(SUPPORTED_FILETYPES);
        }

        var sortByName = function (a, b) {
            // sorts ascending
            if (a["display"].toLowerCase() < b["display"].toLowerCase()) return -1;
            if (a["display"].toLowerCase() > b["display"].toLowerCase()) return 1;
            return 0;
        };

        self.listHelper = new ItemListHelper(
            "gcodeFiles",
            {
                name: sortByName,
                upload: function (a, b) {
                    // sorts descending
                    if (a["date"] === undefined && b["date"] === undefined) {
                        return sortByName(a, b);
                    }
                    if (b["date"] === undefined || a["date"] > b["date"]) return -1;
                    if (a["date"] === undefined || a["date"] < b["date"]) return 1;
                    return 0;
                },
                last_printed: function (a, b) {
                    // sorts descending
                    var valA =
                        a.prints && a.prints.last && a.prints.last.date
                            ? a.prints.last.date
                            : "";
                    var valB =
                        b.prints && b.prints.last && b.prints.last.date
                            ? b.prints.last.date
                            : "";

                    if (valA > valB) {
                        return -1;
                    } else if (valA < valB) {
                        return 1;
                    } else {
                        return 0;
                    }
                },
                size: function (a, b) {
                    // sorts descending
                    if (b["size"] === undefined || a["size"] > b["size"]) return -1;
                    if (a["size"] === undefined || a["size"] < b["size"]) return 1;
                    return 0;
                }
            },
            listHelperFilters,
            "name",
            [],
            listHelperExclusiveFilters,
            0
        );
        self.selectedFile = undefined;

        self.availableFiletypes = ko.pureComputed(function () {
            var mapping = {
                model: gettext("Only show model files"),
                machinecode: gettext("Only show machine code files")
            };

            var result = [];
            _.each(SUPPORTED_FILETYPES, function (filetype) {
                if (mapping[filetype]) {
                    result.push({key: filetype, text: mapping[filetype]});
                } else {
                    result.push({
                        key: filetype,
                        text: _.sprintf(gettext("Only show %(type)s files"), {
                            type: _.escape(filetype)
                        })
                    });
                }
            });

            return result;
        });

        self.folderDestinations = ko.pureComputed(function () {
            if (self.allItems()) {
                return ko.utils.arrayFilter(self.allItems(), function (item) {
                    return item.type === "folder";
                });
            }
        });
        self.foldersOnlyList = ko.dependentObservable(function () {
            var filter = function (data) {
                return data["type"] && data["type"] === "folder";
            };
            return _.filter(self.listHelper.paginatedItems(), filter);
        });

        self.filesOnlyList = ko.dependentObservable(function () {
            var filter = function (data) {
                return data["type"] && data["type"] !== "folder";
            };
            return _.filter(self.listHelper.paginatedItems(), filter);
        });

        self.filesAndFolders = ko.dependentObservable(function () {
            var style = self.listStyle();
            if (style === "folders_files" || style === "files_folders") {
                var files = self.filesOnlyList();
                var folders = self.foldersOnlyList();

                if (style === "folders_files") {
                    return folders.concat(files);
                } else {
                    return files.concat(folders);
                }
            } else {
                return self.listHelper.paginatedItems();
            }
        });

        self.isLoadActionPossible = ko.pureComputed(function () {
            return (
                self.loginState.hasPermission(self.access.permissions.FILES_SELECT) &&
                self.isOperational() &&
                !self.isPrinting() &&
                !self.isPaused() &&
                !self.isLoading()
            );
        });

        self.isLoadAndPrintActionPossible = ko.pureComputed(function () {
            return (
                self.loginState.hasPermission(self.access.permissions.PRINT) &&
                self.isOperational() &&
                self.isLoadActionPossible()
            );
        });

        self.highlightCurrentFile = function () {
            self.highlightFile(self.selectedFile);
        };

        self.highlightFile = function (file) {
            if (!file || !file.origin || !file.path) {
                self.listHelper.selectNone();
                return;
            }

            var result = self.listHelper.selectItem(function (item) {
                if (item.origin !== file.origin) return false;

                if (item.type === "folder") {
                    return _.startsWith(file.path, item.path + "/");
                } else {
                    return item.path === file.path;
                }
            });
            if (!result) {
                if (log.getLevel() <= log.levels.DEBUG) {
                    log.info(
                        "Couldn't find file " +
                            file.origin +
                            ":" +
                            file.path +
                            " in current items, not selecting"
                    );
                }
                self.listHelper.selectNone();
            }
        };

        self.fromCurrentData = function (data) {
            self._processStateData(data.state);
            self._processJobData(data.job);
        };

        self.fromHistoryData = function (data) {
            self._processStateData(data.state);
            self._processJobData(data.job);
        };

        self._processStateData = function (data) {
            self.isErrorOrClosed(data.flags.closedOrError);
            self.isOperational(data.flags.operational);
            self.isPaused(data.flags.paused);
            self.isPrinting(data.flags.printing);
            self.isError(data.flags.error);
            self.isReady(data.flags.ready);
            self.isLoading(data.flags.loading);
            self.isSdReady(data.flags.sdReady);
        };

        self._processJobData = function (data) {
            if (!data) return;

            if (
                self.selectedFile &&
                self.file &&
                self.selectedFile.origin === data.file.origin &&
                self.selectedFile.path === data.file.path
            )
                return;

            self.selectedFile = data.file;
            self.highlightFile(data.file);
        };

        self._otherRequestInProgress = undefined;
        self._filesToFocus = [];
        self._switchToPath = undefined;
        self.requestData = function (params) {
            if (!self.loginState.hasPermission(self.access.permissions.FILES_LIST)) {
                return;
            }

            var focus, switchToPath, force;

            if (_.isObject(params)) {
                focus = params.focus;
                switchToPath = params.switchToPath;
                force = params.force;
            } else if (arguments.length) {
                // old argument list type call signature
                log.warn(
                    "FilesViewModel.requestData called with old argument list. That is deprecated, please use parameter object instead."
                );
                if (arguments.length >= 1) {
                    if (arguments.length >= 2) {
                        focus = {location: arguments[1], path: arguments[0]};
                    } else {
                        focus = {location: "local", path: arguments[0]};
                    }
                }
                if (arguments.length >= 3) {
                    switchToPath = arguments[2];
                }
                if (arguments.length >= 4) {
                    force = arguments[3];
                }
            }

            self._filesToFocus = self._filesToFocus || focus;
            self._switchToPath = self._switchToPath || switchToPath;

            if (self._otherRequestInProgress !== undefined) {
                return self._otherRequestInProgress;
            }

            return (self._otherRequestInProgress = OctoPrint.files
                .list(true, force)
                .done(function (response) {
                    self.fromResponse(response, {
                        focus: self._filesToFocus,
                        switchToPath: self._switchToPath
                    });
                })
                .fail(function () {
                    self.allItems(undefined);
                    self.listHelper.updateItems([]);
                })
                .always(function () {
                    self._otherRequestInProgress = undefined;
                    self._filesToFocus = [];
                    self._switchToPath = undefined;
                }));
        };

        self.fromResponse = function (response, params) {
            var focus = [];
            var switchToPath;

            if (_.isObject(params)) {
                focus = params.focus || undefined;
                switchToPath = params.switchToPath || undefined;
            } else if (arguments.length > 1) {
                log.warn(
                    "FilesViewModel.fromResponse called with old argument list. That is deprecated, please use parameter object instead."
                );
                if (arguments.length > 2) {
                    focus = {location: arguments[2], path: arguments[1]};
                } else {
                    focus = {location: "local", path: arguments[1]};
                }
                if (arguments.length > 3) {
                    switchToPath = arguments[3] || undefined;
                }
            }

            var files = response.files;

            self.allItems(files);

            var createFolderList = function (entries) {
                var result = [];
                _.each(entries, function (entry) {
                    if (entry.type !== "folder") return;

                    result.push("/" + entry.path);

                    if (entry.children) {
                        result = result.concat(createFolderList(entry.children));
                    }
                });
                return result;
            };
            self.folderList(["/"].concat(createFolderList(files)));

            // Sanity check file list - see #2572
            var nonrecursive = false;
            _.each(files, function (file) {
                if (file.type === "folder" && file.children === undefined) {
                    nonrecursive = true;
                }
            });
            if (nonrecursive) {
                log.error(
                    "At least one folder doesn't have a 'children' element defined. That means the file list request " +
                        "wasn't actually made with 'recursive=true' in the query.\n\n" +
                        "This can happen on wrong reverse proxy configs that " +
                        "swallow up query parameters, see https://github.com/OctoPrint/OctoPrint/issues/2572"
                );
            }

            if (!switchToPath) {
                var currentPath = self.currentPath();
                if (currentPath === undefined) {
                    self.listHelper.updateItems(files);
                    self.currentPath("");
                } else {
                    // if we have a current path, make sure we stay on it
                    self.changeFolderByPath(currentPath);
                }
            } else {
                self.changeFolderByPath(switchToPath);
            }

            if (focus.length) {
                _.each(focus, function (focusItem, index) {
                    // got a file to scroll to
                    var entryElement = self.getEntryElement({
                        path: focusItem.path,
                        origin: focusItem.location
                    });
                    if (entryElement) {
                        // scroll to uploaded element
                        if (index + 1 === focus.length) {
                            self.listElement.scrollTop(entryElement.offsetTop);
                        }

                        // highlight uploaded element
                        var element = $(entryElement);
                        element.on(
                            "webkitAnimationEnd oanimationend msAnimationEnd animationend",
                            function (e) {
                                // remove highlight class again
                                element.removeClass("highlight");
                            }
                        );
                        element.addClass("highlight");
                    }
                });
            }

            if (response.free !== undefined) {
                self.freeSpace(response.free);
            }

            if (response.total !== undefined) {
                self.totalSpace(response.total);
            }

            self.highlightCurrentFile();
        };

        self.changeFolder = function (data) {
            if (data.children === undefined) {
                log.error(
                    "Can't switch to folder '" + data.path + "', no children available"
                );
                return;
            }

            self.currentPath(data.path);
            self.listHelper.updateItems(data.children);
            self.highlightCurrentFile();
        };

        self.navigateUp = function () {
            var path = self.currentPath().split("/");
            path.pop();
            self.changeFolderByPath(path.join("/"));
        };

        self.changeFolderByPath = function (path) {
            var element = self.elementByPath(path);
            if (element) {
                self.currentPath(path);
                self.listHelper.updateItems(element.children);
            } else {
                self.currentPath("");
                self.listHelper.updateItems(self.allItems());
            }
            self.highlightCurrentFile();
        };

        self.showAddFolderDialog = function () {
            if (!self.loginState.hasPermission(self.access.permissions.FILES_UPLOAD))
                return;

            if (self.addFolderDialog) {
                self.addFolderName("");
                self.addFolderDialog.modal("show");
            }
        };

        self.addFolder = function () {
            if (!self.loginState.hasPermission(self.access.permissions.FILES_UPLOAD))
                return;

            var name = self.addFolderName();

            // "local" only for now since we only support local and sdcard,
            // and sdcard doesn't support creating folders...
            var location = "local";

            self.ignoreUpdatedFilesEvent = true;
            self.addingFolder(true);
            OctoPrint.files
                .createFolder(location, name, self.currentPath())
                .done(function (data) {
                    self.requestData({
                        focus: {
                            path: data.folder.name,
                            location: data.folder.origin
                        }
                    })
                        .done(function () {
                            self.addFolderDialog.modal("hide");
                        })
                        .always(function () {
                            self.addingFolder(false);
                        });
                })
                .fail(function () {
                    self.addingFolder(false);
                })
                .always(function () {
                    self.ignoreUpdatedFilesEvent = false;
                });
        };

        self.removeFolder = function (folder, event) {
            if (!self.loginState.hasPermission(self.access.permissions.FILES_DELETE))
                return;

            if (!folder) {
                return;
            }

            if (folder.type !== "folder") {
                return;
            }

            if (folder.weight > 0) {
                // confirm recursive delete
                var options = {
                    message: _.sprintf(
                        gettext(
                            'You are about to delete the folder "%(folder)s" which still contains files and/or sub folders.'
                        ),
                        {folder: _.escape(folder.name)}
                    ),
                    onproceed: function () {
                        self._removeEntry(folder, event);
                    }
                };
                showConfirmationDialog(options);
            } else {
                self._removeEntry(folder, event);
            }
        };

        self.loadFile = function (data, printAfterLoad) {
            if (!self.loginState.hasPermission(self.access.permissions.FILES_SELECT))
                return;

            if (!data) {
                return;
            }

            var proceed = function (p) {
                var prevented = false;
                var callback = function () {
                    OctoPrint.files.select(data.origin, data.path, p);
                };

                if (p) {
                    callViewModels(
                        self.allViewModels,
                        "onBeforePrintStart",
                        function (method) {
                            prevented = prevented || method(callback) === false;
                        }
                    );
                }

                if (!prevented) {
                    callback();
                }
            };

            if (
                printAfterLoad &&
                self.listHelper.isSelectedByMatcher(function (item) {
                    return item && item.origin === data.origin && item.path === data.path;
                }) &&
                self.enablePrint(data)
            ) {
                // file was already selected, just start the print job
                self.printerState.print();
            } else {
                // select file, start print job (if requested and within dimensions)
                var withinPrintDimensions = self.evaluatePrintDimensions(data, true);
                var print = printAfterLoad && withinPrintDimensions;

                if (print && self.settingsViewModel.feature_printStartConfirmation()) {
                    showConfirmationDialog({
                        message: gettext(
                            "This will start a new print job. Please check that the print bed is clear."
                        ),
                        question: gettext("Do you want to start the print job now?"),
                        cancel: gettext("No"),
                        proceed: gettext("Yes"),
                        onproceed: function () {
                            proceed(print);
                        },
                        nofade: true
                    });
                } else {
                    proceed(print);
                }
            }
        };

        self.showMoveDialog = function (entry, event) {
            if (
                !self.loginState.hasAllPermissions(
                    self.access.permissions.FILES_UPLOAD,
                    self.access.permissions.FILES_DELETE
                )
            ) {
                return;
            }

            if (!entry) {
                return;
            }

            if (entry.origin !== "local") {
                return;
            }

            if (!self.moveDialog) {
                return;
            }

            var slashPos = entry.path.lastIndexOf("/");
            var current;
            if (slashPos >= 0) {
                current = "/" + entry.path.substr(0, slashPos);
            } else {
                current = "/";
            }

            self.moveEntry(entry);
            self.moveError("");
            self.moveSource(current);
            self.moveDestination(current);
            self.moveSourceFilename(entry.name);
            self.moveDestinationFilename(entry.name);
            self.moveDialog.modal("show");
        };

        self.removeFile = function (file, event) {
            if (!self.loginState.hasPermission(self.access.permissions.FILES_DELETE))
                return;

            if (!file) {
                return;
            }

            if (file.type === "folder") {
                return;
            }

            self._removeEntry(file, event);
        };

        self.sliceFile = function (file) {
            if (!self.loginState.hasPermission(self.access.permissions.SLICE)) return;

            if (!file) {
                return;
            }

            self.slicing.show(file.origin, file.path, true, undefined, {
                display: file.display
            });
        };

        self.initSdCard = function () {
            if (!self.loginState.hasPermission(self.access.permissions.CONTROL)) return;
            OctoPrint.printer.initSd();
        };

        self.releaseSdCard = function () {
            if (!self.loginState.hasPermission(self.access.permissions.CONTROL)) return;
            OctoPrint.printer.releaseSd();
        };

        self.refreshSdFiles = function () {
            if (!self.loginState.hasPermission(self.access.permissions.CONTROL)) return;
            OctoPrint.printer.refreshSd();
        };

        self.moveFileOrFolder = function (source, destination) {
            self.movingFileOrFolder(true);
            return OctoPrint.files
                .move("local", source, destination)
                .done(function () {
                    self.requestData()
                        .done(function () {
                            self.moveDialog.modal("hide");
                        })
                        .always(function () {
                            self.movingFileOrFolder(false);
                        });
                })
                .fail(function () {
                    self.moveError(
                        gettext("Unable to move file or folder") +
                            " " +
                            self.moveEntry().display +
                            " " +
                            gettext("to") +
                            " " +
                            self.moveDestination()
                    );
                    self.movingFileOrFolder(false);
                });
        };

        self._removeEntry = function (entry, event) {
            self.activeRemovals.push(entry.origin + ":" + entry.path);
            var finishActiveRemoval = function () {
                self.activeRemovals(
                    _.filter(self.activeRemovals(), function (e) {
                        return e !== entry.origin + ":" + entry.path;
                    })
                );
            };

            var activateSpinner = function () {},
                finishSpinner = function () {};

            if (event) {
                var element = $(event.currentTarget);
                if (element.length) {
                    var icon = $("i.fa-trash-alt", element);
                    if (icon.length) {
                        activateSpinner = function () {
                            icon.removeClass("far fa-trash-alt").addClass(
                                "fas fa-spinner fa-spin"
                            );
                        };
                        finishSpinner = function () {
                            icon.removeClass("fas fa-spinner fa-spin").addClass(
                                "far fa-trash-alt"
                            );
                        };
                    }
                }
            }

            activateSpinner();

            var deferred = $.Deferred();
            OctoPrint.files
                .delete(entry.origin, entry.path)
                .done(function () {
                    self.requestData()
                        .done(function () {
                            deferred.resolve();
                        })
                        .fail(function () {
                            deferred.reject();
                        });
                })
                .fail(function (data) {
                    deferred.reject();

                    // Notify user
                    var error =
                        "<p>" +
                        gettext(
                            "Could not remove entry. Please check octoprint.log for possible reasons."
                        ) +
                        "</p>";
                    if (data.responseJSON && data.responseJSON.error) {
                        error += pnotifyAdditionalInfo(
                            "<pre>" + _.escape(data.responseJSON.error) + "</pre>"
                        );
                    }
                    new PNotify({
                        title: gettext("Failed to remove entry"),
                        text: error,
                        type: "error",
                        hide: false
                    });
                });

            return deferred.promise().always(function () {
                finishActiveRemoval();
                finishSpinner();
            });
        };

        self.downloadLink = function (data) {
            if (data["refs"] && data["refs"]["download"]) {
                return data["refs"]["download"];
            } else {
                return false;
            }
        };

        self.lastTimePrinted = function (data) {
            if (
                data["prints"] &&
                data["prints"]["last"] &&
                data["prints"]["last"]["date"]
            ) {
                return data["prints"]["last"]["date"];
            } else {
                return "-";
            }
        };

        self.getSuccessClass = function (data) {
            if (!data["prints"] || !data["prints"]["last"]) {
                return "";
            }
            return data["prints"]["last"]["success"] ? "text-success" : "text-error";
        };

        self.templateFor = function (data) {
            return "files_template_" + data.type;
        };

        self.getEntryId = function (data) {
            return "gcode_file_" + md5(data["origin"] + ":" + data["path"]);
        };

        self.getEntryElement = function (data) {
            var entryId = self.getEntryId(data);
            var entryElements = $("#" + entryId);
            if (entryElements && entryElements[0]) {
                return entryElements[0];
            } else {
                return undefined;
            }
        };

        self.enableRemove = function (data) {
            if (_.contains(self.activeRemovals(), data.origin + ":" + data.path)) {
                return false;
            }

            var busy = false;
            if (data.type === "folder") {
                busy = _.any(self.printerState.busyFiles(), function (name) {
                    return _.startsWith(name, data.origin + ":" + data.path + "/");
                });
            } else {
                busy = _.contains(
                    self.printerState.busyFiles(),
                    data.origin + ":" + data.path
                );
            }
            return (
                self.loginState.hasPermission(self.access.permissions.FILES_DELETE) &&
                !busy
            );
        };

        self.enableMove = function (data) {
            return (
                self.loginState.hasAllPermissions(
                    self.access.permissions.FILES_UPLOAD,
                    self.access.permissions.FILES_DELETE
                ) && data.origin === "local"
            ); // && some way to figure out if there are subfolders;
        };
        self.enableSelect = function (data) {
            return (
                self.isLoadAndPrintActionPossible() && !self.listHelper.isSelected(data)
            );
        };

        self.enablePrint = function (data) {
            return (
                self.loginState.hasPermission(self.access.permissions.PRINT) &&
                self.isOperational() &&
                !(self.isPrinting() || self.isPaused() || self.isLoading())
            );
        };

        self.enableSelectAndPrint = function (data, printAfterSelect) {
            return self.isLoadAndPrintActionPossible();
        };

        self.enableSlicing = function (data) {
            return (
                self.loginState.hasPermission(self.access.permissions.SLICE) &&
                self.slicing.enableSlicingDialog() &&
                self.slicing.enableSlicingDialogForFile(data.name)
            );
        };

        self.enableAdditionalData = function (data) {
            return data["gcodeAnalysis"] || (data["prints"] && data["prints"]["last"]);
        };

        self.toggleAdditionalData = function (data) {
            var entryElement = self.getEntryElement(data);
            if (!entryElement) return;

            var additionalInfo = $(".additionalInfo", entryElement);
            additionalInfo.slideToggle("fast", function () {
                $(".toggleAdditionalData i", entryElement).toggleClass(
                    "fa-chevron-down fa-chevron-up"
                );
            });
        };

        self.getAdditionalData = function (data) {
            var output = "";
            if (data["gcodeAnalysis"]) {
                if (
                    data["gcodeAnalysis"]["_empty"] ||
                    !data["gcodeAnalysis"]["dimensions"] ||
                    (data["gcodeAnalysis"]["dimensions"]["width"] === 0 &&
                        data["gcodeAnalysis"]["dimensions"]["depth"] === 0 &&
                        data["gcodeAnalysis"]["dimensions"]["height"] === 0)
                ) {
                    output += gettext("Model contains no extrusion.<br>");
                } else {
                    if (data["gcodeAnalysis"]["dimensions"]) {
                        var dimensions = data["gcodeAnalysis"]["dimensions"];
                        output +=
                            gettext("Model size") +
                            ": " +
                            _.sprintf(
                                "%(width).2fmm &times; %(depth).2fmm &times; %(height).2fmm",
                                dimensions
                            );
                        output += "<br>";
                    }
                    if (
                        data["gcodeAnalysis"]["filament"] &&
                        typeof data["gcodeAnalysis"]["filament"] === "object"
                    ) {
                        var filament = data["gcodeAnalysis"]["filament"];
                        if (_.keys(filament).length === 1) {
                            output +=
                                gettext("Filament") +
                                ": " +
                                formatFilament(
                                    data["gcodeAnalysis"]["filament"]["tool" + 0]
                                ) +
                                "<br>";
                        } else if (_.keys(filament).length > 1) {
                            _.each(filament, function (f, k) {
                                if (
                                    !_.startsWith(k, "tool") ||
                                    !f ||
                                    !f.hasOwnProperty("length") ||
                                    f["length"] <= 0
                                )
                                    return;
                                output +=
                                    gettext("Filament") +
                                    " (" +
                                    gettext("Tool") +
                                    " " +
                                    k.substr("tool".length) +
                                    "): " +
                                    formatFilament(f) +
                                    "<br>";
                            });
                        }
                    }
                    output +=
                        gettext("Estimated print time") +
                        ": " +
                        (self.settingsViewModel.appearance_fuzzyTimes()
                            ? formatFuzzyPrintTime(
                                  data["gcodeAnalysis"]["estimatedPrintTime"]
                              )
                            : formatDuration(
                                  data["gcodeAnalysis"]["estimatedPrintTime"]
                              )) +
                        "<br>";
                }
            }
            if (data["prints"] && data["prints"]["last"]) {
                output +=
                    gettext("Last printed") +
                    ": " +
                    formatTimeAgo(data["prints"]["last"]["date"]) +
                    "<br>";
                if (data["prints"]["last"]["printTime"]) {
                    output +=
                        gettext("Last print time") +
                        ": " +
                        formatDuration(data["prints"]["last"]["printTime"]);
                }
            }
            return output;
        };

        self.evaluatePrintDimensions = function (data, notify) {
            if (!self.settingsViewModel.feature_modelSizeDetection()) {
                return true;
            }

            var analysis = data["gcodeAnalysis"];
            if (!analysis) {
                return true;
            }

            var printingArea = data["gcodeAnalysis"]["printingArea"];
            if (!printingArea) {
                return true;
            }

            var travelArea = data["gcodeAnalysis"]["travelArea"];
            if (!travelArea) {
                return true;
            }

            var printerProfile = self.printerProfiles.currentProfileData();
            if (!printerProfile) {
                return true;
            }

            var volumeInfo = printerProfile.volume;
            if (!volumeInfo) {
                return true;
            }

            // set print volume boundaries
            var boundaries;
            if (_.isPlainObject(volumeInfo.custom_box)) {
                boundaries = {
                    minX: volumeInfo.custom_box.x_min(),
                    minY: volumeInfo.custom_box.y_min(),
                    minZ: volumeInfo.custom_box.z_min(),
                    maxX: volumeInfo.custom_box.x_max(),
                    maxY: volumeInfo.custom_box.y_max(),
                    maxZ: volumeInfo.custom_box.z_max()
                };
            } else {
                boundaries = {
                    minX: 0,
                    maxX: volumeInfo.width(),
                    minY: 0,
                    maxY: volumeInfo.depth(),
                    minZ: 0,
                    maxZ: volumeInfo.height()
                };
                if (volumeInfo.origin() === "center") {
                    boundaries["maxX"] = volumeInfo.width() / 2;
                    boundaries["minX"] = -1 * boundaries["maxX"];
                    boundaries["maxY"] = volumeInfo.depth() / 2;
                    boundaries["minY"] = -1 * boundaries["maxY"];
                }
            }

            var info = "";
            var objectFits = true;
            var travelFits = true;

            function _area_exceeds_boundaries(ax, area) {
                return (
                    area["min" + ax] < boundaries["min" + ax] ||
                    area["max" + ax] > boundaries["max" + ax]
                );
            }

            function _exceed_warning(culprit, dimension) {
                return _.sprintf(
                    gettext("%(culprit)s exceeds print volume in %(dimension)s.<br>"),
                    {culprit: culprit, dimension: dimension}
                );
            }

            // check if printing area exceeds boundaries
            if (_area_exceeds_boundaries("X", printingArea)) {
                info += _exceed_warning(gettext("Object"), gettext("width"));
                objectFits = false;
            }
            if (_area_exceeds_boundaries("Y", printingArea)) {
                info += _exceed_warning(gettext("Object"), gettext("depth"));
                objectFits = false;
            }
            if (_area_exceeds_boundaries("Z", printingArea)) {
                info += _exceed_warning(gettext("Object"), gettext("height"));
                objectFits = false;
            }

            // check if travel area exceeds boundaries
            if (_area_exceeds_boundaries("X", travelArea)) {
                info += _exceed_warning(gettext("Travel"), gettext("width"));
                travelFits = false;
            }
            if (_area_exceeds_boundaries("Y", travelArea)) {
                info += _exceed_warning(gettext("Travel"), gettext("depth"));
                travelFits = false;
            }
            if (_area_exceeds_boundaries("Z", travelArea)) {
                info += _exceed_warning(gettext("Travel"), gettext("height"));
                travelFits = false;
            }

            if (travelFits && objectFits) {
                return true;
            } else {
                // model not within bounds, we need to prepare a warning
                if (notify) {
                    var formatData = {
                        name: _.escape(data.name),
                        profile: boundaries,
                        object: printingArea,
                        travel: travelArea,
                        culprit: !objectFits ? "Object" : "Travel area"
                    };

                    info += _.sprintf(
                        gettext(
                            "Travel area: (%(travel.minX).2f, %(travel.minY).2f, %(travel.minZ).2f) &times; (%(travel.maxX).2f, %(travel.maxY).2f, %(travel.maxZ).2f)"
                        ),
                        formatData
                    );
                    info += "<br>";
                    info += _.sprintf(
                        gettext(
                            "Object's bounding box: (%(object.minX).2f, %(object.minY).2f, %(object.minZ).2f) &times; (%(object.maxX).2f, %(object.maxY).2f, %(object.maxZ).2f)"
                        ),
                        formatData
                    );
                    info += "<br>";
                    info += _.sprintf(
                        gettext(
                            "Print volume: (%(profile.minX).2f, %(profile.minY).2f, %(profile.minZ).2f) &times; (%(profile.maxX).2f, %(profile.maxY).2f, %(profile.maxZ).2f)"
                        ),
                        formatData
                    );

                    // prepare a warning message
                    var warning =
                        "<p>" +
                        _.sprintf(
                            gettext(
                                "%(culprit)s in %(name)s exceeds the print volume of the currently selected printer profile, be careful when printing this."
                            ),
                            formatData
                        ) +
                        "</p>";

                    warning += pnotifyAdditionalInfo(info);

                    warning +=
                        '<p><small>You can disable this check via Settings &gt; Features &gt; "Enable model size detection [...]"</small></p>';

                    //warn user
                    new PNotify({
                        title: _.sprintf(
                            gettext("%(culprit)s exceeds print volume"),
                            formatData
                        ),
                        text: warning,
                        type: "warning",
                        hide: false
                    });
                }
                return false;
            }
        };

        self.clearSearchQuery = function () {
            self.searchQuery("");
        };

        self.performSearch = function (e) {
            var query = self.searchQuery();
            if (query !== undefined && query.trim() !== "") {
                query = query.toLocaleLowerCase();

                var recursiveSearch = function (entry) {
                    if (entry === undefined) {
                        return false;
                    }

                    var success =
                        (entry["display"] &&
                            entry["display"].toLocaleLowerCase().indexOf(query) > -1) ||
                        entry["name"].toLocaleLowerCase().indexOf(query) > -1;
                    if (!success && entry["type"] === "folder" && entry["children"]) {
                        return _.any(entry["children"], recursiveSearch);
                    }

                    return success;
                };

                self.listHelper.changeSearchFunction(recursiveSearch);
            } else {
                self.listHelper.resetSearch();
            }

            return false;
        };

        self.elementByPath = function (path, root) {
            root = root || {children: self.allItems()};

            var recursiveSearch = function (location, element) {
                if (location.length === 0) {
                    return element;
                }

                if (!element.hasOwnProperty("children") || !element.children) {
                    return undefined;
                }

                var name = location.shift();
                for (var i = 0; i < element.children.length; i++) {
                    if (name === element.children[i].name) {
                        return recursiveSearch(location, element.children[i]);
                    }
                }

                return undefined;
            };

            return recursiveSearch(path.split("/"), root);
        };

        self.updateButtons = function () {
            if (self.loginState.hasPermission(self.access.permissions.FILES_UPLOAD)) {
                self.uploadButton.fileupload("enable");
                if (self.uploadSdButton) {
                    self.uploadSdButton.fileupload("enable");
                }
            } else {
                self.uploadButton.fileupload("disable");
                if (self.uploadSdButton) {
                    self.uploadSdButton.fileupload("disable");
                }
            }
        };

        self.onUserPermissionsChanged =
            self.onUserLoggedIn =
            self.onUserLoggedOut =
                function () {
                    self.updateButtons();
                    self.requestData();
                    self._fromLocalStorage();
                };

        self.onStartup = function () {
            $(".accordion-toggle[data-target='#files']").click(function () {
                var files = $("#files");
                if (files.hasClass("in")) {
                    files.removeClass("overflow_visible");
                    self.filesListVisible(false);
                } else {
                    setTimeout(function () {
                        files.addClass("overflow_visible");
                        self.filesListVisible(true);
                    }, 100);
                }
            });

            self.listElement = $("#files").find(".scroll-wrapper");

            self.moveDialog = $("#move_file_or_folder_dialog");
            self.addFolderDialog = $("#add_folder_dialog");
            self.addFolderDialog.on("shown", function () {
                $("input", self.addFolderDialog).focus();
            });
            $("form", self.addFolderDialog).on("submit", function (e) {
                e.preventDefault();
                if (self.enableAddFolder()) {
                    self.addFolder();
                }
            });

            self.uploadExistsDialog = $("#upload_exists_dialog");

            //~~ Gcode upload

            self.uploadButton = $("#gcode_upload");
            self.uploadSdButton = $("#gcode_upload_sd");
            if (!self.uploadSdButton.length) {
                self.uploadSdButton = undefined;
            }

            self.uploadProgress = $("#gcode_upload_progress");
            self.uploadProgressBar = $(".bar", self.uploadProgress);

            self.dropOverlay = $("#drop_overlay");
            self.dropZone = $("#drop");
            self.dropZoneLocal = $("#drop_locally");
            self.dropZoneSd = $("#drop_sd");
            self.dropZoneBackground = $("#drop_background");
            self.dropZoneLocalBackground = $("#drop_locally_background");
            self.dropZoneSdBackground = $("#drop_sd_background");

            if (CONFIG_SD_SUPPORT) {
                self.localTarget = self.dropZoneLocal;
            } else {
                self.localTarget = self.dropZone;
                self.listHelper.removeFilter("sd");
            }
            self.sdTarget = self.dropZoneSd;

            self.dropOverlay.on("drop", self._forceEndDragNDrop);

            function evaluateDropzones() {
                var enableLocal = self.loginState.hasPermission(
                    self.access.permissions.FILES_UPLOAD
                );
                var enableSd =
                    enableLocal &&
                    CONFIG_SD_SUPPORT &&
                    self.printerState.isSdReady() &&
                    !self.isPrinting();

                self._setDropzone("local", enableLocal);
                self._setDropzone("sdcard", enableSd);
            }
            self.loginState.currentUser.subscribe(evaluateDropzones);
            self.printerState.isSdReady.subscribe(evaluateDropzones);
            self.isPrinting.subscribe(evaluateDropzones);
            evaluateDropzones();
        };

        self.onEventUpdatedFiles = function (payload) {
            if (self.ignoreUpdatedFilesEvent) {
                return;
            }

            if (payload.type !== "printables") {
                return;
            }

            self.requestData();
        };

        self.onEventSlicingStarted = function (payload) {
            self.uploadProgress.addClass("progress-striped").addClass("active");
            self.uploadProgressBar.css("width", "100%");
            if (payload.progressAvailable) {
                self.uploadProgressPercentage(0);
                self.uploadProgressText(
                    _.sprintf(gettext("Slicing ... (%(percentage)d%%)"), {percentage: 0})
                );
            } else {
                self.uploadProgressText(gettext("Slicing ..."));
            }
        };

        self.onSlicingProgress = function (slicer, modelPath, machinecodePath, progress) {
            self.uploadProgressText(
                _.sprintf(gettext("Slicing ... (%(percentage)d%%)"), {
                    percentage: Math.round(progress)
                })
            );
            self.uploadProgressPercentage(Math.round(progress));
        };

        self.onEventSlicingCancelled = function (payload) {
            self.uploadProgress.removeClass("progress-striped").removeClass("active");
            self.uploadProgressBar.css("width", "0%");
            self.uploadProgressText("");
            self.uploadProgressPercentage(0);
        };

        self.onEventSlicingDone = function (payload) {
            self.uploadProgress.removeClass("progress-striped").removeClass("active");
            self.uploadProgressBar.css("width", "0%");
            self.uploadProgressText("");
            self.uploadProgressPercentage(0);

            new PNotify({
                title: gettext("Slicing done"),
                text: _.sprintf(
                    gettext("Sliced %(stl)s to %(gcode)s, took %(time).2f seconds"),
                    {
                        stl: _.escape(payload.stl),
                        gcode: _.escape(payload.gcode),
                        time: payload.time
                    }
                ),
                type: "success"
            });

            self.requestData();
        };

        self.onEventSlicingFailed = function (payload) {
            self.uploadProgress.removeClass("progress-striped").removeClass("active");
            self.uploadProgressBar.css("width", "0%");
            self.uploadProgressText("");
            self.uploadProgressPercentage(0);

            var html = _.sprintf(
                gettext("Could not slice %(stl)s to %(gcode)s: %(reason)s"),
                {
                    stl: _.escape(payload.stl),
                    gcode: _.escape(payload.gcode),
                    reason: _.escape(payload.reason)
                }
            );
            new PNotify({
                title: gettext("Slicing failed"),
                text: html,
                type: "error",
                hide: false
            });
        };

        self.onEventMetadataAnalysisFinished = function (payload) {
            self.requestData();
        };

        self.onEventMetadataStatisticsUpdated = function (payload) {
            self.requestData();
        };

        self.onEventTransferStarted = function (payload) {
            self.uploadProgress.addClass("progress-striped").addClass("active");
            self.uploadProgressBar.css("width", "100%");
            self.uploadProgressPercentage(100);
            self.uploadProgressText(gettext("Streaming ..."));
        };

        self.onEventTransferDone = function (payload) {
            self.uploadProgress.removeClass("progress-striped").removeClass("active");
            self.uploadProgressBar.css("width", "0");
            self.uploadProgressText("");
            self.uploadProgressPercentage(0);

            new PNotify({
                title: gettext("Streaming done"),
                text: _.sprintf(
                    gettext(
                        "Streamed %(local)s to %(remote)s on SD, took %(time).2f seconds"
                    ),
                    {
                        local: _.escape(payload.local),
                        remote: _.escape(payload.remote),
                        time: payload.time
                    }
                ),
                type: "success"
            });

            self.requestData({focus: {location: "sdcard", path: payload.remote}});
        };

        self.onEventTransferFailed = function (payload) {
            self.uploadProgress.removeClass("progress-striped").removeClass("active");
            self.uploadProgressBar.css("width", "0");
            self.uploadProgressText("");
            self.uploadProgressPercentage(0);

            new PNotify({
                title: gettext("Streaming failed"),
                text: _.sprintf(
                    gettext("Did not finish streaming %(local)s to %(remote)s on SD"),
                    {local: _.escape(payload.local), remote: _.escape(payload.remote)}
                ),
                type: "error"
            });

            self.requestData();
        };

        self.onServerConnect = self.onServerReconnect = function (payload) {
            self._enableDragNDrop(true);
            self.requestData();
        };

        self.onServerDisconnect = function (payload) {
            self._enableDragNDrop(false);
        };

        self._setDropzone = function (dropzone, enable) {
            var button = dropzone === "local" ? self.uploadButton : self.uploadSdButton;
            var drop = dropzone === "local" ? self.localTarget : self.sdTarget;
            var url = API_BASEURL + "files/" + dropzone;

            if (button === undefined) return;

            button.fileupload({
                url: url,
                dataType: "json",
                dropZone: enable ? drop : null,
                sequentialUploads: true,
                drop: function (e, data) {},
                add: self._handleUploadAdd,
                submit: self._handleUploadStart,
                done: self._handleUploadDone,
                fail: self._handleUploadFail,
                stop: self._handleUploadStop,
                progressall: self._handleUploadProgress
            });
        };

        self._enableDragNDrop = function (enable) {
            if (enable && self.settingsViewModel.feature_enableDragDropUpload()) {
                $(document).bind("dragenter", self._handleDragEnter);
                $(document).bind("dragleave", self._handleDragLeave);
                log.debug("Enabled drag-n-drop");
            } else {
                $(document).unbind("dragenter", self._handleDragEnter);
                $(document).unbind("dragleave", self._handleDragLeave);
                log.debug("Disabled drag-n-drop");
            }
        };

        self._setProgressBar = function (percentage, text, active) {
            self.uploadProgressBar.css("width", percentage + "%");
            self.uploadProgressText(text);
            self.uploadProgressPercentage(percentage);

            if (active) {
                self.uploadProgress.addClass("progress-striped active");
            } else {
                self.uploadProgress.removeClass("progress-striped active");
            }
        };

        self._uploadExistsQueue = []; // Files will be in this queue if their test fails and something needs to be done
        self._uploadExistsOpen = false;

        self._processUploadQueue = function () {
            if (!self._uploadExistsQueue.length > 0 || self._uploadExistsOpen) return;

            const hideAndSubmit = function (data) {
                self.uploadExistsDialog.modal("hide");
                self._uploadExistsOpen = false;
                data.submit();
                // Recursively move on to process the queue every time a dialog is closed
                if (self._uploadExistsQueue.length > 0) {
                    self._processUploadQueue();
                }
            };

            // Collect an item from the queue that needs an overwrite dialog
            const {data, response, path, fileSizeTooBig} =
                self._uploadExistsQueue.shift();
            const file = data.files[0];

            const formData = {};
            if (path !== "") {
                formData.path = path;
            }

            // Build and show a dialog
            self._uploadExistsOpen = true;

            $("h3", self.uploadExistsDialog).text(
                _.sprintf(gettext("File already exists: %(name)s"), {
                    name: file.name
                })
            );
            $("span.existing_size", self.uploadExistsDialog).text(
                response.size ? formatSize(response.size) : "-"
            );
            $("span.existing_date", self.uploadExistsDialog).text(
                response.date ? new Date(response.date * 1000).toLocaleString() : "?"
            );
            $("span.new_size", self.uploadExistsDialog).text(formatSize(file.size));
            $("span.new_date", self.uploadExistsDialog).text(
                new Date(file.lastModified).toLocaleString()
            );
            $("p, form", self.uploadExistsDialog).toggle(!fileSizeTooBig);
            $("span", self.uploadExistsDialog).toggle(fileSizeTooBig);
            $("input", self.uploadExistsDialog)
                .val("")
                .prop("placeholder", response.suggestion);
            $("a.upload-rename", self.uploadExistsDialog)
                .toggle(!fileSizeTooBig)
                .prop("disabled", false)
                .off("click")
                .on("click", function () {
                    var newName = $("input", self.uploadExistsDialog).val();
                    if (newName === "") newName = response.suggestion;

                    OctoPrint.files.exists("local", path, newName).done(function (r) {
                        if (r.exists) {
                            $(".control-group", self.uploadExistsDialog).addClass(
                                "error"
                            );
                            $(".help-block", self.uploadExistsDialog).show();
                        } else {
                            $(".control-group", self.uploadExistsDialog).removeClass(
                                "error"
                            );
                            $(".help-block", self.uploadExistsDialog).hide();

                            formData.filename = newName;
                            formData.noOverwrite = true;
                            data.formData = formData;

                            hideAndSubmit(data);
                        }
                    });
                });
            if (self.loginState.hasPermission(self.access.permissions.FILES_DELETE)) {
                $("a.upload-overwrite", self.uploadExistsDialog)
                    .off("click")
                    .show()
                    .on("click", function () {
                        data.formData = formData;
                        hideAndSubmit(data);
                    });
            } else {
                $("a.upload-overwrite", self.uploadExistsDialog).hide();
            }

            self.uploadExistsDialog.modal("show");
        };

        self._handleUploadAdd = function (e, data) {
            var file = data.files[0];
            var path = self.currentPath();
            var fileSizeTooBig = file.size > self.freeSpace();

            var formData = {};
            if (path !== "") {
                formData.path = path;
            }

            if (self.settingsViewModel.feature_uploadOverwriteConfirmation()) {
                OctoPrint.files
                    .exists("local", path, file.name)
                    .done(function (response) {
                        if (response.exists) {
                            const queueEntry = {
                                data,
                                response,
                                path,
                                fileSizeTooBig
                            };
                            self._uploadExistsQueue.push(queueEntry);
                            // Start processing queue - if already processing, this will do nothing
                            self._processUploadQueue();
                        } else {
                            data.formData = formData;
                            data.submit();
                        }
                    });
            } else {
                if (fileSizeTooBig) {
                    var error =
                        "<p>" +
                        gettext(
                            "Could not upload the file. There is not enough disk space remaining."
                        ) +
                        "</p>";

                    error +=
                        "<pre>" +
                        _.sprintf(gettext("Free Space: %(freespace)s"), {
                            freespace: self.freeSpaceString()
                        }) +
                        "<br>" +
                        _.sprintf(gettext("File Size: %(filesize)s"), {
                            filesize: formatSize(file.size)
                        }) +
                        "</pre>";

                    new PNotify({
                        title: "Upload failed",
                        text: error,
                        type: "error",
                        hide: false
                    });
                } else {
                    data.formData = formData;
                    data.submit();
                }
            }
        };

        self._handleUploadStart = function (e, data) {
            self.ignoreUpdatedFilesEvent = true;
            return true;
        };

        self._handleUploadDone = function (e, data) {
            var focus = undefined;
            if (data.result.files.hasOwnProperty("sdcard")) {
                focus = {location: "sdcard", path: data.result.files.sdcard.path};
            } else if (data.result.files.hasOwnProperty("local")) {
                focus = {location: "local", path: data.result.files.local.path};
            }

            if (focus) {
                self._filesToFocus.push(focus);
            }

            if (focus && _.endsWith(focus.path.toLowerCase(), ".stl")) {
                self.slicing.show(focus.location, focus.path);
            }
        };

        self._handleUploadStop = function (e, data) {
            var reset = function () {
                self.ignoreUpdatedFilesEvent = false;
                self._setProgressBar(0, "", false);
            };

            if (self._filesToFocus.length > 0) {
                // Only refresh the list if there were files uploaded successfully
                self._setProgressBar(100, gettext("Refreshing list ..."), true);
                self.requestData({focus: self._filesToFocus}).always(function () {
                    reset();
                });
            } else {
                reset();
            }
        };

        self._handleUploadFail = function (e, data) {
            var extensions = _.map(SUPPORTED_EXTENSIONS, function (extension) {
                return extension.toLowerCase();
            }).sort();
            extensions = extensions.join(", ");

            var error = "<p><pre>" + _.escape(data.files[0].name) + "</pre></p><p>";
            switch (data.jqXHR.status) {
                case 409:
                    // already printing or otherwise busy
                    if (e.target.id === "gcode_upload_sd") {
                        error += gettext(
                            "Could not upload the file to the printer's SD. Make sure the SD is initialized and the printer is not busy with a print already."
                        );
                    } else {
                        error += gettext(
                            "Could not upload the file, overwrite not possible. Make sure it is not already printing and that you have allowed overwriting."
                        );
                    }
                    break;

                case 415:
                    // unknown file type
                    error += _.sprintf(
                        gettext(
                            "Could not upload the file. Make sure that it is a readable, valid file with one of these extensions: %(extensions)s"
                        ),
                        {extensions: _.escape(extensions)}
                    );
                    break;

                default:
                    // any other kind of error
                    error += gettext(
                        "Could not upload the file. Please check octoprint.log for possible reasons."
                    );
                    break;
            }
            error += "</p>";

            if (data.jqXHR.responseJSON && data.jqXHR.responseJSON.error) {
                error += pnotifyAdditionalInfo(
                    "<pre>" + _.escape(data.jqXHR.responseJSON.error) + "</pre>"
                );
            }
            new PNotify({
                title: "Upload failed",
                text: error,
                type: "error",
                hide: false
            });
        };

        self._handleUploadProgress = function (e, data) {
            var progress = parseInt((data.loaded / data.total) * 100, 10);
            var uploaded = progress >= 100;

            self._setProgressBar(
                progress,
                uploaded ? gettext("Saving ...") : gettext("Uploading ..."),
                uploaded
            );
        };

        self._dragNDropTarget = null;
        self._dragNDropFFTimeout = undefined;
        self._dragNDropFFTimeoutDelay = 100;
        self._forceEndDragNDrop = function () {
            self.dropOverlay.removeClass("in");
            if (self.dropZoneLocal) self.dropZoneLocalBackground.removeClass("hover");
            if (self.dropZoneSd) self.dropZoneSdBackground.removeClass("hover");
            if (self.dropZone) self.dropZoneBackground.removeClass("hover");
            self._dragNDropTarget = null;
        };

        self._handleDragLeave = function (e) {
            if (e.target !== self._dragNDropTarget) return;
            self._forceEndDragNDrop();
        };

        self._handleDragEnter = function (e) {
<<<<<<< HEAD
            if (!self.settingsViewModel.feature_enableDragDropUpload()) {
=======
            const draggedFiles = Array.from(e.originalEvent.dataTransfer.items).filter(
                (item) => item.kind === "file"
            );
            if (!draggedFiles.length) {
>>>>>>> ac5b3206
                return;
            }

            self.dropOverlay.addClass("in");

            var foundLocal = false;
            var foundSd = false;
            var found = false;
            var node = e.target;
            do {
                if (self.dropZoneLocal && node === self.dropZoneLocal[0]) {
                    foundLocal = true;
                    break;
                } else if (self.dropZoneSd && node === self.dropZoneSd[0]) {
                    foundSd = true;
                    break;
                } else if (self.dropZone && node === self.dropZone[0]) {
                    found = true;
                    break;
                }
                node = node.parentNode;
            } while (node !== null);

            if (foundLocal) {
                self.dropZoneLocalBackground.addClass("hover");
                self.dropZoneSdBackground.removeClass("hover");
            } else if (foundSd && self.printerState.isSdReady() && !self.isPrinting()) {
                self.dropZoneSdBackground.addClass("hover");
                self.dropZoneLocalBackground.removeClass("hover");
            } else if (found) {
                self.dropZoneBackground.addClass("hover");
            } else {
                if (self.dropZoneLocalBackground)
                    self.dropZoneLocalBackground.removeClass("hover");
                if (self.dropZoneSdBackground)
                    self.dropZoneSdBackground.removeClass("hover");
                if (self.dropZoneBackground) self.dropZoneBackground.removeClass("hover");
            }
            self._dragNDropTarget = e.target;
            self._dragNDropLastOver = Date.now();
        };
        self.onEventSettingsUpdated = function () {
            self.showInternalFilename(
                self.settingsViewModel.settings.appearance.showInternalFilename()
            );
        };
        self.onBeforeBinding = function () {
            self.showInternalFilename(
                self.settingsViewModel.settings.appearance.showInternalFilename()
            );
        };
        self.onAllBound = function (allViewModels) {
            self.allViewModels = allViewModels;
        };
    }

    OCTOPRINT_VIEWMODELS.push({
        construct: FilesViewModel,
        name: "filesViewModel",
        additionalNames: ["gcodeFilesViewModel"],
        dependencies: [
            "settingsViewModel",
            "loginStateViewModel",
            "printerStateViewModel",
            "slicingViewModel",
            "printerProfilesViewModel",
            "accessViewModel"
        ],
        elements: [
            "#files_wrapper",
            "#add_folder_dialog",
            "#move_file_or_folder_dialog",
            "#upload_exists_dialog"
        ]
    });
});<|MERGE_RESOLUTION|>--- conflicted
+++ resolved
@@ -1930,14 +1930,14 @@
         };
 
         self._handleDragEnter = function (e) {
-<<<<<<< HEAD
             if (!self.settingsViewModel.feature_enableDragDropUpload()) {
-=======
+                return;
+            }
+
             const draggedFiles = Array.from(e.originalEvent.dataTransfer.items).filter(
                 (item) => item.kind === "file"
             );
             if (!draggedFiles.length) {
->>>>>>> ac5b3206
                 return;
             }
 
