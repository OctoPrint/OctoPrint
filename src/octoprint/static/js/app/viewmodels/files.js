$(function() {
    function FilesViewModel(parameters) {
        var self = this;

        self.settingsViewModel = parameters[0];
        self.loginState = parameters[1];
        self.printerState = parameters[2];
        self.slicing = parameters[3];
        self.printerProfiles=parameters[4];
        self.access = parameters[5];

        self.isErrorOrClosed = ko.observable(undefined);
        self.isOperational = ko.observable(undefined);
        self.isPrinting = ko.observable(undefined);
        self.isPaused = ko.observable(undefined);
        self.isError = ko.observable(undefined);
        self.isReady = ko.observable(undefined);
        self.isLoading = ko.observable(undefined);
        self.isSdReady = ko.observable(undefined);

        self.searchQuery = ko.observable(undefined);
        self.searchQuery.subscribe(function() {
            self.performSearch();
        });

        self.freeSpace = ko.observable(undefined);
        self.totalSpace = ko.observable(undefined);
        self.freeSpaceString = ko.pureComputed(function() {
            if (!self.freeSpace())
                return "-";
            return formatSize(self.freeSpace());
        });
        self.totalSpaceString = ko.pureComputed(function() {
            if (!self.totalSpace())
                return "-";
            return formatSize(self.totalSpace());
        });

        self.diskusageWarning = ko.pureComputed(function() {
            return self.freeSpace() != undefined
                && self.freeSpace() < self.settingsViewModel.server_diskspace_warning();
        });
        self.diskusageCritical = ko.pureComputed(function() {
            return self.freeSpace() != undefined
                && self.freeSpace() < self.settingsViewModel.server_diskspace_critical();
        });
        self.diskusageString = ko.pureComputed(function() {
            if (self.diskusageCritical()) {
                return gettext("Your available free disk space is critically low.");
            } else if (self.diskusageWarning()) {
                return gettext("Your available free disk space is starting to run low.");
            } else {
                return gettext("Your current disk usage.");
            }
        });

        self.uploadButton = undefined;
        self.uploadSdButton = undefined;
        self.uploadProgressBar = undefined;
        self.localTarget = undefined;
        self.sdTarget = undefined;

        self.dropOverlay = undefined;
        self.dropZone = undefined;
        self.dropZoneLocal = undefined;
        self.dropZoneSd = undefined;
        self.dropZoneBackground = undefined;
        self.dropZoneLocalBackground = undefined;
        self.dropZoneSdBackground = undefined;

        self.ignoreUpdatedFilesEvent = false;

        self.addingFolder = ko.observable(false);
        self.activeRemovals = ko.observableArray([]);

        self.addFolderDialog = undefined;
        self.addFolderName = ko.observable(undefined);
        self.enableAddFolder = ko.pureComputed(function() {
            return self.loginState.hasPermission(self.access.permissions.UPLOAD)() && self.addFolderName() && self.addFolderName().trim() != "" && !self.addingFolder();
        });

        self.allItems = ko.observable(undefined);
        self.listStyle = ko.observable("folders_files");
        self.currentPath = ko.observable("");
        self.uploadProgressText = ko.observable();

        // initialize list helper
        self.listHelper = new ItemListHelper(
            "gcodeFiles",
            {
                "name": function(a, b) {
                    // sorts ascending
                    if (a["name"].toLocaleLowerCase() < b["name"].toLocaleLowerCase()) return -1;
                    if (a["name"].toLocaleLowerCase() > b["name"].toLocaleLowerCase()) return 1;
                    return 0;
                },
                "upload": function(a, b) {
                    // sorts descending
                    if (b["date"] === undefined || a["date"] > b["date"]) return -1;
                    if (a["date"] < b["date"]) return 1;
                    return 0;
                },
                "size": function(a, b) {
                    // sorts descending
                    if (b["size"] === undefined || a["size"] > b["size"]) return -1;
                    if (a["size"] < b["size"]) return 1;
                    return 0;
                }
            },
            {
                "printed": function(data) {
                    return !(data["prints"] && data["prints"]["success"] && data["prints"]["success"] > 0) || (data["type"] && data["type"] == "folder");
                },
                "sd": function(data) {
                    return data["origin"] && data["origin"] == "sdcard";
                },
                "local": function(data) {
                    return !(data["origin"] && data["origin"] == "sdcard");
                },
                "machinecode": function(data) {
                    return data["type"] && (data["type"] == "machinecode" || data["type"] == "folder");
                },
                "model": function(data) {
                    return data["type"] && (data["type"] == "model" || data["type"] == "folder");
                }
            },
            "name",
            [],
            [["sd", "local"], ["machinecode", "model"]],
            0
        );

        self.foldersOnlyList = ko.dependentObservable(function() {
            var filter = function(data) { return data["type"] && data["type"] == "folder"; };
            return _.filter(self.listHelper.paginatedItems(), filter);
        });

        self.filesOnlyList = ko.dependentObservable(function() {
            var filter = function(data) { return data["type"] && data["type"] != "folder"; };
            return _.filter(self.listHelper.paginatedItems(), filter);
        });

        self.filesAndFolders = ko.dependentObservable(function() {
            var style = self.listStyle();
            if (style == "folders_files" || style == "files_folders") {
                var files = self.filesOnlyList();
                var folders = self.foldersOnlyList();

                if (style == "folders_files") {
                    return folders.concat(files);
                } else {
                    return files.concat(folders);
                }
            } else {
                return self.listHelper.paginatedItems();
            }
        });

        self.isLoadActionPossible = ko.pureComputed(function() {
            return self.loginState.hasPermission(self.access.permissions.SELECT)() && self.isOperational() && !self.isPrinting() && !self.isPaused() && !self.isLoading();
        });

        self.isLoadAndPrintActionPossible = ko.pureComputed(function() {
            return self.loginState.hasPermission(self.access.permissions.PRINT)() && self.isOperational() && self.isLoadActionPossible();
        });

        self.printerState.filepath.subscribe(function(newValue) {
            self.highlightFilename(newValue);
        });

        self.highlightCurrentFilename = function() {
            self.highlightFilename(self.printerState.filepath());
        };

        self.highlightFilename = function(filename) {
            if (filename == undefined) {
                self.listHelper.selectNone();
            } else {
                self.listHelper.selectItem(function(item) {
                    if (item.type == "folder") {
                        return _.startsWith(filename, item.path + "/");
                    } else {
                        return item.path == filename;
                    }
                });
            }
        };

        self.fromCurrentData = function(data) {
            self._processStateData(data.state);
        };

        self.fromHistoryData = function(data) {
            self._processStateData(data.state);
        };

        self._processStateData = function(data) {
            self.isErrorOrClosed(data.flags.closedOrError);
            self.isOperational(data.flags.operational);
            self.isPaused(data.flags.paused);
            self.isPrinting(data.flags.printing);
            self.isError(data.flags.error);
            self.isReady(data.flags.ready);
            self.isLoading(data.flags.loading);
            self.isSdReady(data.flags.sdReady);
        };

        self._otherRequestInProgress = undefined;
        self._focus = undefined;
        self._switchToPath = undefined;
        self.requestData = function(params) {
            var focus, switchToPath, force;

            if (_.isObject(params)) {
                focus = params.focus;
                switchToPath = params.switchToPath;
                force = params.force
            } else if (arguments.length) {
                // old argument list type call signature
                log.warn("FilesViewModel.requestData called with old argument list. That is deprecated, please use parameter object instead.");
                if (arguments.length >= 1) {
                    if (arguments.length >= 2) {
                        focus = {location: arguments[1], path: arguments[0]};
                    } else {
                        focus = {location: "local", path: arguments[0]};
                    }
                }
                if (arguments.length >= 3) {
                    switchToPath = arguments[2];
                }
                if (arguments.length >= 4) {
                    force = arguments[3];
                }
            }

            self._focus = self._focus || focus;
            self._switchToPath = self._switchToPath || switchToPath;

            if (self._otherRequestInProgress !== undefined) {
                return self._otherRequestInProgress
            }

            return self._otherRequestInProgress = OctoPrint.files.list(true, force)
                .done(function(response) {
                    self.fromResponse(response, {focus: self._focus, switchToPath: self._switchToPath});
                })
                .fail(function() {
                    self.allItems(undefined);
                    self.listHelper.updateItems([]);
                })
                .always(function() {
                    self._otherRequestInProgress = undefined;
                    self._focus = undefined;
                    self._switchToPath = undefined;
                });
        };

        self.fromResponse = function(response, params) {
            var focus = undefined;
            var switchToPath;

            if (_.isObject(params)) {
                focus = params.focus || undefined;
                switchToPath = params.switchToPath || undefined;
            } else if (arguments.length > 1) {
                log.warn("FilesViewModel.requestData called with old argument list. That is deprecated, please use parameter object instead.");
                if (arguments.length > 2) {
                    focus = {location: arguments[2], path: arguments[1]};
                } else {
                    focus = {location: "local", path: arguments[1]};
                }
                if (arguments.length > 3) {
                    switchToPath = arguments[3] || undefined;
                }
            }

            var files = response.files;

            self.allItems(files);

            if (!switchToPath) {
                var currentPath = self.currentPath();
                if (currentPath === undefined) {
                    self.listHelper.updateItems(files);
                    self.currentPath("");
                } else {
                    // if we have a current path, make sure we stay on it
                    self.changeFolderByPath(currentPath);
                }
            } else {
                self.changeFolderByPath(switchToPath);
            }

            if (focus) {
                // got a file to scroll to
                var entryElement = self.getEntryElement({path: focus.path, origin: focus.location});
                if (entryElement) {
                    // scroll to uploaded element
                    var entryOffset = entryElement.offsetTop;
                    $(".gcode_files").slimScroll({
                        scrollTo: entryOffset + "px"
                    });

                    // highlight uploaded element
                    var element = $(entryElement);
                    element.on("webkitAnimationEnd oanimationend msAnimationEnd animationend", function(e) {
                        // remove highlight class again
                        element.removeClass("highlight");
                    });
                    element.addClass("highlight");
                }
            }

            if (response.free != undefined) {
                self.freeSpace(response.free);
            }

            if (response.total != undefined) {
                self.totalSpace(response.total);
            }

            self.highlightCurrentFilename();
        };

        self.changeFolder = function(data) {
            self.currentPath(data.path);
            self.listHelper.updateItems(data.children);
            self.highlightCurrentFilename();
        };

        self.navigateUp = function() {
            var path = self.currentPath().split("/");
            path.pop();
            self.changeFolderByPath(path.join("/"));
        };

        self.changeFolderByPath = function(path) {
            var element = self.elementByPath(path);
            if (element) {
                self.currentPath(path);
                self.listHelper.updateItems(element.children);
            } else{
                self.currentPath("");
                self.listHelper.updateItems(self.allItems());
            }
            self.highlightCurrentFilename();
        };

        self.showAddFolderDialog = function() {
            if (self.addFolderDialog) {
                self.addFolderName("");
                self.addFolderDialog.modal("show");
            }
        };

        self.addFolder = function() {
            var name = self.addFolderName();

            // "local" only for now since we only support local and sdcard,
            // and sdcard doesn't support creating folders...
            var location = "local";

            self.ignoreUpdatedFilesEvent = true;
            self.addingFolder(true);
            OctoPrint.files.createFolder(location, name, self.currentPath())
                .done(function(data) {
                    self.requestData({
                        focus: {
                            path: data.folder.name,
                            location: data.folder.origin
                        }
                    })
                        .done(function() {
                            self.addFolderDialog.modal("hide");
                        })
                        .always(function() {
                            self.addingFolder(false);
                        });
                })
                .fail(function() {
                    self.addingFolder(false);
                })
                .always(function() {
                    self.ignoreUpdatedFilesEvent = false;
                });
        };

        self.removeFolder = function(folder, event) {
            if (!folder) {
                return;
            }

            if (folder.type != "folder") {
                return;
            }

            if (folder.weight > 0) {
                // confirm recursive delete
                var options = {
                    message: _.sprintf(gettext("You are about to delete the folder \"%(folder)s\" which still contains files and/or sub folders."), {folder: folder.name}),
                    onproceed: function() {
                        self._removeEntry(folder, event);
                    }
                };
                showConfirmationDialog(options);
            } else {
                self._removeEntry(folder, event);
            }
        };

        self.loadFile = function(data, printAfterLoad) {
            if (!data) {
                return;
            }

            if (printAfterLoad && self.listHelper.isSelected(data) && self.enablePrint(data)) {
                // file was already selected, just start the print job
                OctoPrint.job.start();
            } else {
                // select file, start print job (if requested and within dimensions)
                var withinPrintDimensions = self.evaluatePrintDimensions(data, true);
                var print = printAfterLoad && withinPrintDimensions;

                OctoPrint.files.select(data.origin, data.path, print);
            }
        };

        self.removeFile = function(file, event) {
            if (!file) {
                return;
            }

            if (file.type == "folder") {
                return;
            }

            self._removeEntry(file, event);
        };

        self.sliceFile = function(file) {
            if (!file) {
                return;
            }

            self.slicing.show(file.origin, file.path, true);
        };

        self.initSdCard = function() {
            OctoPrint.printer.initSd();
        };

        self.releaseSdCard = function() {
            OctoPrint.printer.releaseSd();
        };

        self.refreshSdFiles = function() {
            OctoPrint.printer.refreshSd();
        };

        self._removeEntry = function(entry, event) {
            self.activeRemovals.push(entry.origin + ":" + entry.path);
            var finishActiveRemoval = function() {
                self.activeRemovals(_.filter(self.activeRemovals(), function(e) {
                    return e != entry.origin + ":" + entry.path;
                }));
            };

            var activateSpinner = function(){},
                finishSpinner = function(){};

            if (event) {
                var element = $(event.currentTarget);
                if (element.length) {
                    var icon = $("i.fa-trash-o", element);
                    if (icon.length) {
                        activateSpinner = function() {
                            icon.removeClass("fa-trash-o").addClass("fa-spinner fa-spin");
                        };
                        finishSpinner = function() {
                            icon.removeClass("fa-spinner fa-spin").addClass("fa-trash-o");
                        };
                    }
                }
            }

            activateSpinner();

            var deferred = $.Deferred();
            OctoPrint.files.delete(entry.origin, entry.path)
                .done(function() {
                    self.requestData()
                        .done(function() {
                            deferred.resolve();
                        })
                        .fail(function() {
                            deferred.reject();
                        });
                })
                .fail(function() {
                    deferred.reject();
                });

            return deferred.promise()
                .always(function() {
                    finishActiveRemoval();
                    finishSpinner();
                });
        };

        self.downloadLink = function(data) {
            if (data["refs"] && data["refs"]["download"]) {
                return data["refs"]["download"];
            } else {
                return false;
            }
        };

        self.lastTimePrinted = function(data) {
            if (data["prints"] && data["prints"]["last"] && data["prints"]["last"]["date"]) {
                return data["prints"]["last"]["date"];
            } else {
                return "-";
            }
        };

        self.getSuccessClass = function(data) {
            if (!data["prints"] || !data["prints"]["last"]) {
                return "";
            }
            return data["prints"]["last"]["success"] ? "text-success" : "text-error";
        };

        self.templateFor = function(data) {
            return "files_template_" + data.type;
        };

        self.getEntryId = function(data) {
            return "gcode_file_" + md5(data["origin"] + ":" + data["path"]);
        };

        self.getEntryElement = function(data) {
            var entryId = self.getEntryId(data);
            var entryElements = $("#" + entryId);
            if (entryElements && entryElements[0]) {
                return entryElements[0];
            } else {
                return undefined;
            }
        };

        self.enableRemove = function(data) {
            if (_.contains(self.activeRemovals(), data.origin + ":" + data.path)) {
                return false;
            }

            var busy = false;
            if (data.type == "folder") {
                busy = _.any(self.printerState.busyFiles(), function(name) {
                    return _.startsWith(name, data.origin + ":" + data.path + "/");
                });
            } else {
                busy = _.contains(self.printerState.busyFiles(), data.origin + ":" + data.path);
            }
            return self.loginState.hasPermission(self.access.permissions.DELETE)() && !busy;
        };

<<<<<<< HEAD
        self.enableSelect = function(data) {
            var isLoadActionPossible = self.isLoadActionPossible();
            return isLoadActionPossible && !self.listHelper.isSelected(data);
=======
        self.enableSelect = function(data, printAfterSelect) {
            return self.enablePrint(data) && !self.listHelper.isSelected(data);
        };

        self.enablePrint = function(data) {
            return self.loginState.isUser() && self.isOperational() && !(self.isPrinting() || self.isPaused() || self.isLoading());
>>>>>>> 2e6d6537
        };
        self.enableSelectAndPrint = function(data, printAfterSelect) {
            var isLoadAndPrintActionPossible = self.isLoadAndPrintActionPossible();
            return isLoadAndPrintActionPossible && !self.listHelper.isSelected(data);
        };


        self.enableSlicing = function(data) {
            return self.loginState.hasPermission(self.access.permissions.SLICE)() && self.slicing.enableSlicingDialog() && self.slicing.enableSlicingDialogForFile(data.name);
        };

        self.enableAdditionalData = function(data) {
            return data["gcodeAnalysis"] || data["prints"] && data["prints"]["last"];
        };

        self.toggleAdditionalData = function(data) {
            var entryElement = self.getEntryElement(data);
            if (!entryElement) return;

            var additionalInfo = $(".additionalInfo", entryElement);
            additionalInfo.slideToggle("fast", function() {
                $(".toggleAdditionalData i", entryElement).toggleClass("icon-chevron-down icon-chevron-up");
            });
        };

        self.getAdditionalData = function(data) {
            var output = "";
            if (data["gcodeAnalysis"]) {
                if (data["gcodeAnalysis"]["dimensions"]) {
                    var dimensions = data["gcodeAnalysis"]["dimensions"];
                    output += gettext("Model size") + ": " + _.sprintf("%(width).2fmm &times; %(depth).2fmm &times; %(height).2fmm", dimensions);
                    output += "<br>";
                }
                if (data["gcodeAnalysis"]["filament"] && typeof(data["gcodeAnalysis"]["filament"]) == "object") {
                    var filament = data["gcodeAnalysis"]["filament"];
                    if (_.keys(filament).length == 1) {
                        output += gettext("Filament") + ": " + formatFilament(data["gcodeAnalysis"]["filament"]["tool" + 0]) + "<br>";
                    } else if (_.keys(filament).length > 1) {
                        for (var toolKey in filament) {
                            if (!_.startsWith(toolKey, "tool") || !filament[toolKey] || !filament[toolKey].hasOwnProperty("length") || filament[toolKey]["length"] <= 0) continue;

                            output += gettext("Filament") + " (" + gettext("Tool") + " " + toolKey.substr("tool".length) + "): " + formatFilament(filament[toolKey]) + "<br>";
                        }
                    }
                }
                output += gettext("Estimated print time") + ": " + formatFuzzyPrintTime(data["gcodeAnalysis"]["estimatedPrintTime"]) + "<br>";
            }
            if (data["prints"] && data["prints"]["last"]) {
                output += gettext("Last printed") + ": " + formatTimeAgo(data["prints"]["last"]["date"]) + "<br>";
                if (data["prints"]["last"]["printTime"]) {
                    output += gettext("Last print time") + ": " + formatDuration(data["prints"]["last"]["printTime"]);
                }
            }
            return output;
        };

        self.evaluatePrintDimensions = function(data, notify) {
            if (!self.settingsViewModel.feature_modelSizeDetection()) {
                return true;
            }

            var analysis = data["gcodeAnalysis"];
            if (!analysis) {
                return true;
            }

            var printingArea = data["gcodeAnalysis"]["printingArea"];
            if (!printingArea) {
                return true;
            }

            var printerProfile = self.printerProfiles.currentProfileData();
            if (!printerProfile) {
                return true;
            }

            var volumeInfo = printerProfile.volume;
            if (!volumeInfo) {
                return true;
            }

            // set print volume boundaries
            var boundaries;
            if (_.isPlainObject(volumeInfo.custom_box)) {
                boundaries = {
                    minX : volumeInfo.custom_box.x_min(),
                    minY : volumeInfo.custom_box.y_min(),
                    minZ : volumeInfo.custom_box.z_min(),
                    maxX : volumeInfo.custom_box.x_max(),
                    maxY : volumeInfo.custom_box.y_max(),
                    maxZ : volumeInfo.custom_box.z_max()
                }
            } else {
                boundaries = {
                    minX : 0,
                    maxX : volumeInfo.width(),
                    minY : 0,
                    maxY : volumeInfo.depth(),
                    minZ : 0,
                    maxZ : volumeInfo.height()
                };
                if (volumeInfo.origin() == "center") {
                    boundaries["maxX"] = volumeInfo.width() / 2;
                    boundaries["minX"] = -1 * boundaries["maxX"];
                    boundaries["maxY"] = volumeInfo.depth() / 2;
                    boundaries["minY"] = -1 * boundaries["maxY"];
                }
            }

            // model not within bounds, we need to prepare a warning
            var warning = "<p>" + _.sprintf(gettext("Object in %(name)s exceeds the print volume of the currently selected printer profile, be careful when printing this."), data) + "</p>";
            var info = "";

            var formatData = {
                profile: boundaries,
                object: printingArea
            };

            // find exceeded dimensions
            if (printingArea["minX"] < boundaries["minX"] || printingArea["maxX"] > boundaries["maxX"]) {
                info += gettext("Object exceeds print volume in width.<br>");
            }
            if (printingArea["minY"] < boundaries["minY"] || printingArea["maxY"] > boundaries["maxY"]) {
                info += gettext("Object exceeds print volume in depth.<br>");
            }
            if (printingArea["minZ"] < boundaries["minZ"] || printingArea["maxZ"] > boundaries["maxZ"]) {
                info += gettext("Object exceeds print volume in height.<br>");
            }

            //warn user
            if (info != "") {
                if (notify) {
                    info += _.sprintf(gettext("Object's bounding box: (%(object.minX).2f, %(object.minY).2f, %(object.minZ).2f) &times; (%(object.maxX).2f, %(object.maxY).2f, %(object.maxZ).2f)"), formatData);
                    info += "<br>";
                    info += _.sprintf(gettext("Print volume: (%(profile.minX).2f, %(profile.minY).2f, %(profile.minZ).2f) &times; (%(profile.maxX).2f, %(profile.maxY).2f, %(profile.maxZ).2f)"), formatData);

                    warning += pnotifyAdditionalInfo(info);

                    warning += "<p><small>You can disable this check via Settings &gt; Features &gt; \"Enable model size detection [...]\"</small></p>";

                    new PNotify({
                        title: gettext("Object doesn't fit print volume"),
                        text: warning,
                        type: "warning",
                        hide: false
                    });
                }
                return false;
            } else {
                return true;
            }
        };

        self.performSearch = function(e) {
            var query = self.searchQuery();
            if (query !== undefined && query.trim() != "") {
                query = query.toLocaleLowerCase();

                var recursiveSearch = function(entry) {
                    if (entry === undefined) {
                        return false;
                    }

                    var success = entry["name"].toLocaleLowerCase().indexOf(query) > -1;
                    if (!success && entry["type"] == "folder" && entry["children"]) {
                        return _.any(entry["children"], recursiveSearch);
                    }

                    return success;
                };

                self.listHelper.changeSearchFunction(recursiveSearch);
            } else {
                self.listHelper.resetSearch();
            }

            return false;
        };

        self.elementByPath = function(path, root) {
            root = root || {children: self.allItems()};

            var recursiveSearch = function(location, element) {
                if (location.length == 0) {
                    return element;
                }

                if (!element.hasOwnProperty("children")) {
                    return undefined;
                }

                var name = location.shift();
                for (var i = 0; i < element.children.length; i++) {
                    if (name == element.children[i].name) {
                        return recursiveSearch(location, element.children[i]);
                    }
                }

                return undefined;
            };

            return recursiveSearch(path.split("/"), root);
        };

        self.onUserLoggedIn = function(user) {
            self.uploadButton.fileupload("enable");
            if (self.uploadSdButton) {
                self.uploadSdButton.fileupload("enable");
            }

            // After login, request Data,
            // if no permission existed to view any files and now exists the file list will be filled
            self.requestData();
        };

        self.onUserLoggedOut = function() {
            self.uploadButton.fileupload("disable");
            if (self.uploadSdButton) {
                self.uploadSdButton.fileupload("disable");
            }

            // After logout, request Data,
            // if no permission exists to view any files the files list will be cleared
            self.requestData();
        };

        self.onStartup = function() {
            $(".accordion-toggle[data-target='#files']").click(function() {
                var files = $("#files");
                if (files.hasClass("in")) {
                    files.removeClass("overflow_visible");
                } else {
                    setTimeout(function() {
                        files.addClass("overflow_visible");
                    }, 100);
                }
            });

            $(".gcode_files").slimScroll({
                height: "306px",
                size: "5px",
                distance: "0",
                railVisible: true,
                alwaysVisible: true,
                scrollBy: "102px"
            });

            self.addFolderDialog = $("#add_folder_dialog");
            self.addFolderDialog.on("shown", function() {
                $("input", self.addFolderDialog).focus();
            });
            $("form", self.addFolderDialog).on("submit", function(e) {
                e.preventDefault();
                if (self.enableAddFolder()) {
                    self.addFolder();
                }
            });

            //~~ Gcode upload

            self.uploadButton = $("#gcode_upload");
            self.uploadSdButton = $("#gcode_upload_sd");
            if (!self.uploadSdButton.length) {
                self.uploadSdButton = undefined;
            }

            self.uploadProgress = $("#gcode_upload_progress");
            self.uploadProgressBar = $(".bar", self.uploadProgress);

            if (CONFIG_SD_SUPPORT) {
                self.localTarget = $("#drop_locally");
            } else {
                self.localTarget = $("#drop");
                self.listHelper.removeFilter('sd');
            }
            self.sdTarget = $("#drop_sd");

            self.dropOverlay = $("#drop_overlay");
            self.dropZone = $("#drop");
            self.dropZoneLocal = $("#drop_locally");
            self.dropZoneSd = $("#drop_sd");
            self.dropZoneBackground = $("#drop_background");
            self.dropZoneLocalBackground = $("#drop_locally_background");
            self.dropZoneSdBackground = $("#drop_sd_background");

            self.dropOverlay.on('drop', self._forceEndDragNDrop);

            function evaluateDropzones() {
<<<<<<< HEAD
                var enableLocal = self.loginState.hasPermission(self.access.permissions.UPLOAD)();
                var enableSd = enableLocal && CONFIG_SD_SUPPORT && self.printerState.isSdReady();
=======
                var enableLocal = self.loginState.isUser();
                var enableSd = enableLocal && CONFIG_SD_SUPPORT && self.printerState.isSdReady() && !self.isPrinting();
>>>>>>> 2e6d6537

                self._setDropzone("local", enableLocal);
                self._setDropzone("sdcard", enableSd);
            }
            self.loginState.currentUser.subscribe(evaluateDropzones);
            self.printerState.isSdReady.subscribe(evaluateDropzones);
            self.isPrinting.subscribe(evaluateDropzones);
            evaluateDropzones();

            self.requestData();
        };

        self.onEventUpdatedFiles = function(payload) {
            if (self.ignoreUpdatedFilesEvent) {
                return;
            }

            if (payload.type !== "gcode") {
                return;
            }

            self.requestData();
        };

        self.onEventSlicingStarted = function(payload) {
            self.uploadProgress
                .addClass("progress-striped")
                .addClass("active");
            self.uploadProgressBar.css("width", "100%");
            if (payload.progressAvailable) {
                self.uploadProgressText(_.sprintf(gettext("Slicing ... (%(percentage)d%%)"), {percentage: 0}));
            } else {
                self.uploadProgressText(gettext("Slicing ..."));
            }
        };

        self.onSlicingProgress = function(slicer, modelPath, machinecodePath, progress) {
            self.uploadProgressText(_.sprintf(gettext("Slicing ... (%(percentage)d%%)"), {percentage: Math.round(progress)}));
        };

        self.onEventSlicingCancelled = function(payload) {
            self.uploadProgress
                .removeClass("progress-striped")
                .removeClass("active");
            self.uploadProgressBar
                .css("width", "0%");
            self.uploadProgressText("");
        };

        self.onEventSlicingDone = function(payload) {
            self.uploadProgress
                .removeClass("progress-striped")
                .removeClass("active");
            self.uploadProgressBar
                .css("width", "0%");
            self.uploadProgressText("");

            new PNotify({
                title: gettext("Slicing done"),
                text: _.sprintf(gettext("Sliced %(stl)s to %(gcode)s, took %(time).2f seconds"), payload),
                type: "success"
            });

            self.requestData();
        };

        self.onEventSlicingFailed = function(payload) {
            self.uploadProgress
                .removeClass("progress-striped")
                .removeClass("active");
            self.uploadProgressBar
                .css("width", "0%");
            self.uploadProgressText("");

            var html = _.sprintf(gettext("Could not slice %(stl)s to %(gcode)s: %(reason)s"), payload);
            new PNotify({title: gettext("Slicing failed"), text: html, type: "error", hide: false});
        };

        self.onEventMetadataAnalysisFinished = function(payload) {
            self.requestData();
        };

        self.onEventMetadataStatisticsUpdated = function(payload) {
            self.requestData();
        };

        self.onEventTransferStarted = function(payload) {
            self.uploadProgress
                .addClass("progress-striped")
                .addClass("active");
            self.uploadProgressBar
                .css("width", "100%");
            self.uploadProgressText(gettext("Streaming ..."));
        };

        self.onEventTransferDone = function(payload) {
            self.uploadProgress
                .removeClass("progress-striped")
                .removeClass("active");
            self.uploadProgressBar
                .css("width", "0");
            self.uploadProgressText("");

            new PNotify({
                title: gettext("Streaming done"),
                text: _.sprintf(gettext("Streamed %(local)s to %(remote)s on SD, took %(time).2f seconds"), payload),
                type: "success"
            });

            self.requestData({focus: {location: "sdcard", path: payload.remote}});
        };

        self.onServerConnect = self.onServerReconnect = function(payload) {
            self._enableDragNDrop(true);
            self.requestData();
        };

        self.onServerDisconnect = function(payload) {
            self._enableDragNDrop(false);
        };

        self._setDropzone = function(dropzone, enable) {
            var button = (dropzone == "local") ? self.uploadButton : self.uploadSdButton;
            var drop = (dropzone == "local") ? self.localTarget : self.sdTarget;
            var url = API_BASEURL + "files/" + dropzone;

            if (button === undefined)
                return;

            button.fileupload({
                url: url,
                dataType: "json",
                dropZone: enable ? drop : null,
                drop: function(e, data) {

                },
                submit: self._handleUploadStart,
                done: self._handleUploadDone,
                fail: self._handleUploadFail,
                always: self._handleUploadAlways,
                progressall: self._handleUploadProgress
            }).bind('fileuploadsubmit', function(e, data) {
                if (self.currentPath() != "")
                    data.formData = { path: self.currentPath() };
            });
        };

        self._enableDragNDrop = function(enable) {
            if (enable) {
                $(document).bind("dragenter", self._handleDragNDrop);
                $(document).bind("dragleave", self._endDragNDrop);
                log.debug("Enabled drag-n-drop");
            } else {
                $(document).unbind("dragenter", self._handleDragNDrop);
                $(document).unbind("dragleave", self._endDragNDrop);
                log.debug("Disabled drag-n-drop");
            }
        };

        self._setProgressBar = function(percentage, text, active) {
            self.uploadProgressBar
                .css("width", percentage + "%");
            self.uploadProgressText(text);

            if (active) {
                self.uploadProgress
                    .addClass("progress-striped active");
            } else {
                self.uploadProgress
                    .removeClass("progress-striped active");
            }
        };

        self._handleUploadStart = function(e, data) {
            self.ignoreUpdatedFilesEvent = true;
            return true;
        };

        self._handleUploadDone = function(e, data) {
            var focus = undefined;
            if (data.result.files.hasOwnProperty("sdcard")) {
                focus = {location: "sdcard", path: data.result.files.sdcard.path};
            } else if (data.result.files.hasOwnProperty("local")) {
                focus = {location: "local", path: data.result.files.local.path};
            }
            self.requestData({focus: focus})
                .done(function() {
                    if (data.result.done) {
                        self._setProgressBar(0, "", false);
                    }
                });

            if (focus && _.endsWith(focus.path.toLowerCase(), ".stl")) {
                self.slicing.show(focus.location, focus.path);
            }
        };

        self._handleUploadFail = function(e, data) {
            var extensions = _.map(SUPPORTED_EXTENSIONS, function(extension) {
                return extension.toLowerCase();
            }).sort();
            extensions = extensions.join(", ");
            var error = "<p>"
                + _.sprintf(gettext("Could not upload the file. Make sure that it is a valid file with one of these extensions: %(extensions)s"),
                            {extensions: extensions})
                + "</p>";
            error += pnotifyAdditionalInfo("<pre>" + data.jqXHR.responseText + "</pre>");
            new PNotify({
                title: "Upload failed",
                text: error,
                type: "error",
                hide: false
            });
            self._setProgressBar(0, "", false);
        };

        self._handleUploadAlways = function(e, data) {
            self.ignoreUpdatedFilesEvent = false;
        };

        self._handleUploadProgress = function(e, data) {
            var progress = parseInt(data.loaded / data.total * 100, 10);
            var uploaded = progress >= 100;

            self._setProgressBar(progress, uploaded ? gettext("Saving ...") : gettext("Uploading ..."), uploaded);
        };

        self._dragNDropTarget = null;
        self._forceEndDragNDrop = function () {
            self.dropOverlay.removeClass("in");
            if (self.dropZoneLocal) self.dropZoneLocalBackground.removeClass("hover");
            if (self.dropZoneSd) self.dropZoneSdBackground.removeClass("hover");
            if (self.dropZone) self.dropZoneBackground.removeClass("hover");
            self._dragNDropTarget = null;
        };

        self._endDragNDrop = function (e) {
            if (e.target != self._dragNDropTarget) return;
            self._forceEndDragNDrop();
        };

        self._handleDragNDrop = function (e) {
            self.dropOverlay.addClass('in');

            var foundLocal = false;
            var foundSd = false;
            var found = false;
            var node = e.target;
            do {
                if (self.dropZoneLocal && node === self.dropZoneLocal[0]) {
                    foundLocal = true;
                    break;
                } else if (self.dropZoneSd && node === self.dropZoneSd[0]) {
                    foundSd = true;
                    break;
                } else if (self.dropZone && node === self.dropZone[0]) {
                    found = true;
                    break;
                }
                node = node.parentNode;
            } while (node != null);

            if (foundLocal) {
                self.dropZoneLocalBackground.addClass("hover");
                self.dropZoneSdBackground.removeClass("hover");
            } else if (foundSd && self.printerState.isSdReady() && !self.isPrinting()) {
                self.dropZoneSdBackground.addClass("hover");
                self.dropZoneLocalBackground.removeClass("hover");
            } else if (found) {
                self.dropZoneBackground.addClass("hover");
            } else {
                if (self.dropZoneLocalBackground) self.dropZoneLocalBackground.removeClass("hover");
                if (self.dropZoneSdBackground) self.dropZoneSdBackground.removeClass("hover");
                if (self.dropZoneBackground) self.dropZoneBackground.removeClass("hover");
            }
            self._dragNDropTarget = e.target;
        }
    }

    OCTOPRINT_VIEWMODELS.push({
        construct: FilesViewModel,
        name: "filesViewModel",
        additionalNames: ["gcodeFilesViewModel"],
        dependencies: ["settingsViewModel", "loginStateViewModel", "printerStateViewModel", "slicingViewModel", "printerProfilesViewModel", "accessViewModel"],
        elements: ["#files_wrapper", "#add_folder_dialog"],
    });
});<|MERGE_RESOLUTION|>--- conflicted
+++ resolved
@@ -564,19 +564,14 @@
             return self.loginState.hasPermission(self.access.permissions.DELETE)() && !busy;
         };
 
-<<<<<<< HEAD
         self.enableSelect = function(data) {
-            var isLoadActionPossible = self.isLoadActionPossible();
-            return isLoadActionPossible && !self.listHelper.isSelected(data);
-=======
-        self.enableSelect = function(data, printAfterSelect) {
-            return self.enablePrint(data) && !self.listHelper.isSelected(data);
-        };
+            return self.isLoadAndPrintActionPossible() && !self.listHelper.isSelected(data);
+        }
 
         self.enablePrint = function(data) {
-            return self.loginState.isUser() && self.isOperational() && !(self.isPrinting() || self.isPaused() || self.isLoading());
->>>>>>> 2e6d6537
-        };
+            return self.loginState.hasPermission(self.access.permissions.PRINT)() && self.isOperational() && !(self.isPrinting() || self.isPaused() || self.isLoading());
+        };
+
         self.enableSelectAndPrint = function(data, printAfterSelect) {
             var isLoadAndPrintActionPossible = self.isLoadAndPrintActionPossible();
             return isLoadAndPrintActionPossible && !self.listHelper.isSelected(data);
@@ -864,13 +859,8 @@
             self.dropOverlay.on('drop', self._forceEndDragNDrop);
 
             function evaluateDropzones() {
-<<<<<<< HEAD
                 var enableLocal = self.loginState.hasPermission(self.access.permissions.UPLOAD)();
-                var enableSd = enableLocal && CONFIG_SD_SUPPORT && self.printerState.isSdReady();
-=======
-                var enableLocal = self.loginState.isUser();
                 var enableSd = enableLocal && CONFIG_SD_SUPPORT && self.printerState.isSdReady() && !self.isPrinting();
->>>>>>> 2e6d6537
 
                 self._setDropzone("local", enableLocal);
                 self._setDropzone("sdcard", enableSd);
