--- conflicted
+++ resolved
@@ -103,17 +103,11 @@
             }
             if (data === undefined) return "";
 
-<<<<<<< HEAD
-            return `${data.origin}:${data.path}:${
-                data.size !== undefined ? data.size : "null"
-            }:${data.date !== undefined ? data.date : "null"}`;
-=======
             const d = {origin: null, path: null, size: null, date: null, ...data};
             return `${d.origin}:${d.path}:${d.size}:${d.date}`.replace(
                 /(null)?(:null)+$/,
                 ""
             );
->>>>>>> 78e54ad1
         };
 
         self.progress = ko.observable(undefined);
