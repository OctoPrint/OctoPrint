$(function() {
    function ControlViewModel(parameters) {
        var self = this;

        self.loginState = parameters[0];
        self.settings = parameters[1];
        self.access = parameters[2];

        self._createToolEntry = function () {
            return {
                name: ko.observable(),
                key: ko.observable()
            }
        };

        self.isErrorOrClosed = ko.observable(undefined);
        self.isOperational = ko.observable(undefined);
        self.isPrinting = ko.observable(undefined);
        self.isPaused = ko.observable(undefined);
        self.isError = ko.observable(undefined);
        self.isReady = ko.observable(undefined);
        self.isLoading = ko.observable(undefined);

        self.extrusionAmount = ko.observable(undefined);
        self.controls = ko.observableArray([]);

        self.distances = ko.observableArray([0.1, 1, 10, 100]);
        self.distance = ko.observable(10);

        self.tools = ko.observableArray([]);

        self.feedRate = ko.observable(100);
        self.flowRate = ko.observable(100);

        self.feedbackControlLookup = {};

        self.controlsFromServer = [];
        self.additionalControls = [];

        self.webcamDisableTimeout = undefined;
        self.webcamLoaded = ko.observable(false);
        self.webcamError = ko.observable(false);

        self.keycontrolActive = ko.observable(false);
        self.keycontrolHelpActive = ko.observable(false);
        self.keycontrolPossible = ko.pureComputed(function () {
            return self.loginState.hasPermission(self.access.permissions.CONTROL) && self.settings.feature_keyboardControl() && self.isOperational() && !self.isPrinting() && !$.browser.mobile;
        });
        self.showKeycontrols = ko.pureComputed(function () {
            return self.keycontrolActive() && self.keycontrolPossible();
        });

        self.webcamRatioClass = ko.pureComputed(function() {
            if (self.settings.webcam_streamRatio() === "4:3") {
                return "ratio43";
            } else {
                return "ratio169";
            }
        });

        self.settings.printerProfiles.currentProfileData.subscribe(function () {
            self._updateExtruderCount();
            self.settings.printerProfiles.currentProfileData().extruder.count.subscribe(self._updateExtruderCount);
        });
        self._updateExtruderCount = function () {
            var tools = [];

            var numExtruders = self.settings.printerProfiles.currentProfileData().extruder.count();
            if (numExtruders > 1) {
                // multiple extruders
                for (var extruder = 0; extruder < numExtruders; extruder++) {
                    tools[extruder] = self._createToolEntry();
                    tools[extruder]["name"](gettext("Tool") + " " + extruder);
                    tools[extruder]["key"]("tool" + extruder);
                }
            } else {
                // only one extruder, no need to add numbers
                tools[0] = self._createToolEntry();
                tools[0]["name"](gettext("Hotend"));
                tools[0]["key"]("tool0");
            }

            self.tools(tools);
        };

        self.fromCurrentData = function (data) {
            self._processStateData(data.state);
        };

        self.fromHistoryData = function (data) {
            self._processStateData(data.state);
        };

        self._processStateData = function (data) {
            self.isErrorOrClosed(data.flags.closedOrError);
            self.isOperational(data.flags.operational);
            self.isPaused(data.flags.paused);
            self.isPrinting(data.flags.printing);
            self.isError(data.flags.error);
            self.isReady(data.flags.ready);
            self.isLoading(data.flags.loading);
        };

        self.onEventSettingsUpdated = function (payload) {
            // the webcam url might have changed, make sure we replace it now if the tab is focused
            self._enableWebcam();
            self.requestData();
        };

        self.onEventRegisteredMessageReceived = function(payload) {
            if (payload.key in self.feedbackControlLookup) {
                var outputs = self.feedbackControlLookup[payload.key];
                _.each(payload.outputs, function(value, key) {
                    if (outputs.hasOwnProperty(key)) {
                        outputs[key](value);
                    }
                });
            }
        };

        self.rerenderControls = function () {
            var allControls = self.controlsFromServer.concat(self.additionalControls);
            self.controls(self._processControls(allControls))
        };

        self.requestData = function () {
            if (!self.loginState.hasPermission(self.access.permissions.CONTROL)) {
                return;
            }

            OctoPrint.control.getCustomControls()
                .done(function(response) {
                    self._fromResponse(response);
                });
        };

        self._fromResponse = function (response) {
            self.controlsFromServer = response.controls;
            self.rerenderControls();
        };

        self._processControls = function (controls) {
            for (var i = 0; i < controls.length; i++) {
                controls[i] = self._processControl(controls[i]);
            }
            return controls;
        };

        self._processControl = function (control) {
            if (control.hasOwnProperty("processed") && control.processed) {
                return control;
            }

            if (control.hasOwnProperty("template") && control.hasOwnProperty("key") && control.hasOwnProperty("template_key") && !control.hasOwnProperty("output")) {
                control.output = ko.observable(control.default || "");
                if (!self.feedbackControlLookup.hasOwnProperty(control.key)) {
                    self.feedbackControlLookup[control.key] = {};
                }
                self.feedbackControlLookup[control.key][control.template_key] = control.output;
            }

            if (control.hasOwnProperty("children")) {
                control.children = ko.observableArray(self._processControls(control.children));
                if (!control.hasOwnProperty("layout") || !(control.layout === "vertical" || control.layout === "horizontal" || control.layout === "horizontal_grid")) {
                    control.layout = "vertical";
                }

                if (!control.hasOwnProperty("collapsed")) {
                    control.collapsed = false;
                }
            }

            if (control.hasOwnProperty("input")) {
                var attributeToInt = function(obj, key, def) {
                    if (obj.hasOwnProperty(key)) {
                        var val = obj[key];
                        if (_.isNumber(val)) {
                            return val;
                        }

                        var parsedVal = parseInt(val);
                        if (!isNaN(parsedVal)) {
                            return parsedVal;
                        }
                    }
                    return def;
                };

                _.each(control.input, function (element) {
                    if (element.hasOwnProperty("slider") && _.isObject(element.slider)) {
                        element.slider["min"] = attributeToInt(element.slider, "min", 0);
                        element.slider["max"] = attributeToInt(element.slider, "max", 255);

                        // try defaultValue, default to min
                        var defaultValue = attributeToInt(element, "default", element.slider.min);

                        // if default value is not within range of min and max, correct that
                        if (!_.inRange(defaultValue, element.slider.min, element.slider.max)) {
                            // use bound closer to configured default value
                            defaultValue = defaultValue < element.slider.min ? element.slider.min : element.slider.max;
                        }

                        element.value = ko.observable(defaultValue);
                    } else {
                        element.slider = false;
                        element.value = ko.observable((element.hasOwnProperty("default")) ? element["default"] : undefined);
                    }
                });
            }

            var js;
            if (control.hasOwnProperty("javascript")) {
                js = control.javascript;

                // if js is a function everything's fine already, but if it's a string we need to eval that first
                if (!_.isFunction(js)) {
                    control.javascript = function (data) {
                        eval(js);
                    };
                }
            }

            if (control.hasOwnProperty("enabled")) {
                js = control.enabled;

                // if js is a function everything's fine already, but if it's a string we need to eval that first
                if (!_.isFunction(js)) {
                    control.enabled = function (data) {
                        return eval(js);
                    }
                }
            }

            control.processed = true;
            return control;
        };

        self.isCustomEnabled = function (data) {
            if (data.hasOwnProperty("enabled")) {
                return data.enabled(data);
            } else {
                return self.loginState.hasPermission(self.access.permissions.CONTROL) && self.isOperational();
            }
        };

        self.clickCustom = function (data) {
            var callback;
            if (data.hasOwnProperty("javascript")) {
                callback = data.javascript;
            } else {
                callback = self.sendCustomCommand;
            }

            if (data.confirm) {
                showConfirmationDialog({
                    message: data.confirm,
                    onproceed: function (e) {
                        callback(data);
                    }
                });
            } else {
                callback(data);
            }
        };

        self.sendJogCommand = function (axis, multiplier, distance) {
            if (typeof distance === "undefined")
                distance = self.distance();
            if (self.settings.printerProfiles.currentProfileData() && self.settings.printerProfiles.currentProfileData()["axes"] && self.settings.printerProfiles.currentProfileData()["axes"][axis] && self.settings.printerProfiles.currentProfileData()["axes"][axis]["inverted"]()) {
                multiplier *= -1;
            }

            var data = {};
            data[axis] = distance * multiplier;
            OctoPrint.printer.jog(data);
        };

        self.sendHomeCommand = function (axis) {
            OctoPrint.printer.home(axis);
        };

        self.sendFeedRateCommand = function () {
            OctoPrint.printer.setFeedrate(self.feedRate());
        };

        self.sendExtrudeCommand = function () {
            self._sendECommand(1);
        };

        self.sendRetractCommand = function () {
            self._sendECommand(-1);
        };

        self.sendFlowRateCommand = function () {
            OctoPrint.printer.setFlowrate(self.flowRate());
        };

        self._sendECommand = function (dir) {
            var length = self.extrusionAmount() || self.settings.printer_defaultExtrusionLength();
            OctoPrint.printer.extrude(length * dir);
        };

        self.sendSelectToolCommand = function (data) {
            if (!data || !data.key()) return;

            OctoPrint.printer.selectTool(data.key());
        };

        self.sendCustomCommand = function (command) {
            if (!command) return;

            var parameters = {};
            if (command.hasOwnProperty("input")) {
                _.each(command.input, function (input) {
                    if (!input.hasOwnProperty("parameter") || !input.hasOwnProperty("value")) {
                        return;
                    }

                    parameters[input.parameter] = input.value();
                });
            }

            if (command.hasOwnProperty("command") || command.hasOwnProperty("commands")) {
                var commands = command.commands || [command.command];
                OctoPrint.control.sendGcodeWithParameters(commands, parameters);
            } else if (command.hasOwnProperty("script")) {
                var script = command.script;
                var context = command.context || {};
                OctoPrint.control.sendGcodeScriptWithParameters(script, context, parameters);
            }
        };

        self.displayMode = function (customControl) {
            if (customControl.hasOwnProperty("children")) {
                if (customControl.name) {
                    return "customControls_containerTemplate_collapsable";
                } else {
                    return "customControls_containerTemplate_nameless";
                }
            } else {
                return "customControls_controlTemplate";
            }
        };

        self.rowCss = function (customControl) {
            var span = "span2";
            var offset = "";
            if (customControl.hasOwnProperty("width")) {
                span = "span" + customControl.width;
            }
            if (customControl.hasOwnProperty("offset")) {
                offset = "offset" + customControl.offset;
            }
            return span + " " + offset;
        };

        self.onStartup = function () {
            self.requestData();
        };

        self._disableWebcam = function() {
            // only disable webcam stream if tab is out of focus for more than 5s, otherwise we might cause
            // more load by the constant connection creation than by the actual webcam stream

            // safari bug doesn't release the mjpeg stream, so we just disable this for safari.
            if (OctoPrint.coreui.browser.safari) {
                return;
            }

            var timeout = self.settings.webcam_streamTimeout() || 5;
            self.webcamDisableTimeout = setTimeout(function () {
                log.debug("Unloading webcam stream");
                $("#webcam_image").attr("src", "");
                self.webcamLoaded(false);
            }, timeout * 1000);
        };

        self._enableWebcam = function() {
            if (OctoPrint.coreui.selectedTab !== "#control" || !OctoPrint.coreui.browserTabVisible) {
                return;
            }

            if (self.webcamDisableTimeout !== undefined) {
                clearTimeout(self.webcamDisableTimeout);
            }
            var webcamImage = $("#webcam_image");
            var currentSrc = webcamImage.attr("src");

            // safari bug doesn't release the mjpeg stream, so we just set it up the once
            if (OctoPrint.coreui.browser.safari && currentSrc !== undefined) {
                return;
            }

            var newSrc = self.settings.webcam_streamUrl();
            if (currentSrc !== newSrc) {
                if (newSrc.lastIndexOf("?") > -1) {
                    newSrc += "&";
                } else {
                    newSrc += "?";
                }
                newSrc += new Date().getTime();

                self.webcamLoaded(false);
                self.webcamError(false);
                webcamImage.attr("src", newSrc);
            }
        };

        self.onWebcamLoaded = function() {
            if (self.webcamLoaded()) return;

            log.debug("Webcam stream loaded");
            self.webcamLoaded(true);
            self.webcamError(false);
        };

        self.onWebcamErrored = function() {
            log.debug("Webcam stream failed to load/disabled");
            self.webcamLoaded(false);
            self.webcamError(true);
        };

        self.onTabChange = function (current, previous) {
            if (current === "#control") {
                self._enableWebcam();
            } else if (previous === "#control") {
                self._disableWebcam();
            }
        };

        self.onBrowserTabVisibilityChange = function(status) {
            if (status) {
                self._enableWebcam();
            } else {
                self._disableWebcam();
            }
        };

        self.onAllBound = function (allViewModels) {
            var additionalControls = [];
            callViewModels(allViewModels, "getAdditionalControls", function(method) {
                additionalControls = additionalControls.concat(method());
            });
            if (additionalControls.length > 0) {
                self.additionalControls = additionalControls;
                self.rerenderControls();
            }
            self._enableWebcam();
        };

        self.onFocus = function (data, event) {
            if (!self.settings.feature_keyboardControl()) return;
            self.keycontrolActive(true);
        };

        self.onMouseOver = function (data, event) {
            if (!self.settings.feature_keyboardControl()) return;
            $("#webcam_container").focus();
            self.keycontrolActive(true);
        };

        self.onMouseOut = function (data, event) {
            if (!self.settings.feature_keyboardControl()) return;
            $("#webcam_container").blur();
            self.keycontrolActive(false);
        };

        self.toggleKeycontrolHelp = function () {
            self.keycontrolHelpActive(!self.keycontrolHelpActive());
        };

        self.onKeyDown = function (data, event) {
            if (!self.settings.feature_keyboardControl()) return;

            var button = undefined;
            var visualizeClick = true;

            switch (event.which) {
                case 37: // left arrow key
                    // X-
                    button = $("#control-xdec");
                    break;
                case 38: // up arrow key
                    // Y+
                    button = $("#control-yinc");
                    break;
                case 39: // right arrow key
                    // X+
                    button = $("#control-xinc");
                    break;
                case 40: // down arrow key
                    // Y-
                    button = $("#control-ydec");
                    break;
                case 49: // number 1
                case 97: // numpad 1
                    // Distance 0.1
                    button = $("#control-distance01");
                    visualizeClick = false;
                    break;
                case 50: // number 2
                case 98: // numpad 2
                    // Distance 1
                    button = $("#control-distance1");
                    visualizeClick = false;
                    break;
                case 51: // number 3
                case 99: // numpad 3
                    // Distance 10
                    button = $("#control-distance10");
                    visualizeClick = false;
                    break;
                case 52: // number 4
                case 100: // numpad 4
                    // Distance 100
                    button = $("#control-distance100");
                    visualizeClick = false;
                    break;
                case 33: // page up key
                case 87: // w key
                    // z lift up
                    button = $("#control-zinc");
                    break;
                case 34: // page down key
                case 83: // s key
                    // z lift down
                    button = $("#control-zdec");
                    break;
                case 36: // home key
                    // xy home
                    button = $("#control-xyhome");
                    break;
                case 35: // end key
                    // z home
                    button = $("#control-zhome");
                    break;
                default:
                    event.preventDefault();
                    return false;
            }

            if (button === undefined) {
                return false;
            } else {
                event.preventDefault();
                if (visualizeClick) {
                    button.addClass("active");
                    setTimeout(function () {
                        button.removeClass("active");
                    }, 150);
                }
                button.click();
            }
        };

        self.stripDistanceDecimal = function(distance) {
            return distance.toString().replace(".", "");
        };

    }

<<<<<<< HEAD
    OCTOPRINT_VIEWMODELS.push([
        ControlViewModel,
        ["loginStateViewModel", "settingsViewModel", "accessViewModel"],
        ["#control", "#control_link"]
    ]);
=======
    OCTOPRINT_VIEWMODELS.push({
        construct: ControlViewModel,
        dependencies: ["loginStateViewModel", "settingsViewModel"],
        elements: ["#control"]
    });
>>>>>>> 312760f8
});<|MERGE_RESOLUTION|>--- conflicted
+++ resolved
@@ -559,17 +559,9 @@
 
     }
 
-<<<<<<< HEAD
-    OCTOPRINT_VIEWMODELS.push([
-        ControlViewModel,
-        ["loginStateViewModel", "settingsViewModel", "accessViewModel"],
-        ["#control", "#control_link"]
-    ]);
-=======
     OCTOPRINT_VIEWMODELS.push({
         construct: ControlViewModel,
-        dependencies: ["loginStateViewModel", "settingsViewModel"],
-        elements: ["#control"]
+        dependencies: ["loginStateViewModel", "settingsViewModel", "accessViewModel"],
+        elements: ["#control", "#control_link"]
     });
->>>>>>> 312760f8
 });