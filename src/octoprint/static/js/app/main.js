$(function() {
        //~~ Initialize view models
        var loginStateViewModel = new LoginStateViewModel();
        var usersViewModel = new UsersViewModel(loginStateViewModel);
        var settingsViewModel = new SettingsViewModel(loginStateViewModel, usersViewModel);
        var connectionViewModel = new ConnectionViewModel(loginStateViewModel, settingsViewModel);
        var timelapseViewModel = new TimelapseViewModel(loginStateViewModel);
        var printerStateViewModel = new PrinterStateViewModel(loginStateViewModel, timelapseViewModel);
        var appearanceViewModel = new AppearanceViewModel(settingsViewModel);
        var temperatureViewModel = new TemperatureViewModel(loginStateViewModel, settingsViewModel);
        var controlViewModel = new ControlViewModel(loginStateViewModel, settingsViewModel);
        var terminalViewModel = new TerminalViewModel(loginStateViewModel, settingsViewModel);
        var gcodeFilesViewModel = new GcodeFilesViewModel(printerStateViewModel, loginStateViewModel);
        var gcodeViewModel = new GcodeViewModel(loginStateViewModel, settingsViewModel);
        var navigationViewModel = new NavigationViewModel(loginStateViewModel, appearanceViewModel, settingsViewModel, usersViewModel);
<<<<<<< HEAD
        var filemanagerViewModel = new FilemanagerViewModel(gcodeFilesViewModel);
=======
        var logViewModel = new LogViewModel(loginStateViewModel);
>>>>>>> d5e2bf54

        var dataUpdater = new DataUpdater(
            loginStateViewModel,
            connectionViewModel, 
            printerStateViewModel, 
            temperatureViewModel, 
            controlViewModel,
            terminalViewModel,
            gcodeFilesViewModel,
            timelapseViewModel,
            gcodeViewModel,
			logViewModel
        );
        
        // work around a stupid iOS6 bug where ajax requests get cached and only work once, as described at
        // http://stackoverflow.com/questions/12506897/is-safari-on-ios-6-caching-ajax-results
        $.ajaxSetup({
            type: 'POST',
            headers: { "cache-control": "no-cache" }
        });

        //~~ Show settings - to ensure centered
        $('#navbar_show_settings').click(function() {
            $('#settings_dialog').modal()
                 .css({
                     width: 'auto',
                     'margin-left': function() { return -($(this).width() /2); }
                  });
            return false;
        });

        //~~ Temperature

        $('#tabs a[data-toggle="tab"]').on('shown', function (e) {
            temperatureViewModel.updatePlot();
            terminalViewModel.updateOutput();
        });

        var webcamDisableTimeout;
        $('#tabs a[data-toggle="tab"]').on('show', function (e) {
            var current = e.target;
            var previous = e.relatedTarget;

            if (current.hash == "#control") {
                clearTimeout(webcamDisableTimeout);
                var webcamImage = $("#webcam_image");
                var currentSrc = webcamImage.attr("src");
                if (currentSrc === undefined || currentSrc.trim() == "") {
                    webcamImage.attr("src", CONFIG_WEBCAM_STREAM + "?" + new Date().getTime());
                }
            } else if (previous.hash == "#control") {
                // only disable webcam stream if tab is out of focus for more than 5s, otherwise we might cause
                // more load by the constant connection creation than by the actual webcam stream
                webcamDisableTimeout = setTimeout(function() {
                    $("#webcam_image").attr("src", "");
                }, 5000);
            }
        });

        //~~ Gcode upload

        function gcode_upload_done(e, data) {
            var filename = undefined;
            var location = undefined;
            if (data.result.files.hasOwnProperty("sdcard")) {
                filename = data.result.files.sdcard.name;
                location = "sdcard";
            } else if (data.result.files.hasOwnProperty("local")) {
                filename = data.result.files.local.name;
                location = "local";
            }
            gcodeFilesViewModel.requestData(filename, location);

            if (data.result.done) {
                $("#gcode_upload_progress .bar").css("width", "0%");
                $("#gcode_upload_progress").removeClass("progress-striped").removeClass("active");
                $("#gcode_upload_progress .bar").text("");

                $("#filemanager_gcode_upload_progress .bar").css("width", "0%");
                $("#filemanager_gcode_upload_progress").removeClass("progress-striped").removeClass("active");
                $("#filemanager_gcode_upload_progress .bar").text("");
            }
        }

        function gcode_upload_fail(e, data) {
            $.pnotify({
                title: "Upload failed",
                text: "<p>Could not upload the file. Make sure that it is a GCODE file and has the extension \".gcode\" or \".gco\" or that it is an STL file with the extension \".stl\" and Cura support is enabled and configured.</p><p>Server reported: <pre>" + data.jqXHR.responseText + "</pre></p>",
                type: "error",
                hide: false
            });
            $("#gcode_upload_progress .bar").css("width", "0%");
            $("#gcode_upload_progress").removeClass("progress-striped").removeClass("active");
            $("#gcode_upload_progress .bar").text("");

            $("#filemanager_gcode_upload_progress .bar").css("width", "0%");
            $("#filemanager_gcode_upload_progress").removeClass("progress-striped").removeClass("active");
            $("#filemanager_gcode_upload_progress .bar").text("");
        }

        function gcode_upload_progress(e, data) {
            var progress = parseInt(data.loaded / data.total * 100, 10);
            $("#gcode_upload_progress .bar").css("width", progress + "%");
            $("#gcode_upload_progress .bar").text("Uploading ...");

            $("#filemanager_gcode_upload_progress .bar").css("width", progress + "%");
            $("#filemanager_gcode_upload_progress .bar").text("Uploading ...");

            if (progress >= 100) {
                $("#gcode_upload_progress").addClass("progress-striped").addClass("active");
                $("#gcode_upload_progress .bar").text("Saving ...");

                $("#filemanager_gcode_upload_progress").addClass("progress-striped").addClass("active");
                $("#filemanager_gcode_upload_progress .bar").text("Saving ...");
            }
        }

        function enable_local_dropzone() {
            $("#gcode_upload").fileupload({
                url: API_BASEURL + "files/local",
                dataType: "json",
                dropZone: localTarget,
                submit: filemanagerViewModel.formData,
                done: gcode_upload_done,
                fail: gcode_upload_fail,
                progressall: gcode_upload_progress
            });
        }

        function disable_local_dropzone() {
            $("#gcode_upload").fileupload({
                url: API_BASEURL + "files/local",
                dataType: "json",
                dropZone: null,
                done: gcode_upload_done,
                fail: gcode_upload_fail,
                progressall: gcode_upload_progress
            });
        }

        function enable_sd_dropzone() {
            $("#gcode_upload_sd").fileupload({
                url: API_BASEURL + "files/sdcard",
                dataType: "json",
                dropZone: $("#drop_sd"),
                done: gcode_upload_done,
                fail: gcode_upload_fail,
                progressall: gcode_upload_progress
            });
        }

        function disable_sd_dropzone() {
            $("#gcode_upload_sd").fileupload({
                url: API_BASEURL + "files/sdcard",
                dataType: "json",
                dropZone: null,
                done: gcode_upload_done,
                fail: gcode_upload_fail,
                progressall: gcode_upload_progress
            });
        }

        var localTarget;
        if (CONFIG_SD_SUPPORT) {
            localTarget = $("#drop_locally");
        } else {
            localTarget = $("#drop");
        }

        loginStateViewModel.isUser.subscribe(function(newValue) {
            if (newValue === true) {
                enable_local_dropzone();
            } else {
                disable_local_dropzone();
            }
        });

        if (loginStateViewModel.isUser()) {
            enable_local_dropzone();
        } else {
            disable_local_dropzone();
        }

        if (CONFIG_SD_SUPPORT) {
            printerStateViewModel.isSdReady.subscribe(function(newValue) {
                if (newValue === true && loginStateViewModel.isUser()) {
                    enable_sd_dropzone();
                } else {
                    disable_sd_dropzone();
                }
            });

            loginStateViewModel.isUser.subscribe(function(newValue) {
                if (newValue === true && printerStateViewModel.isSdReady()) {
                    enable_sd_dropzone();
                } else {
                    disable_sd_dropzone();
                }
            });

            if (printerStateViewModel.isSdReady() && loginStateViewModel.isUser()) {
                enable_sd_dropzone();
            } else {
                disable_sd_dropzone();
            }
        }

        $(document).bind("dragover", function (e) {
            var dropOverlay = $("#drop_overlay");
            var dropZone = $("#drop");
            var dropZoneLocal = $("#drop_locally");
            var dropZoneSd = $("#drop_sd");
            var dropZoneBackground = $("#drop_background");
            var dropZoneLocalBackground = $("#drop_locally_background");
            var dropZoneSdBackground = $("#drop_sd_background");
            var timeout = window.dropZoneTimeout;

            if (!timeout) {
                dropOverlay.addClass('in');
            } else {
                clearTimeout(timeout);
            }

            var foundLocal = false;
            var foundSd = false;
            var found = false
            var node = e.target;
            do {
                if (dropZoneLocal && node === dropZoneLocal[0]) {
                    foundLocal = true;
                    break;
                } else if (dropZoneSd && node === dropZoneSd[0]) {
                    foundSd = true;
                    break;
                } else if (dropZone && node === dropZone[0]) {
                    found = true;
                    break;
                }
                node = node.parentNode;
            } while (node != null);

            if (foundLocal) {
                dropZoneLocalBackground.addClass("hover");
                dropZoneSdBackground.removeClass("hover");
            } else if (foundSd && printerStateViewModel.isSdReady()) {
                dropZoneSdBackground.addClass("hover");
                dropZoneLocalBackground.removeClass("hover");
            } else if (found) {
                dropZoneBackground.addClass("hover");
            } else {
                if (dropZoneLocalBackground) dropZoneLocalBackground.removeClass("hover");
                if (dropZoneSdBackground) dropZoneSdBackground.removeClass("hover");
                if (dropZoneBackground) dropZoneBackground.removeClass("hover");
            }

            window.dropZoneTimeout = setTimeout(function () {
                window.dropZoneTimeout = null;
                dropOverlay.removeClass("in");
                if (dropZoneLocal) dropZoneLocalBackground.removeClass("hover");
                if (dropZoneSd) dropZoneSdBackground.removeClass("hover");
                if (dropZone) dropZoneBackground.removeClass("hover");
            }, 100);
        });

        //~~ Offline overlay
        $("#offline_overlay_reconnect").click(function() {dataUpdater.reconnect()});

        //~~ Underscore setup

        _.mixin(_.str.exports());

        //~~ knockout.js bindings

        ko.bindingHandlers.popover = {
            init: function(element, valueAccessor, allBindingsAccessor, viewModel, bindingContext) {
                var val = ko.utils.unwrapObservable(valueAccessor());

                var options = {
                    title: val.title,
                    animation: val.animation,
                    placement: val.placement,
                    trigger: val.trigger,
                    delay: val.delay,
                    content: val.content,
                    html: val.html
                };
                $(element).popover(options);
            }
        }

        ko.bindingHandlers.allowBindings = {
        	init: function (elem, valueAccessor) {
        		return { controlsDescendantBindings: !valueAccessor() };
        	}
        };

        ko.applyBindings(connectionViewModel, document.getElementById("connection_accordion"));
        ko.applyBindings(printerStateViewModel, document.getElementById("state_accordion"));
        ko.applyBindings(gcodeFilesViewModel, document.getElementById("files_accordion"));
        ko.applyBindings(temperatureViewModel, document.getElementById("temp"));
        ko.applyBindings(controlViewModel, document.getElementById("control"));
        ko.applyBindings(terminalViewModel, document.getElementById("term"));
        var gcode = document.getElementById("gcode");
        if (gcode) {
            gcodeViewModel.initialize();
            ko.applyBindings(gcodeViewModel, gcode);
        }
        ko.applyBindings(settingsViewModel, document.getElementById("settings_dialog"));
        ko.applyBindings(navigationViewModel, document.getElementById("navbar"));
        ko.applyBindings(appearanceViewModel, document.getElementsByTagName("head")[0]);
        ko.applyBindings(printerStateViewModel, document.getElementById("drop_overlay"));
<<<<<<< HEAD
        ko.applyBindings(filemanagerViewModel, document.getElementById("filemanager_dialog"));
=======
        ko.applyBindings(logViewModel, document.getElementById("logs"));
>>>>>>> d5e2bf54

        var timelapseElement = document.getElementById("timelapse");
        if (timelapseElement) {
            ko.applyBindings(timelapseViewModel, timelapseElement);
        }

        //~~ startup commands

        loginStateViewModel.requestData();
        connectionViewModel.requestData();
        controlViewModel.requestData();
        gcodeFilesViewModel.requestData();
        timelapseViewModel.requestData();
        settingsViewModel.requestData();
        logViewModel.requestData();

        loginStateViewModel.subscribe(function(change, data) {
            if ("login" == change) {
                $("#gcode_upload").fileupload("enable");

                if (data.admin) {
                    usersViewModel.requestData();
                }
            } else {
                $("#gcode_upload").fileupload("disable");
            }
        });

        //~~ UI stuff

        $(".accordion-toggle[href='#files']").click(function() {
            if ($("#files").hasClass("in")) {
                $("#files").removeClass("overflow_visible");
            } else {
                setTimeout(function() {
                    $("#files").addClass("overflow_visible");
                }, 1000);
            }
        })

        $.pnotify.defaults.history = false;

        $.fn.modal.defaults.maxHeight = function(){
            // subtract the height of the modal header and footer
            return $(window).height() - 165;
        }

        // Fix input element click problem on login dialog
        $(".dropdown input, .dropdown label").click(function(e) {
            e.stopPropagation();
        });

        $(document).bind("drop dragover", function (e) {
            e.preventDefault();
        });

        if (CONFIG_FIRST_RUN) {
            var firstRunViewModel = new FirstRunViewModel();
            ko.applyBindings(firstRunViewModel, document.getElementById("first_run_dialog"));
            firstRunViewModel.showDialog();
        }
    }
);
<|MERGE_RESOLUTION|>--- conflicted
+++ resolved
@@ -13,11 +13,8 @@
         var gcodeFilesViewModel = new GcodeFilesViewModel(printerStateViewModel, loginStateViewModel);
         var gcodeViewModel = new GcodeViewModel(loginStateViewModel, settingsViewModel);
         var navigationViewModel = new NavigationViewModel(loginStateViewModel, appearanceViewModel, settingsViewModel, usersViewModel);
-<<<<<<< HEAD
         var filemanagerViewModel = new FilemanagerViewModel(gcodeFilesViewModel);
-=======
         var logViewModel = new LogViewModel(loginStateViewModel);
->>>>>>> d5e2bf54
 
         var dataUpdater = new DataUpdater(
             loginStateViewModel,
@@ -329,11 +326,8 @@
         ko.applyBindings(navigationViewModel, document.getElementById("navbar"));
         ko.applyBindings(appearanceViewModel, document.getElementsByTagName("head")[0]);
         ko.applyBindings(printerStateViewModel, document.getElementById("drop_overlay"));
-<<<<<<< HEAD
         ko.applyBindings(filemanagerViewModel, document.getElementById("filemanager_dialog"));
-=======
         ko.applyBindings(logViewModel, document.getElementById("logs"));
->>>>>>> d5e2bf54
 
         var timelapseElement = document.getElementById("timelapse");
         if (timelapseElement) {
