--- conflicted
+++ resolved
@@ -790,17 +790,6 @@
                             );
                             return;
                         }
-<<<<<<< HEAD
-                        log.error(
-                            "Error calling onBeforeBinding on view model",
-                            viewModel.constructor.name,
-                            ":",
-                            `${exc.message}\n${exc.stack || exc}`
-                        );
-                        return;
-                    }
-=======
->>>>>>> 5af10d4b
 
                         if (!_.isArray(targets)) {
                             targets = [targets];
@@ -816,7 +805,7 @@
                                 "Error calling onBeforeBinding on view model",
                                 viewModel.constructor.name,
                                 ":",
-                                exc.stack || exc
+                                `${exc.message}\n${exc.stack || exc}`
                             );
                             return;
                         }
@@ -851,7 +840,7 @@
                                             "of view model",
                                             viewModel.constructor.name,
                                             ":",
-                                            exc.stack || exc
+                                            `${exc.message}\n${exc.stack || exc}`
                                         );
                                         return;
                                     }
@@ -912,70 +901,8 @@
                                         `${exc.message}\n${exc.stack || exc}`
                                     );
                                 }
-<<<<<<< HEAD
-                            } else {
-                                object = target;
-                            }
-
-                            if (object === undefined || !object.length) {
-                                log.info(
-                                    "Did not bind view model",
-                                    viewModel.constructor.name,
-                                    "to target",
-                                    target,
-                                    "since it does not exist"
-                                );
-                                return;
-                            }
-
-                            var element = object.get(0);
-                            if (element === undefined) {
-                                log.info(
-                                    "Did not bind view model",
-                                    viewModel.constructor.name,
-                                    "to target",
-                                    target,
-                                    "since it does not exist"
-                                );
-                                return;
-                            }
-
-                            try {
-                                ko.applyBindings(viewModel, element);
-                                viewModel._bindings.push(target);
-
-                                callViewModel(
-                                    viewModel,
-                                    "onBoundTo",
-                                    [target, element],
-                                    true
-                                );
-
-                                log.debug(
-                                    "View model",
-                                    viewModel.constructor.name,
-                                    "bound to",
-                                    target
-                                );
-                            } catch (exc) {
-                                if (typeof Sentry !== "undefined") {
-                                    Sentry.captureException(exc);
-                                }
-                                log.error(
-                                    "Could not bind view model",
-                                    viewModel.constructor.name,
-                                    "to target",
-                                    target,
-                                    ":",
-                                    `${exc.message}\n${exc.stack || exc}`
-                                );
-                            }
-                        });
-                    }
-=======
                             });
                         }
->>>>>>> 5af10d4b
 
                         viewModel._unbound =
                             viewModel._bindings === undefined ||
@@ -995,21 +922,10 @@
                             "Error while processing view model",
                             name,
                             "for binding:",
-                            exc.stack || exc
+                            `${exc.message}\n${exc.stack || exc}`
                         );
                     }
-<<<<<<< HEAD
-                    log.error(
-                        "Error while processing view model",
-                        name,
-                        "for binding:",
-                        `${exc.message}\n${exc.stack || exc}`
-                    );
-                }
-            });
-=======
                 });
->>>>>>> 5af10d4b
 
                 callViewModels(allViewModels, "onAllBound", [allViewModels]);
                 log.info("... binding done");
