--- conflicted
+++ resolved
@@ -79,17 +79,6 @@
             }
         });
 
-<<<<<<< HEAD
-		//~~ File list
-
-        $(".gcode_files").slimScroll({
-        	height: "306px",
-        	size: "5px",
-        	distance: "0",
-        	railVisible: true,
-        	alwaysVisible: true,
-        	scrollBy: "102px"
-=======
         //~~ File list
 
         $(".gcode_files").slimScroll({
@@ -99,7 +88,6 @@
             railVisible: true,
             alwaysVisible: true,
             scrollBy: "102px"
->>>>>>> deb1979e
         });
 
         //~~ Gcode upload
@@ -401,9 +389,9 @@
         }
 
         ko.bindingHandlers.allowBindings = {
-            init: function (elem, valueAccessor) {
-                return { controlsDescendantBindings: !valueAccessor() };
-            }
+        	init: function (elem, valueAccessor) {
+        		return { controlsDescendantBindings: !valueAccessor() };
+        	}
         };
 
         ko.bindingHandlers.slimScrolledForeach = {
@@ -416,18 +404,6 @@
                 }, 10);
                 return ko.bindingHandlers.foreach.update(element, valueAccessor(), allBindings, viewModel, bindingContext);
             }
-        };
-
-        ko.bindingHandlers.slimScrolledForeach = {
-        	init: function (element, valueAccessor, allBindings, viewModel, bindingContext) {
-        		return ko.bindingHandlers.foreach.init(element, valueAccessor(), allBindings, viewModel, bindingContext);
-        	},
-        	update: function (element, valueAccessor, allBindings, viewModel, bindingContext) {
-        		setTimeout(function () {
-        			$(element).slimScroll({ scrollBy: 0 });
-        		}, 10);
-        		return ko.bindingHandlers.foreach.update(element, valueAccessor(), allBindings, viewModel, bindingContext);
-        	}
         };
 
         ko.applyBindings(connectionViewModel, document.getElementById("connection_accordion"));
