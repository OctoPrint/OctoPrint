"""
This file is responsible for calculating the version of OctoPrint.

It's based heavily on versioneer and miniver.

The version is calculated as follows:

If a file named `_static_version.py` exists in the package root, it is
imported and the version is read from there. This is the case for
source distributions created by `setup.py sdist` as well as binary distributions
built by `setup.py bdist` and `setup.py bdist_wheel`.
<<<<<<< HEAD

If no such file exists, the version is calculated from git and the provided set
of branch version rules. If the current branch matches one of the rules, the
version is calculated as `<tag>.dev<distance>+g<short>` where `<tag>` is the
virtual tag associated with the current branch, `<distance>` is the distance of
the current HEAD from the reference commit of the branch and `<short>` is the
short SHA1 of the current HEAD. If the current branch does not match any of the
rules, the version is the closest tag reachable from the current HEAD.

If the current HEAD is dirty, the version as calculated from a matching branch
rule is appended with `.dirty`. Versions from a closest tag instead get
`.post<distance>.dev0` appended.

If no tag can be determined but a commit hash, the version is `0+unknown.g<short>`.

If no commit hash can be determined either, the version is `0+unknown`.
"""

import errno
import os
import re
import subprocess
import sys

=======

If no such file exists, the version is calculated from git and the provided set
of branch version rules. If the current branch matches one of the rules, the
version is calculated as `<tag>.dev<distance>+g<short>` where `<tag>` is the
virtual tag associated with the current branch, `<distance>` is the distance of
the current HEAD from the reference commit of the branch and `<short>` is the
short SHA1 of the current HEAD. If the current branch does not match any of the
rules, the version is the closest tag reachable from the current HEAD.

If the current HEAD is dirty, the version as calculated from a matching branch
rule is appended with `.dirty`. Versions from a closest tag instead get
`.post<distance>.dev0` appended.

If no tag can be determined but a commit hash, the version is `0+unknown.g<short>`.

If no commit hash can be determined either, the version is `0+unknown`.
"""

import errno
import os
import re
import subprocess
import sys

>>>>>>> 370b61c1
# Adjust this on every release (candidate) ----------------------------------------------

BRANCH_VERSIONS = """
# Configuration for the branch versions, manually mapping tags based on branches
#
# Format is
#
#   <branch-regex> <tag> <reference commit>
#
# The data is processed from top to bottom, the first matching line wins.

<<<<<<< HEAD
# maintenance is currently the branch for preparation of maintenance release 1.11.0
# so are any fix/... and improve/... branches
maintenance 1.11.0 f1e7f3253cccfbc2cd2e445646fbc2d3b31250d1
fix/.* 1.11.0 f1e7f3253cccfbc2cd2e445646fbc2d3b31250d1
improve/.* 1.11.0 f1e7f3253cccfbc2cd2e445646fbc2d3b31250d1
=======
# maintenance is currently the branch for preparation of maintenance release 1.10.0
# so are any fix/... and improve/... branches
maintenance 1.10.0 cd955e9a46782119b36cc22b8dea5652ebbf9774
fix/.* 1.10.0 cd955e9a46782119b36cc22b8dea5652ebbf9774
improve/.* 1.10.0 cd955e9a46782119b36cc22b8dea5652ebbf9774
>>>>>>> 370b61c1

# staging/bugfix is the branch for preparation of the 1.9.x bugfix releases
# so are any bug/... branches
staging/bugfix 1.9.4 506648c152681bf4b1416cf2b5aaf97d526ee752 pep440-dev
bug/.* 1.9.4 506648c152681bf4b1416cf2b5aaf97d526ee752 pep440-dev

# staging/maintenance is currently the branch for preparation of 1.10.0rc2
# so is regressionfix/...
staging/maintenance 1.10.0rc2 f1e7f3253cccfbc2cd2e445646fbc2d3b31250d1
regressionfix/.* 1.10.0rc2 f1e7f3253cccfbc2cd2e445646fbc2d3b31250d1

# staging/devel is currently inactive (but has the 1.4.1rc4 namespace)
staging/devel 1.4.1rc4 650d54d1885409fa1d411eb54b9e8c7ff428910f

# devel and dev/* are development branches and thus get resolved to 2.0.0.dev for now
devel 2.0.0 2da7aa358d950b4567aaab8f18d6b5779193e077
dev/* 2.0.0 2da7aa358d950b4567aaab8f18d6b5779193e077
feature/* 2.0.0 2da7aa358d950b4567aaab8f18d6b5779193e077
"""

# ---------------------------------------------------------------------------------------

package_root = os.path.dirname(os.path.realpath(__file__))
package_name = os.path.basename(package_root)

STATIC_FILE = "_static_version.py"

STATIC_FILE_TEMPLATE = """
# This file has been generated by _version.py.
version = "{version}"
branch = "{branch}"
revision = "{revision}"
""".strip()

FALLBACK = "0+unknown"
FALLBACK_WITH_SHA = "0+unknown.g{short}"
FALLBACK_DICT = {
    "version": FALLBACK,
    "branch": None,
    "revision": None,
}

PEP440_REGEX = re.compile(
    r"""
    ^\s*
    v?
    (?:
        (?:(?P<epoch>[0-9]+)!)?                           # epoch
        (?P<release>[0-9]+(?:\.[0-9]+)*)                  # release segment
        (?P<pre>                                          # pre-release
            [-_\.]?
            (?P<pre_l>(a|b|c|rc|alpha|beta|pre|preview))
            [-_\.]?
            (?P<pre_n>[0-9]+)?
        )?
        (?P<post>                                         # post release
            (?:-(?P<post_n1>[0-9]+))
            |
            (?:
                [-_\.]?
                (?P<post_l>post|rev|r)
                [-_\.]?
                (?P<post_n2>[0-9]+)?
            )
        )?
        (?P<dev>                                          # dev release
            [-_\.]?
            (?P<dev_l>dev)
            [-_\.]?
            (?P<dev_n>[0-9]+)?
        )?
    )
    (?:\+(?P<local>[a-z0-9]+(?:[-_\.][a-z0-9]+)*))?       # local version
    \s*$
""",
    re.VERBOSE | re.IGNORECASE,
)
# Taken from the sources of packaging.version, https://github.com/pypa/packaging/blob/21.3/packaging/version.py#L225-L254

_verbose = False


def _git(*args, **kwargs):
    git = ["git"]
    if sys.platform == "win32":
        git = ["git.cmd", "git.exe"]

    cwd = kwargs.pop("cwd", None)
    if cwd is None:
        cwd = os.path.dirname(__file__)
    hide_stderr = kwargs.pop("hide_stderr", False)
    verbose = kwargs.pop("verbose", False)

    p = None
    for c in git:
        try:
            dispcmd = str([c] + list(args))
            if verbose:
                print("trying %s" % dispcmd)
            p = subprocess.Popen(
                [c] + list(args),
                cwd=cwd,
                stdout=subprocess.PIPE,
                stderr=(subprocess.PIPE if hide_stderr else None),
            )
            break
        except OSError:
            e = sys.exc_info()[1]
            if e.errno == errno.ENOENT:
                continue
            if verbose:
                print("unable to run %s" % dispcmd)
                print(e)
            return None
    else:
        if verbose:
            print(f"unable to find command, tried {git}")
        return None
    stdout = p.communicate()[0].strip().decode()
    if p.returncode != 0:
        if verbose:
            print("unable to run %s (error)" % dispcmd)
        return None
    return stdout


def _get_long():
    return _git("rev-parse", "HEAD")


def _get_short():
    return _git("rev-parse", "--short", "HEAD")


def _get_tag():
    return _git("describe", "--tags", "--abbrev=0", "--always")


def _get_branch():
    return _git("rev-parse", "--abbrev-ref", "HEAD")


def _get_dirty():
    describe = _git("describe", "--tags", "--dirty", "--always")
    return describe is None or describe.endswith("-dirty")


def _get_distance(ref):
    distance = _git("rev-list", f"{ref}..HEAD", "--count")
    if distance is None:
        return None
    try:
        return int(distance)
    except Exception:
        return None


def _parse_branch_versions():
    # parses rules for branches with virtual tags as defined in BRANCH_VERSIONS
    if not BRANCH_VERSIONS:
        return []

    import re

    branch_versions = []
    for line in BRANCH_VERSIONS.splitlines():
        if "#" in line:
            line = line[: line.index("#")]
        line = line.strip()
        if not line:
            continue

        try:
            split_line = list(map(lambda x: x.strip(), line.split()))
            if not len(split_line):
                continue
            if len(split_line) != 3:
                continue

            matcher = re.compile(split_line[0])
            branch_versions.append([matcher, split_line[1], split_line[2]])
        except Exception:
            break
    return branch_versions


def _validate_version(version):
    # validates a version string against PEP440
    return PEP440_REGEX.search(version) is not None


def _get_data_from_git():
    # retrieves version info from git checkout, taking virtual tags into account
    branch = _get_branch()
    if _verbose:
        print(f"Branch: {branch}")
<<<<<<< HEAD

    is_dirty = _get_dirty()
    if _verbose:
        print(f"Dirty:  {is_dirty}")  # noqa: E241

=======

    is_dirty = _get_dirty()
    if _verbose:
        print(f"Dirty:  {is_dirty}")  # noqa: E241

>>>>>>> 370b61c1
    sha = _get_long()
    if _verbose:
        print(f"SHA:    {sha}")  # noqa: E241

    short = _get_short()
    if _verbose:
        print(f"Short:  {short}")  # noqa: E241

    tag = _get_tag()
    distance = _get_distance(tag)
    template = "{tag}"
    dirty = "+g{short}.dirty"

    if branch is not None:
        lookup = _parse_branch_versions()
        for matcher, virtual_tag, ref_commit in lookup:
            if not matcher.match(branch):
                continue

            tag = virtual_tag
            distance = _get_distance(ref_commit)
            template = "{tag}.dev{distance}+g{short}"
            dirty = ".dirty"
            break

    if is_dirty:
        template += dirty

    vars = {
        "tag": tag,
        "distance": distance,
        "full": sha,
        "short": short,
    }

    if any([vars[x] is None and "{" + x + "}" in template for x in vars]):
        if short is None:
            template = FALLBACK
        else:
            template = FALLBACK_WITH_SHA
        if is_dirty:
            template += ".dirty"

    version = template.format(**vars)
    if not _validate_version(version):
        return None
    return {
        "version": version,
        "branch": branch,
        "revision": sha,
    }


def _get_data_from_static_file():
    # retrieves version info from _static_version.py
    data = {}
    with open(os.path.join(package_root, STATIC_FILE)) as f:
        exec(f.read(), {}, data)
    if data["version"] == "__use_git__":
        return None
    if not _validate_version(data["version"]):
        return None
    return data


def _get_data_from_keywords():
    # retrieves version info from expanded git keywords
    git_refnames = "$Format:%d$"
    git_full = "$Format:%H$"
    if git_refnames.startswith("$Format") or git_full.startswith("$Format"):
        # keywords not expanded, method not applicable
        return None

    refs = {
        r.strip()[8:] if r.strip().startswith("HEAD -> ") else r.strip()
        for r in git_refnames.strip().strip("()").split(",")
    }

    tags = {r[5:] for r in refs if r.startswith("tag: ")}
    if not tags:
        tags = {r for r in refs if re.search(r"\d", r)}
    tag = sorted(tags)[0] if tags else None

    branches = [
        r
        for r in refs
        if not r.startswith("tag: ") and r != "HEAD" and not r.startswith("refs/")
    ]
    branch = branches[0] if branches else None

    if tag is None:
        template = FALLBACK_WITH_SHA
    else:
        template = "{tag}"

    version = template.format(short=git_full[:8], tag=tag)
    if not _validate_version(version):
        return None

    return {
        "version": version,
        "branch": branch,
        "revision": git_full,
    }


def _write_static_file(path, data=None):
    # writes version data to _static_version.py
    if data is None:
        data = get_data()

    try:
        os.remove(path)
    except OSError:
        pass

    with open(path, "w") as f:
        f.write(STATIC_FILE_TEMPLATE.format(**data))


def get_data():
    # returns version data
    for method in (
        _get_data_from_static_file,
        _get_data_from_keywords,
        _get_data_from_git,
    ):
        data = method()
        if data is not None:
            return data

    return FALLBACK_DICT


<<<<<<< HEAD
=======
get_versions = get_data  # compatibility layer for OctoPi's welcome banner


>>>>>>> 370b61c1
def get_cmdclass(pkg_source_path):
    from setuptools import Command
    from setuptools.command.build_py import build_py as build_py_orig
    from setuptools.command.sdist import sdist as sdist_orig

    class _build_py(build_py_orig):
        def run(self):
            super().run()

            src_marker = "src" + os.path.sep
            if pkg_source_path.startswith(src_marker):
                path = pkg_source_path[len(src_marker) :]
            else:
                path = pkg_source_path

            _write_static_file(os.path.join(self.build_lib, path, STATIC_FILE))

    class _sdist(sdist_orig):
        def make_release_tree(self, base_dir, files):
            super().make_release_tree(base_dir, files)

            _write_static_file(os.path.join(base_dir, pkg_source_path, STATIC_FILE))

    class version(Command):
        description = "prints the version"
        user_options = []

        def initialize_options(self):
            pass

        def finalize_options(self):
            pass

        def run(self):
            print(get_data()["version"])

    return dict(sdist=_sdist, build_py=_build_py, version=version)


if __name__ == "__main__":
    _verbose = True
    print(get_data()["version"])<|MERGE_RESOLUTION|>--- conflicted
+++ resolved
@@ -9,7 +9,6 @@
 imported and the version is read from there. This is the case for
 source distributions created by `setup.py sdist` as well as binary distributions
 built by `setup.py bdist` and `setup.py bdist_wheel`.
-<<<<<<< HEAD
 
 If no such file exists, the version is calculated from git and the provided set
 of branch version rules. If the current branch matches one of the rules, the
@@ -34,32 +33,6 @@
 import subprocess
 import sys
 
-=======
-
-If no such file exists, the version is calculated from git and the provided set
-of branch version rules. If the current branch matches one of the rules, the
-version is calculated as `<tag>.dev<distance>+g<short>` where `<tag>` is the
-virtual tag associated with the current branch, `<distance>` is the distance of
-the current HEAD from the reference commit of the branch and `<short>` is the
-short SHA1 of the current HEAD. If the current branch does not match any of the
-rules, the version is the closest tag reachable from the current HEAD.
-
-If the current HEAD is dirty, the version as calculated from a matching branch
-rule is appended with `.dirty`. Versions from a closest tag instead get
-`.post<distance>.dev0` appended.
-
-If no tag can be determined but a commit hash, the version is `0+unknown.g<short>`.
-
-If no commit hash can be determined either, the version is `0+unknown`.
-"""
-
-import errno
-import os
-import re
-import subprocess
-import sys
-
->>>>>>> 370b61c1
 # Adjust this on every release (candidate) ----------------------------------------------
 
 BRANCH_VERSIONS = """
@@ -71,19 +44,11 @@
 #
 # The data is processed from top to bottom, the first matching line wins.
 
-<<<<<<< HEAD
 # maintenance is currently the branch for preparation of maintenance release 1.11.0
 # so are any fix/... and improve/... branches
 maintenance 1.11.0 f1e7f3253cccfbc2cd2e445646fbc2d3b31250d1
 fix/.* 1.11.0 f1e7f3253cccfbc2cd2e445646fbc2d3b31250d1
 improve/.* 1.11.0 f1e7f3253cccfbc2cd2e445646fbc2d3b31250d1
-=======
-# maintenance is currently the branch for preparation of maintenance release 1.10.0
-# so are any fix/... and improve/... branches
-maintenance 1.10.0 cd955e9a46782119b36cc22b8dea5652ebbf9774
-fix/.* 1.10.0 cd955e9a46782119b36cc22b8dea5652ebbf9774
-improve/.* 1.10.0 cd955e9a46782119b36cc22b8dea5652ebbf9774
->>>>>>> 370b61c1
 
 # staging/bugfix is the branch for preparation of the 1.9.x bugfix releases
 # so are any bug/... branches
@@ -280,19 +245,11 @@
     branch = _get_branch()
     if _verbose:
         print(f"Branch: {branch}")
-<<<<<<< HEAD
 
     is_dirty = _get_dirty()
     if _verbose:
         print(f"Dirty:  {is_dirty}")  # noqa: E241
 
-=======
-
-    is_dirty = _get_dirty()
-    if _verbose:
-        print(f"Dirty:  {is_dirty}")  # noqa: E241
-
->>>>>>> 370b61c1
     sha = _get_long()
     if _verbose:
         print(f"SHA:    {sha}")  # noqa: E241
@@ -427,12 +384,9 @@
     return FALLBACK_DICT
 
 
-<<<<<<< HEAD
-=======
 get_versions = get_data  # compatibility layer for OctoPi's welcome banner
 
 
->>>>>>> 370b61c1
 def get_cmdclass(pkg_source_path):
     from setuptools import Command
     from setuptools.command.build_py import build_py as build_py_orig
