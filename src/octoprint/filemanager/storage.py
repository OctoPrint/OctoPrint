__author__ = "Gina Häußge <osd@foosel.net>"
__license__ = "GNU Affero General Public License http://www.gnu.org/licenses/agpl.html"
__copyright__ = "Copyright (C) 2014 The OctoPrint Project - Released under terms of the AGPLv3 License"

import copy
import io
import logging
import os
import shutil
from contextlib import contextmanager
from os import scandir, walk

<<<<<<< HEAD
import pylru
from emoji import demojize
=======
from past.builtins import basestring
>>>>>>> 0eaf5fde

import octoprint.filemanager
from octoprint.util import atomic_write, is_hidden_path, time_this, to_bytes, to_unicode
from octoprint.util.text import sanitize


class StorageInterface:
    """
    Interface of storage adapters for OctoPrint.
    """

    @property
    def analysis_backlog(self):
        """
        Get an iterator over all items stored in the storage that need to be analysed by the :class:`~octoprint.filemanager.AnalysisQueue`.

        The yielded elements are expected as storage specific absolute paths to the respective files. Don't forget
        to recurse into folders if your storage adapter supports those.

        :return: an iterator yielding all un-analysed files in the storage
        """
        # empty generator pattern, yield is intentionally unreachable
        return
        yield

    def analysis_backlog_for_path(self, path=None):
        # empty generator pattern, yield is intentionally unreachable
        return
        yield

    def last_modified(self, path=None, recursive=False):
        """
        Get the last modification date of the specified ``path`` or ``path``'s subtree.

        Args:
            path (str or None): Path for which to determine the subtree's last modification date. If left out or
                set to None, defatuls to storage root.
            recursive (bool): Whether to determine only the date of the specified ``path`` (False, default) or
                the whole ``path``'s subtree (True).

        Returns: (float) The last modification date of the indicated subtree
        """
        raise NotImplementedError()

    def file_in_path(self, path, filepath):
        """
        Returns whether the file indicated by ``file`` is inside ``path`` or not.
        :param string path: the path to check
        :param string filepath: path to the file
        :return: ``True`` if the file is inside the path, ``False`` otherwise
        """
        return NotImplementedError()

    def file_exists(self, path):
        """
        Returns whether the file indicated by ``path`` exists or not.
        :param string path: the path to check for existence
        :return: ``True`` if the file exists, ``False`` otherwise
        """
        raise NotImplementedError()

    def folder_exists(self, path):
        """
        Returns whether the folder indicated by ``path`` exists or not.
        :param string path: the path to check for existence
        :return: ``True`` if the folder exists, ``False`` otherwise
        """
        raise NotImplementedError()

    def list_files(self, path=None, filter=None, recursive=True, force_refresh=False):
        """
        List all files in storage starting at ``path``. If ``recursive`` is set to True (the default), also dives into
        subfolders.

        An optional filter function can be supplied which will be called with a file name and file data and which has
        to return True if the file is to be included in the result or False if not.

        The data structure of the returned result will be a dictionary mapping from file names to entry data. File nodes
        will contain their metadata here, folder nodes will contain their contained files and folders. Example::

           {
             "some_folder": {
               "name": "some_folder",
               "path": "some_folder",
               "type": "folder",
               "children": {
                 "some_sub_folder": {
                   "name": "some_sub_folder",
                   "path": "some_folder/some_sub_folder",
                   "type": "folder",
                   "typePath": ["folder"],
                   "children": { ... }
                 },
                 "some_file.gcode": {
                   "name": "some_file.gcode",
                   "path": "some_folder/some_file.gcode",
                   "type": "machinecode",
                   "typePath": ["machinecode", "gcode"],
                   "hash": "<sha1 hash>",
                   "links": [ ... ],
                   ...
                 },
                 ...
               }
             "test.gcode": {
               "name": "test.gcode",
               "path": "test.gcode",
               "type": "machinecode",
               "typePath": ["machinecode", "gcode"],
               "hash": "<sha1 hash>",
               "links": [...],
               ...
             },
             "test.stl": {
               "name": "test.stl",
               "path": "test.stl",
               "type": "model",
               "typePath": ["model", "stl"],
               "hash": "<sha1 hash>",
               "links": [...],
               ...
             },
             ...
           }

        :param string path:     base path from which to recursively list all files, optional, if not supplied listing will start
                                from root of base folder
        :param function filter: a filter that matches the files that are to be returned, may be left out in which case no
                                filtering will take place
        :param bool recursive:  will also step into sub folders for building the complete list if set to True, otherwise will only
                                do one step down into sub folders to be able to populate the ``children``.
        :return: a dictionary mapping entry names to entry data that represents the whole file list
        """
        raise NotImplementedError()

    def add_folder(self, path, ignore_existing=True, display=None):
        """
        Adds a folder as ``path``

        The ``path`` will be sanitized.

        :param string path:          the path of the new folder
        :param bool ignore_existing: if set to True, no error will be raised if the folder to be added already exists
        :param unicode display:      display name of the folder
        :return: the sanitized name of the new folder to be used for future references to the folder
        """
        raise NotImplementedError()

    def remove_folder(self, path, recursive=True):
        """
        Removes the folder at ``path``

        :param string path:    the path of the folder to remove
        :param bool recursive: if set to True, contained folders and files will also be removed, otherwise an error will
                               be raised if the folder is not empty (apart from any metadata files) when it's to be removed
        """
        raise NotImplementedError()

    def copy_folder(self, source, destination):
        """
        Copies the folder ``source`` to ``destination``

        :param string source: path to the source folder
        :param string destination: path to destination

        :return: the path in the storage to the copy of the folder
        """
        raise NotImplementedError()

    def move_folder(self, source, destination):
        """
        Moves the folder ``source`` to ``destination``

        :param string source: path to the source folder
        :param string destination: path to destination

        :return: the new path in the storage to the folder
        """
        raise NotImplementedError()

    def add_file(
        self,
        path,
        file_object,
        printer_profile=None,
        links=None,
        allow_overwrite=False,
        display=None,
    ):
        """
        Adds the file ``file_object`` as ``path``

        :param string path:            the file's new path, will be sanitized
        :param object file_object:     a file object that provides a ``save`` method which will be called with the destination path
                                       where the object should then store its contents
        :param object printer_profile: the printer profile associated with this file (if any)
        :param list links:             any links to add with the file
        :param bool allow_overwrite:   if set to True no error will be raised if the file already exists and the existing file
                                       and its metadata will just be silently overwritten
        :param unicode display:        display name of the file
        :return: the sanitized name of the file to be used for future references to it
        """
        raise NotImplementedError()

    def remove_file(self, path):
        """
        Removes the file at ``path``

        Will also take care of deleting the corresponding entries
        in the metadata and deleting all links pointing to the file.

        :param string path: path of the file to remove
        """
        raise NotImplementedError()

    def copy_file(self, source, destination):
        """
        Copies the file ``source`` to ``destination``

        :param string source: path to the source file
        :param string destination: path to destination

        :return: the path in the storage to the copy of the file
        """
        raise NotImplementedError()

    def move_file(self, source, destination):
        """
        Moves the file ``source`` to ``destination``

        :param string source: path to the source file
        :param string destination: path to destination

        :return: the new path in the storage to the file
        """
        raise NotImplementedError()

    def has_analysis(self, path):
        """
        Returns whether the file at path has been analysed yet

        :param path: virtual path to the file for which to retrieve the metadata
        """
        raise NotImplementedError()

    def get_metadata(self, path):
        """
        Retrieves the metadata for the file ``path``.

        :param path: virtual path to the file for which to retrieve the metadata
        :return: the metadata associated with the file
        """
        raise NotImplementedError()

    def add_link(self, path, rel, data):
        """
        Adds a link of relation ``rel`` to file ``path`` with the given ``data``.

        The following relation types are currently supported:

          * ``model``: adds a link to a model from which the file was created/sliced, expected additional data is the ``name``
            and optionally the ``hash`` of the file to link to. If the link can be resolved against another file on the
            current ``path``, not only will it be added to the links of ``name`` but a reverse link of type ``machinecode``
            referring to ``name`` and its hash will also be added to the linked ``model`` file
          * ``machinecode``: adds a link to a file containing machine code created from the current file (model), expected
            additional data is the ``name`` and optionally the ``hash`` of the file to link to. If the link can be resolved
            against another file on the current ``path``, not only will it be added to the links of ``name`` but a reverse
            link of type ``model`` referring to ``name`` and its hash will also be added to the linked ``model`` file.
          * ``web``: adds a location on the web associated with this file (e.g. a website where to download a model),
            expected additional data is a ``href`` attribute holding the website's URL and optionally a ``retrieved``
            attribute describing when the content was retrieved

        Note that adding ``model`` links to files identifying as models or ``machinecode`` links to files identifying
        as machine code will be refused.

        :param path: path of the file for which to add a link
        :param rel: type of relation of the link to add (currently ``model``, ``machinecode`` and ``web`` are supported)
        :param data: additional data of the link to add
        """
        raise NotImplementedError()

    def remove_link(self, path, rel, data):
        """
        Removes the link consisting of ``rel`` and ``data`` from file ``name`` on ``path``.

        :param path: path of the file from which to remove the link
        :param rel: type of relation of the link to remove (currently ``model``, ``machinecode`` and ``web`` are supported)
        :param data: additional data of the link to remove, must match existing link
        """
        raise NotImplementedError()

    def get_additional_metadata(self, path, key):
        """
        Fetches additional metadata at ``key`` from the metadata of ``path``.

        :param path: the virtual path to the file for which to fetch additional metadata
        :param key: key of metadata to fetch
        """
        raise NotImplementedError()

    def set_additional_metadata(self, path, key, data, overwrite=False, merge=False):
        """
        Adds additional metadata to the metadata of ``path``. Metadata in ``data`` will be saved under ``key``.

        If ``overwrite`` is set and ``key`` already exists in ``name``'s metadata, the current value will be overwritten.

        If ``merge`` is set and ``key`` already exists and both ``data`` and the existing data under ``key`` are dictionaries,
        the two dictionaries will be merged recursively.

        :param path: the virtual path to the file for which to add additional metadata
        :param key: key of metadata to add
        :param data: metadata to add
        :param overwrite: if True and ``key`` already exists, it will be overwritten
        :param merge: if True and ``key`` already exists and both ``data`` and the existing data are dictionaries, they
                      will be merged
        """
        raise NotImplementedError()

    def remove_additional_metadata(self, path, key):
        """
        Removes additional metadata under ``key`` for ``name`` on ``path``

        :param path: the virtual path to the file for which to remove the metadata under ``key``
        :param key: the key to remove
        """
        raise NotImplementedError()

    def canonicalize(self, path):
        """
        Canonicalizes the given ``path``. The ``path`` may consist of both folder and file name, the underlying
        implementation must separate those if necessary.

        By default, this calls :func:`~octoprint.filemanager.StorageInterface.sanitize`, which also takes care
        of stripping any invalid characters.

        Args:
                path: the path to canonicalize

        Returns:
                a 2-tuple containing the canonicalized path and file name

        """
        return self.sanitize(path)

    def sanitize(self, path):
        """
        Sanitizes the given ``path``, stripping it of all invalid characters. The ``path`` may consist of both
        folder and file name, the underlying implementation must separate those if necessary and sanitize individually.

        :param string path: the path to sanitize
        :return: a 2-tuple containing the sanitized path and file name
        """
        raise NotImplementedError()

    def sanitize_path(self, path):
        """
        Sanitizes the given folder-only ``path``, stripping it of all invalid characters.
        :param string path: the path to sanitize
        :return: the sanitized path
        """
        raise NotImplementedError()

    def sanitize_name(self, name):
        """
        Sanitizes the given file ``name``, stripping it of all invalid characters.
        :param string name: the file name to sanitize
        :return: the sanitized name
        """
        raise NotImplementedError()

    def split_path(self, path):
        """
        Split ``path`` into base directory and file name.
        :param path: the path to split
        :return: a tuple (base directory, file name)
        """
        raise NotImplementedError()

    def join_path(self, *path):
        """
        Join path elements together
        :param path: path elements to join
        :return: joined representation of the path to be usable as fully qualified path for further operations
        """
        raise NotImplementedError()

    def path_on_disk(self, path):
        """
        Retrieves the path on disk for ``path``.

        Note: if the storage is not on disk and there exists no path on disk to refer to it, this method should
        raise an :class:`io.UnsupportedOperation`

        Opposite of :func:`path_in_storage`.

        :param string path: the virtual path for which to retrieve the path on disk
        :return: the path on disk to ``path``
        """
        raise NotImplementedError()

    def path_in_storage(self, path):
        """
        Retrieves the equivalent in the storage adapter for ``path``.

        Opposite of :func:`path_on_disk`.

        :param string path: the path for which to retrieve the storage path
        :return: the path in storage to ``path``
        """
        raise NotImplementedError()


class StorageError(Exception):
    UNKNOWN = "unknown"
    INVALID_DIRECTORY = "invalid_directory"
    INVALID_FILE = "invalid_file"
    INVALID_SOURCE = "invalid_source"
    INVALID_DESTINATION = "invalid_destination"
    DOES_NOT_EXIST = "does_not_exist"
    ALREADY_EXISTS = "already_exists"
    SOURCE_EQUALS_DESTINATION = "source_equals_destination"
    NOT_EMPTY = "not_empty"

    def __init__(self, message, code=None, cause=None):
        BaseException.__init__(self)
        self.message = message
        self.cause = cause

        if code is None:
            code = StorageError.UNKNOWN
        self.code = code


class LocalFileStorage(StorageInterface):
    """
    The ``LocalFileStorage`` is a storage implementation which holds all files, folders and metadata on disk.

    Metadata is managed inside ``.metadata.json`` files in the respective folders, indexed by the sanitized filenames
    stored within the folder. Metadata access is managed through an LRU cache to minimize access overhead.

    This storage type implements :func:`path_on_disk`.
    """

    def __init__(self, basefolder, create=False):
        """
        Initializes a ``LocalFileStorage`` instance under the given ``basefolder``, creating the necessary folder
        if necessary and ``create`` is set to ``True``.

        :param string basefolder: the path to the folder under which to create the storage
        :param bool create:       ``True`` if the folder should be created if it doesn't exist yet, ``False`` otherwise
        """
        self._logger = logging.getLogger(__name__)

        self.basefolder = os.path.realpath(os.path.abspath(to_unicode(basefolder)))
        if not os.path.exists(self.basefolder) and create:
            os.makedirs(self.basefolder)
        if not os.path.exists(self.basefolder) or not os.path.isdir(self.basefolder):
            raise StorageError(
                "{basefolder} is not a valid directory".format(**locals()),
                code=StorageError.INVALID_DIRECTORY,
            )

        import threading

        self._metadata_lock_mutex = threading.RLock()
        self._metadata_locks = {}
        self._persisted_metadata_lock_mutex = threading.RLock()
        self._persisted_metadata_locks = {}

        self._metadata_cache = pylru.lrucache(100)
        self._filelist_cache = {}
        self._filelist_cache_mutex = threading.RLock()

        self._old_metadata = None
        self._initialize_metadata()

    def _initialize_metadata(self):
        self._logger.info(
            "Initializing the file metadata for {}...".format(self.basefolder)
        )

        old_metadata_path = os.path.join(self.basefolder, "metadata.yaml")
        backup_path = os.path.join(self.basefolder, "metadata.yaml.backup")

        if os.path.exists(old_metadata_path):
            # load the old metadata file
            try:
                with io.open(old_metadata_path, "rt", encoding="utf-8") as f:
                    import yaml

                    self._old_metadata = yaml.safe_load(f)
            except Exception:
                self._logger.exception("Error while loading old metadata file")

            # make sure the metadata is initialized as far as possible
            self._list_folder(self.basefolder)

            # rename the old metadata file
            self._old_metadata = None
            try:
                import shutil

                shutil.move(old_metadata_path, backup_path)
            except Exception:
                self._logger.exception("Could not rename old metadata.yaml file")

        else:
            # make sure the metadata is initialized as far as possible
            self._list_folder(self.basefolder)

        self._logger.info(
            "... file metadata for {} initialized successfully.".format(self.basefolder)
        )

    @property
    def analysis_backlog(self):
        return self.analysis_backlog_for_path()

    def analysis_backlog_for_path(self, path=None):
        if path:
            path = self.sanitize_path(path)

        for entry in self._analysis_backlog_generator(path):
            yield entry

    def _analysis_backlog_generator(self, path=None):
        if path is None:
            path = self.basefolder

        metadata = self._get_metadata(path)
        if not metadata:
            metadata = {}
        for entry in scandir(path):
            if is_hidden_path(entry.name):
                continue

            if entry.is_file() and octoprint.filemanager.valid_file_type(entry.name):
                if (
                    entry.name not in metadata
                    or not isinstance(metadata[entry.name], dict)
                    or "analysis" not in metadata[entry.name]
                ):
                    printer_profile_rels = self.get_link(entry.path, "printerprofile")
                    if printer_profile_rels:
                        printer_profile_id = printer_profile_rels[0]["id"]
                    else:
                        printer_profile_id = None

                    yield entry.name, entry.path, printer_profile_id
            elif os.path.isdir(entry.path):
                for sub_entry in self._analysis_backlog_generator(entry.path):
                    yield self.join_path(entry.name, sub_entry[0]), sub_entry[
                        1
                    ], sub_entry[2]

    def last_modified(self, path=None, recursive=False):
        if path is None:
            path = self.basefolder
        else:
            path = os.path.join(self.basefolder, path)

        def last_modified_for_path(p):
            metadata = os.path.join(p, ".metadata.json")
            if os.path.exists(metadata):
                return max(os.stat(p).st_mtime, os.stat(metadata).st_mtime)
            else:
                return os.stat(p).st_mtime

        if recursive:
            return max(last_modified_for_path(root) for root, _, _ in walk(path))
        else:
            return last_modified_for_path(path)

    def file_in_path(self, path, filepath):
        filepath = self.sanitize_path(filepath)
        path = self.sanitize_path(path)

        return filepath == path or filepath.startswith(path + os.sep)

    def file_exists(self, path):
        path, name = self.sanitize(path)
        file_path = os.path.join(path, name)
        return os.path.exists(file_path) and os.path.isfile(file_path)

    def folder_exists(self, path):
        path, name = self.sanitize(path)
        folder_path = os.path.join(path, name)
        return os.path.exists(folder_path) and os.path.isdir(folder_path)

    def list_files(self, path=None, filter=None, recursive=True, force_refresh=False):
        if path:
            path = self.sanitize_path(to_unicode(path))
            base = self.path_in_storage(path)
            if base:
                base += "/"
        else:
            path = self.basefolder
            base = ""

        def strip_children(nodes):
            result = {}
            for key, node in nodes.items():
                if node["type"] == "folder":
                    node = copy.copy(node)
                    node["children"] = {}
                result[key] = node
            return result

        def apply_filter(nodes, filter_func):
            result = {}
            for key, node in nodes.items():
                if filter_func(node) or node["type"] == "folder":
                    if node["type"] == "folder":
                        node = copy.copy(node)
                        node["children"] = apply_filter(
                            node.get("children", []), filter_func
                        )
                    result[key] = node
            return result

        result = self._list_folder(path, base=base, force_refresh=force_refresh)
        if not recursive:
            result = strip_children(result)
        if callable(filter):
            result = apply_filter(result, filter)
        return result

    def add_folder(self, path, ignore_existing=True, display=None):
        display_path, display_name = self.canonicalize(path)
        path = self.sanitize_path(display_path)
        name = self.sanitize_name(display_name)

        if display is not None:
            display_name = display

        folder_path = os.path.join(path, name)
        if os.path.exists(folder_path):
            if not ignore_existing:
                raise StorageError(
                    "{name} does already exist in {path}".format(**locals()),
                    code=StorageError.ALREADY_EXISTS,
                )
        else:
            os.mkdir(folder_path)

        if display_name != name:
            metadata = self._get_metadata_entry(path, name, default={})
            metadata["display"] = display_name
            self._update_metadata_entry(path, name, metadata)

        return self.path_in_storage((path, name))

    def remove_folder(self, path, recursive=True):
        path, name = self.sanitize(path)

        folder_path = os.path.join(path, name)
        if not os.path.exists(folder_path):
            return

        empty = True
        for entry in scandir(folder_path):
            if entry.name == ".metadata.json" or entry.name == ".metadata.yaml":
                continue
            empty = False
            break

        if not empty and not recursive:
            raise StorageError(
                "{name} in {path} is not empty".format(**locals()),
                code=StorageError.NOT_EMPTY,
            )

        import shutil

        shutil.rmtree(folder_path)

        self._remove_metadata_entry(path, name)

    def _get_source_destination_data(self, source, destination, must_not_equal=False):
        """Prepares data dicts about source and destination for copy/move."""
        source_path, source_name = self.sanitize(source)

        destination_canon_path, destination_canon_name = self.canonicalize(destination)
        destination_path = self.sanitize_path(destination_canon_path)
        destination_name = self.sanitize_name(destination_canon_name)

        source_fullpath = os.path.join(source_path, source_name)
        destination_fullpath = os.path.join(destination_path, destination_name)

        if not os.path.exists(source_fullpath):
            raise StorageError(
                "{} in {} does not exist".format(source_name, source_path),
                code=StorageError.INVALID_SOURCE,
            )

        if not os.path.isdir(destination_path):
            raise StorageError(
                "Destination path {} does not exist or is not a folder".format(
                    destination_path
                ),
                code=StorageError.INVALID_DESTINATION,
            )
        if (
            os.path.exists(destination_fullpath)
            and source_fullpath != destination_fullpath
        ):
            raise StorageError(
                "{} does already exist in {}".format(destination_name, destination_path),
                code=StorageError.INVALID_DESTINATION,
            )

        source_meta = self._get_metadata_entry(source_path, source_name)
        if source_meta:
            source_display = source_meta.get("display", source_name)
        else:
            source_display = source_name

        if (
            must_not_equal or source_display == destination_canon_name
        ) and source_fullpath == destination_fullpath:
            raise StorageError(
                "Source {} and destination {} are the same folder".format(
                    source_path, destination_path
                ),
                code=StorageError.SOURCE_EQUALS_DESTINATION,
            )

        source_data = {
            "path": source_path,
            "name": source_name,
            "display": source_display,
            "fullpath": source_fullpath,
        }
        destination_data = {
            "path": destination_path,
            "name": destination_name,
            "display": destination_canon_name,
            "fullpath": destination_fullpath,
        }
        return source_data, destination_data

    def _set_display_metadata(self, destination_data, source_data=None):
        if (
            source_data
            and destination_data["name"] == source_data["name"]
            and source_data["name"] != source_data["display"]
        ):
            display = source_data["display"]
        elif destination_data["name"] != destination_data["display"]:
            display = destination_data["display"]
        else:
            display = None

        destination_meta = self._get_metadata_entry(
            destination_data["path"], destination_data["name"], default={}
        )
        if display:
            destination_meta["display"] = display
            self._update_metadata_entry(
                destination_data["path"], destination_data["name"], destination_meta
            )
        elif "display" in destination_meta:
            del destination_meta["display"]
            self._update_metadata_entry(
                destination_data["path"], destination_data["name"], destination_meta
            )

    def copy_folder(self, source, destination):
        source_data, destination_data = self._get_source_destination_data(
            source, destination, must_not_equal=True
        )

        try:
            shutil.copytree(source_data["fullpath"], destination_data["fullpath"])
        except Exception as e:
            raise StorageError(
                "Could not copy %s in %s to %s in %s"
                % (
                    source_data["name"],
                    source_data["path"],
                    destination_data["name"],
                    destination_data["path"],
                ),
                cause=e,
            )

        self._set_display_metadata(destination_data, source_data=source_data)

        return self.path_in_storage(destination_data["fullpath"])

    def move_folder(self, source, destination):
        source_data, destination_data = self._get_source_destination_data(
            source, destination
        )

        # only a display rename? Update that and bail early
        if source_data["fullpath"] == destination_data["fullpath"]:
            self._set_display_metadata(destination_data)
            return self.path_in_storage(destination_data["fullpath"])

        try:
            shutil.move(source_data["fullpath"], destination_data["fullpath"])
        except Exception as e:
            raise StorageError(
                "Could not move %s in %s to %s in %s"
                % (
                    source_data["name"],
                    source_data["path"],
                    destination_data["name"],
                    destination_data["path"],
                ),
                cause=e,
            )

        self._set_display_metadata(destination_data, source_data=source_data)
        self._remove_metadata_entry(source_data["path"], source_data["name"])
        self._delete_metadata(source_data["fullpath"])

        return self.path_in_storage(destination_data["fullpath"])

    def add_file(
        self,
        path,
        file_object,
        printer_profile=None,
        links=None,
        allow_overwrite=False,
        display=None,
    ):
        display_path, display_name = self.canonicalize(path)
        path = self.sanitize_path(display_path)
        name = self.sanitize_name(display_name)

        if display:
            display_name = display

        if not octoprint.filemanager.valid_file_type(name):
            raise StorageError(
                "{name} is an unrecognized file type".format(**locals()),
                code=StorageError.INVALID_FILE,
            )

        file_path = os.path.join(path, name)
        if os.path.exists(file_path) and not os.path.isfile(file_path):
            raise StorageError(
                "{name} does already exist in {path} and is not a file".format(
                    **locals()
                ),
                code=StorageError.ALREADY_EXISTS,
            )
        if os.path.exists(file_path) and not allow_overwrite:
            raise StorageError(
                "{name} does already exist in {path} and overwriting is prohibited".format(
                    **locals()
                ),
                code=StorageError.ALREADY_EXISTS,
            )

        # make sure folders exist
        if not os.path.exists(path):
            # TODO persist display names of path segments!
            os.makedirs(path)

        # save the file
        file_object.save(file_path)

        # save the file's hash to the metadata of the folder
        file_hash = self._create_hash(file_path)
        metadata = self._get_metadata_entry(path, name, default={})
        metadata_dirty = False
        if "hash" not in metadata or metadata["hash"] != file_hash:
            # hash changed -> throw away old metadata
            metadata = {"hash": file_hash}
            metadata_dirty = True

        if "display" not in metadata and display_name != name:
            # display name is not the same as file name -> store in metadata
            metadata["display"] = display_name
            metadata_dirty = True

        if metadata_dirty:
            self._update_metadata_entry(path, name, metadata)

        # process any links that were also provided for adding to the file
        if not links:
            links = []

        if printer_profile is not None:
            links.append(
                (
                    "printerprofile",
                    {"id": printer_profile["id"], "name": printer_profile["name"]},
                )
            )

        self._add_links(name, path, links)

        # touch the file to set last access and modification time to now
        os.utime(file_path, None)

        return self.path_in_storage((path, name))

    def remove_file(self, path):
        path, name = self.sanitize(path)

        file_path = os.path.join(path, name)
        if not os.path.exists(file_path):
            return
        if not os.path.isfile(file_path):
            raise StorageError(
                "{name} in {path} is not a file".format(**locals()),
                code=StorageError.INVALID_FILE,
            )

        try:
            os.remove(file_path)
        except Exception as e:
            raise StorageError(
                "Could not delete {name} in {path}".format(**locals()), cause=e
            )

        self._remove_metadata_entry(path, name)

    def copy_file(self, source, destination):
        source_data, destination_data = self._get_source_destination_data(
            source, destination, must_not_equal=True
        )

        try:
            shutil.copy2(source_data["fullpath"], destination_data["fullpath"])
        except Exception as e:
            raise StorageError(
                "Could not copy %s in %s to %s in %s"
                % (
                    source_data["name"],
                    source_data["path"],
                    destination_data["name"],
                    destination_data["path"],
                ),
                cause=e,
            )

        self._copy_metadata_entry(
            source_data["path"],
            source_data["name"],
            destination_data["path"],
            destination_data["name"],
        )
        self._set_display_metadata(destination_data, source_data=source_data)

        return self.path_in_storage(destination_data["fullpath"])

    def move_file(self, source, destination, allow_overwrite=False):
        source_data, destination_data = self._get_source_destination_data(
            source, destination
        )

        # only a display rename? Update that and bail early
        if source_data["fullpath"] == destination_data["fullpath"]:
            self._set_display_metadata(destination_data)
            return self.path_in_storage(destination_data["fullpath"])

        try:
            shutil.move(source_data["fullpath"], destination_data["fullpath"])
        except Exception as e:
            raise StorageError(
                "Could not move %s in %s to %s in %s"
                % (
                    source_data["name"],
                    source_data["path"],
                    destination_data["name"],
                    destination_data["path"],
                ),
                cause=e,
            )

        self._copy_metadata_entry(
            source_data["path"],
            source_data["name"],
            destination_data["path"],
            destination_data["name"],
            delete_source=True,
        )
        self._set_display_metadata(destination_data, source_data=source_data)

        return self.path_in_storage(destination_data["fullpath"])

    def has_analysis(self, path):
        metadata = self.get_metadata(path)
        return "analysis" in metadata

    def get_metadata(self, path):
        path, name = self.sanitize(path)
        return self._get_metadata_entry(path, name)

    def get_link(self, path, rel):
        path, name = self.sanitize(path)
        return self._get_links(name, path, rel)

    def add_link(self, path, rel, data):
        path, name = self.sanitize(path)
        self._add_links(name, path, [(rel, data)])

    def remove_link(self, path, rel, data):
        path, name = self.sanitize(path)
        self._remove_links(name, path, [(rel, data)])

    def add_history(self, path, data):
        path, name = self.sanitize(path)
        self._add_history(name, path, data)

    def update_history(self, path, index, data):
        path, name = self.sanitize(path)
        self._update_history(name, path, index, data)

    def remove_history(self, path, index):
        path, name = self.sanitize(path)
        self._delete_history(name, path, index)

    def get_additional_metadata(self, path, key):
        path, name = self.sanitize(path)
        metadata = self._get_metadata(path)

        if name not in metadata:
            return

        return metadata[name].get(key)

    def set_additional_metadata(self, path, key, data, overwrite=False, merge=False):
        path, name = self.sanitize(path)
        metadata = self._get_metadata(path)
        metadata_dirty = False

        if name not in metadata:
            return

        metadata = self._copied_metadata(metadata, name)

        if key not in metadata[name] or overwrite:
            metadata[name][key] = data
            metadata_dirty = True
        elif (
            key in metadata[name]
            and isinstance(metadata[name][key], dict)
            and isinstance(data, dict)
            and merge
        ):
            import octoprint.util

            metadata[name][key] = octoprint.util.dict_merge(
                metadata[name][key], data, in_place=True
            )
            metadata_dirty = True

        if metadata_dirty:
            self._save_metadata(path, metadata)

    def remove_additional_metadata(self, path, key):
        path, name = self.sanitize(path)
        metadata = self._get_metadata(path)

        if name not in metadata:
            return

        if key not in metadata[name]:
            return

        metadata = self._copied_metadata(metadata, name)
        del metadata[name][key]
        self._save_metadata(path, metadata)

    def split_path(self, path):
        path = to_unicode(path)
        split = path.split("/")
        if len(split) == 1:
            return "", split[0]
        else:
            return self.join_path(*split[:-1]), split[-1]

    def join_path(self, *path):
        return "/".join(map(to_unicode, path))

    def sanitize(self, path):
        """
        Returns a ``(path, name)`` tuple derived from the provided ``path``.

        ``path`` may be:
          * a storage path
          * an absolute file system path
          * a tuple or list containing all individual path elements
          * a string representation of the path
          * with or without a file name

        Note that for a ``path`` without a trailing slash the last part will be considered a file name and
        hence be returned at second position. If you only need to convert a folder path, be sure to
        include a trailing slash for a string ``path`` or an empty last element for a list ``path``.
        """

        path, name = self.canonicalize(path)
        name = self.sanitize_name(name)
        path = self.sanitize_path(path)
        return path, name

    def canonicalize(self, path):
        name = None
        if isinstance(path, str):
            path = to_unicode(path)
            if path.startswith(self.basefolder):
                path = path[len(self.basefolder) :]
            path = path.replace(os.path.sep, "/")
            path = path.split("/")
        if isinstance(path, (list, tuple)):
            if len(path) == 1:
                name = to_unicode(path[0])
                path = ""
            else:
                name = to_unicode(path[-1])
                path = self.join_path(*map(to_unicode, path[:-1]))
        if not path:
            path = ""

        return path, name

    def sanitize_name(self, name):
        """
        Raises a :class:`ValueError` for a ``name`` containing ``/`` or ``\\``. Otherwise
        slugifies the given ``name`` by converting it to ASCII, leaving ``-``, ``_``, ``.``,
        ``(``, and ``)`` as is.
        """
        name = to_unicode(name)

        if name is None:
            return None

        if "/" in name or "\\" in name:
            raise ValueError("name must not contain / or \\")

        result = sanitize(name, safe_chars="-_.()[] ").replace(" ", "_")
        if result and result != "." and result != ".." and result[0] == ".":
            # hidden files under *nix
            result = result[1:]
        return result

    def sanitize_path(self, path):
        """
        Ensures that the on disk representation of ``path`` is located under the configured basefolder. Resolves all
        relative path elements (e.g. ``..``) and sanitizes folder names using :func:`sanitize_name`. Final path is the
        absolute path including leading ``basefolder`` path.
        """
        path = to_unicode(path)

        if len(path):
            if path[0] == "/":
                path = path[1:]
            elif path[0] == "." and path[1] == "/":
                path = path[2:]

        path_elements = path.split("/")
        joined_path = self.basefolder
        for path_element in path_elements:
            joined_path = os.path.join(joined_path, self.sanitize_name(path_element))
        path = os.path.realpath(joined_path)
        if not path.startswith(self.basefolder):
            raise ValueError(
                "path not contained in base folder: {path}".format(**locals())
            )
        return path

    def _sanitize_entry(self, entry, path, entry_path):
        entry = to_unicode(entry)
        sanitized = self.sanitize_name(entry)
        if sanitized != entry:
            # entry is not sanitized yet, let's take care of that
            sanitized_path = os.path.join(path, sanitized)
            sanitized_name, sanitized_ext = os.path.splitext(sanitized)

            counter = 1
            while os.path.exists(sanitized_path):
                counter += 1
                sanitized = self.sanitize_name(
                    "{}_({}){}".format(sanitized_name, counter, sanitized_ext)
                )
                sanitized_path = os.path.join(path, sanitized)

            try:
                shutil.move(entry_path, sanitized_path)

                self._logger.info(
                    'Sanitized "{}" to "{}"'.format(entry_path, sanitized_path)
                )
                return sanitized, sanitized_path
            except Exception:
                self._logger.exception(
                    'Error while trying to rename "{}" to "{}", ignoring file'.format(
                        entry_path, sanitized_path
                    )
                )
                raise

        return entry, entry_path

    def path_in_storage(self, path):
        if isinstance(path, (tuple, list)):
            path = self.join_path(*path)
        if isinstance(path, str):
            path = to_unicode(path)
            if path.startswith(self.basefolder):
                path = path[len(self.basefolder) :]
            path = path.replace(os.path.sep, "/")
        if path.startswith("/"):
            path = path[1:]

        return path

    def path_on_disk(self, path):
        path, name = self.sanitize(path)
        return os.path.join(path, name)

    ##~~ internals

    def _add_history(self, name, path, data):
        metadata = self._copied_metadata(self._get_metadata(path), name)

        if "hash" not in metadata[name]:
            metadata[name]["hash"] = self._create_hash(os.path.join(path, name))

        if "history" not in metadata[name]:
            metadata[name]["history"] = []

        metadata[name]["history"].append(data)
        self._calculate_stats_from_history(name, path, metadata=metadata, save=False)
        self._save_metadata(path, metadata)

    def _update_history(self, name, path, index, data):
        metadata = self._get_metadata(path)

        if name not in metadata or "history" not in metadata[name]:
            return

        metadata = self._copied_metadata(metadata, name)

        try:
            metadata[name]["history"][index].update(data)
            self._calculate_stats_from_history(name, path, metadata=metadata, save=False)
            self._save_metadata(path, metadata)
        except IndexError:
            pass

    def _delete_history(self, name, path, index):
        metadata = self._get_metadata(path)

        if name not in metadata or "history" not in metadata[name]:
            return

        metadata = self._copied_metadata(metadata, name)

        try:
            del metadata[name]["history"][index]
            self._calculate_stats_from_history(name, path, metadata=metadata, save=False)
            self._save_metadata(path, metadata)
        except IndexError:
            pass

    def _calculate_stats_from_history(self, name, path, metadata=None, save=True):
        if metadata is None:
            metadata = self._copied_metadata(self._get_metadata(path), name)

        if "history" not in metadata[name]:
            return

        # collect data from history
        former_print_times = {}
        last_print = {}

        for history_entry in metadata[name]["history"]:
            if (
                "printTime" not in history_entry
                or "success" not in history_entry
                or not history_entry["success"]
                or "printerProfile" not in history_entry
            ):
                continue

            printer_profile = history_entry["printerProfile"]
            if not printer_profile:
                continue

            print_time = history_entry["printTime"]
            try:
                print_time = float(print_time)
            except Exception:
                self._logger.warning(
                    "Invalid print time value found in print history for {} in {}/.metadata.json: {!r}".format(
                        name, path, print_time
                    )
                )
                continue

            if printer_profile not in former_print_times:
                former_print_times[printer_profile] = []
            former_print_times[printer_profile].append(print_time)

            if (
                printer_profile not in last_print
                or last_print[printer_profile] is None
                or (
                    "timestamp" in history_entry
                    and history_entry["timestamp"]
                    > last_print[printer_profile]["timestamp"]
                )
            ):
                last_print[printer_profile] = history_entry

        # calculate stats
        statistics = {"averagePrintTime": {}, "lastPrintTime": {}}

        for printer_profile in former_print_times:
            if not former_print_times[printer_profile]:
                continue
            statistics["averagePrintTime"][printer_profile] = sum(
                former_print_times[printer_profile]
            ) / float(len(former_print_times[printer_profile]))

        for printer_profile in last_print:
            if not last_print[printer_profile]:
                continue
            statistics["lastPrintTime"][printer_profile] = last_print[printer_profile][
                "printTime"
            ]

        metadata[name]["statistics"] = statistics

        if save:
            self._save_metadata(path, metadata)

    def _get_links(self, name, path, searched_rel):
        metadata = self._get_metadata(path)
        result = []

        if name not in metadata:
            return result

        if "links" not in metadata[name]:
            return result

        for data in metadata[name]["links"]:
            if "rel" not in data or not data["rel"] == searched_rel:
                continue
            result.append(data)
        return result

    def _add_links(self, name, path, links):
        file_type = octoprint.filemanager.get_file_type(name)
        if file_type:
            file_type = file_type[0]

        metadata = self._copied_metadata(self._get_metadata(path), name)
        metadata_dirty = False

        if "hash" not in metadata[name]:
            metadata[name]["hash"] = self._create_hash(os.path.join(path, name))

        if "links" not in metadata[name]:
            metadata[name]["links"] = []

        for rel, data in links:
            if (rel == "model" or rel == "machinecode") and "name" in data:
                if file_type == "model" and rel == "model":
                    # adding a model link to a model doesn't make sense
                    return
                elif file_type == "machinecode" and rel == "machinecode":
                    # adding a machinecode link to a machinecode doesn't make sense
                    return

                ref_path = os.path.join(path, data["name"])
                if not os.path.exists(ref_path):
                    # file doesn't exist, we won't create the link
                    continue

                # fetch hash of target file
                if data["name"] in metadata and "hash" in metadata[data["name"]]:
                    hash = metadata[data["name"]]["hash"]
                else:
                    hash = self._create_hash(ref_path)
                    if data["name"] not in metadata:
                        metadata[data["name"]] = {"hash": hash, "links": []}
                    else:
                        metadata[data["name"]]["hash"] = hash

                if "hash" in data and not data["hash"] == hash:
                    # file doesn't have the correct hash, we won't create the link
                    continue

                if "links" not in metadata[data["name"]]:
                    metadata[data["name"]]["links"] = []

                # add reverse link to link target file
                metadata[data["name"]]["links"].append(
                    {
                        "rel": "machinecode" if rel == "model" else "model",
                        "name": name,
                        "hash": metadata[name]["hash"],
                    }
                )
                metadata_dirty = True

                link_dict = {"rel": rel, "name": data["name"], "hash": hash}

            elif rel == "web" and "href" in data:
                link_dict = {"rel": rel, "href": data["href"]}
                if "retrieved" in data:
                    link_dict["retrieved"] = data["retrieved"]

            else:
                continue

            if link_dict:
                metadata[name]["links"].append(link_dict)
                metadata_dirty = True

        if metadata_dirty:
            self._save_metadata(path, metadata)

    def _remove_links(self, name, path, links):
        metadata = self._copied_metadata(self._get_metadata(path), name)
        metadata_dirty = False

        hash = metadata[name].get("hash", self._create_hash(os.path.join(path, name)))

        for rel, data in links:
            if (rel == "model" or rel == "machinecode") and "name" in data:
                if data["name"] in metadata and "links" in metadata[data["name"]]:
                    ref_rel = "model" if rel == "machinecode" else "machinecode"
                    for link in metadata[data["name"]]["links"]:
                        if (
                            link["rel"] == ref_rel
                            and "name" in link
                            and link["name"] == name
                            and "hash" in link
                            and link["hash"] == hash
                        ):
                            metadata[data["name"]] = copy.deepcopy(metadata[data["name"]])
                            metadata[data["name"]]["links"].remove(link)
                            metadata_dirty = True

            if "links" in metadata[name]:
                for link in metadata[name]["links"]:
                    if not link["rel"] == rel:
                        continue

                    matches = True
                    for k, v in data.items():
                        if k not in link or not link[k] == v:
                            matches = False
                            break

                    if not matches:
                        continue

                    metadata[name]["links"].remove(link)
                    metadata_dirty = True

        if metadata_dirty:
            self._save_metadata(path, metadata)

    @time_this(
        logtarget=__name__ + ".timings",
        message="{func}({func_args},{func_kwargs}) took {timing:.2f}ms",
        incl_func_args=True,
    )
    def _list_folder(self, path, base="", force_refresh=False, **kwargs):
        def get_size(nodes):
            total_size = 0
            for node in nodes.values():
                if "size" in node:
                    total_size += node["size"]
            return total_size

        def enrich_folders(nodes):
            nodes = copy.copy(nodes)
            for key, value in nodes.items():
                if value["type"] == "folder":
                    value = copy.copy(value)
                    value["children"] = self._list_folder(
                        os.path.join(path, key),
                        base=value["path"] + "/",
                        force_refresh=force_refresh,
                    )
                    value["size"] = get_size(value["children"])
                    nodes[key] = value
            return nodes

        metadata_dirty = False
        try:
            with self._filelist_cache_mutex:
                cache = self._filelist_cache.get(path)
                if (
                    not force_refresh
                    and cache
                    and cache[0] >= self.last_modified(path, recursive=True)
                ):
                    return enrich_folders(cache[1])

                metadata = self._get_metadata(path)
                if not metadata:
                    metadata = {}

                result = {}

                for entry in scandir(path):
                    if is_hidden_path(entry.name):
                        # no hidden files and folders
                        continue

                    try:
                        entry_name = entry_display = entry.name
                        entry_path = entry.path
                        entry_is_file = entry.is_file()
                        entry_is_dir = entry.is_dir()
                        entry_stat = entry.stat()
                    except Exception:
                        # error while trying to fetch file metadata, that might be thanks to file already having
                        # been moved or deleted - ignore it and continue
                        continue

                    try:
                        new_entry_name, new_entry_path = self._sanitize_entry(
                            entry_name, path, entry_path
                        )
                        if entry_name != new_entry_name or entry_path != new_entry_path:
                            entry_display = to_unicode(entry_name)
                            entry_name = new_entry_name
                            entry_path = new_entry_path
                            entry_stat = os.stat(entry_path)
                    except Exception:
                        # error while trying to rename the file, we'll continue here and ignore it
                        continue

                    path_in_location = entry_name if not base else base + entry_name

                    try:
                        # file handling
                        if entry_is_file:
                            type_path = octoprint.filemanager.get_file_type(entry_name)
                            if not type_path:
                                # only supported extensions
                                continue
                            else:
                                file_type = type_path[0]

                            if entry_name in metadata and isinstance(
                                metadata[entry_name], dict
                            ):
                                entry_metadata = metadata[entry_name]
                                if (
                                    "display" not in entry_metadata
                                    and entry_display != entry_name
                                ):
                                    if not metadata_dirty:
                                        metadata = self._copied_metadata(
                                            metadata, entry_name
                                        )
                                    metadata[entry_name]["display"] = entry_display
                                    entry_metadata["display"] = entry_display
                                    metadata_dirty = True
                            else:
                                if not metadata_dirty:
                                    metadata = self._copied_metadata(metadata, entry_name)
                                entry_metadata = self._add_basic_metadata(
                                    path,
                                    entry_name,
                                    display_name=entry_display,
                                    save=False,
                                    metadata=metadata,
                                )
                                metadata_dirty = True

                            extended_entry_data = {}
                            extended_entry_data.update(entry_metadata)
                            extended_entry_data["name"] = entry_name
                            extended_entry_data["display"] = entry_metadata.get(
                                "display", entry_name
                            )
                            extended_entry_data["path"] = path_in_location
                            extended_entry_data["type"] = file_type
                            extended_entry_data["typePath"] = type_path
                            stat = entry_stat
                            if stat:
                                extended_entry_data["size"] = stat.st_size
                                extended_entry_data["date"] = int(stat.st_mtime)

                            result[entry_name] = extended_entry_data

                        # folder recursion
                        elif entry_is_dir:
                            if entry_name in metadata and isinstance(
                                metadata[entry_name], dict
                            ):
                                entry_metadata = metadata[entry_name]
                                if (
                                    "display" not in entry_metadata
                                    and entry_display != entry_name
                                ):
                                    if not metadata_dirty:
                                        metadata = self._copied_metadata(
                                            metadata, entry_name
                                        )
                                    metadata[entry_name]["display"] = entry_display
                                    entry_metadata["display"] = entry_display
                                    metadata_dirty = True
                            elif entry_name != entry_display:
                                if not metadata_dirty:
                                    metadata = self._copied_metadata(metadata, entry_name)
                                entry_metadata = self._add_basic_metadata(
                                    path,
                                    entry_name,
                                    display_name=entry_display,
                                    save=False,
                                    metadata=metadata,
                                )
                                metadata_dirty = True
                            else:
                                entry_metadata = {}

                            entry_data = {
                                "name": entry_name,
                                "display": entry_metadata.get("display", entry_name),
                                "path": path_in_location,
                                "type": "folder",
                                "typePath": ["folder"],
                            }

                            result[entry_name] = entry_data
                    except Exception:
                        # So something went wrong somewhere while processing this file entry - log that and continue
                        self._logger.exception(
                            "Error while processing entry {}".format(entry_path)
                        )
                        continue

                self._filelist_cache[path] = (
                    self.last_modified(path, recursive=True),
                    result,
                )
                return enrich_folders(result)
        finally:
            # save metadata
            if metadata_dirty:
                self._save_metadata(path, metadata)

    def _add_basic_metadata(
        self,
        path,
        entry,
        display_name=None,
        additional_metadata=None,
        save=True,
        metadata=None,
    ):
        if additional_metadata is None:
            additional_metadata = {}

        if metadata is None:
            metadata = self._get_metadata(path)

        entry_path = os.path.join(path, entry)

        if os.path.isfile(entry_path):
            entry_data = {
                "hash": self._create_hash(os.path.join(path, entry)),
                "links": [],
                "notes": [],
            }
            if (
                path == self.basefolder
                and self._old_metadata is not None
                and entry in self._old_metadata
                and "gcodeAnalysis" in self._old_metadata[entry]
            ):
                # if there is still old metadata available and that contains an analysis for this file, use it!
                entry_data["analysis"] = self._old_metadata[entry]["gcodeAnalysis"]

        elif os.path.isdir(entry_path):
            entry_data = {}

        else:
            return

        if display_name is not None and not display_name == entry:
            entry_data["display"] = display_name

        entry_data.update(additional_metadata)

        metadata = copy.copy(metadata)
        metadata[entry] = entry_data

        if save:
            self._save_metadata(path, metadata)

        return entry_data

    def _create_hash(self, path):
        import hashlib

        blocksize = 65536
        hash = hashlib.sha1()
        with io.open(path, "rb") as f:
            buffer = f.read(blocksize)
            while len(buffer) > 0:
                hash.update(buffer)
                buffer = f.read(blocksize)

        return hash.hexdigest()

    def _get_metadata_entry(self, path, name, default=None):
        with self._get_metadata_lock(path):
            metadata = self._get_metadata(path)
            return metadata.get(name, default)

    def _remove_metadata_entry(self, path, name):
        with self._get_metadata_lock(path):
            metadata = self._get_metadata(path)
            if name not in metadata:
                return

            metadata = copy.copy(metadata)

            if "hash" in metadata[name]:
                hash = metadata[name]["hash"]
                for m in metadata.values():
                    if "links" not in m:
                        continue
                    links_hash = (
                        lambda link: "hash" in link
                        and link["hash"] == hash
                        and "rel" in link
                        and (link["rel"] == "model" or link["rel"] == "machinecode")
                    )
                    m["links"] = [link for link in m["links"] if not links_hash(link)]

            del metadata[name]
            self._save_metadata(path, metadata)

    def _update_metadata_entry(self, path, name, data):
        with self._get_metadata_lock(path):
            metadata = copy.copy(self._get_metadata(path))
            metadata[name] = data
            self._save_metadata(path, metadata)

    def _copy_metadata_entry(
        self,
        source_path,
        source_name,
        destination_path,
        destination_name,
        delete_source=False,
        updates=None,
    ):
        with self._get_metadata_lock(source_path):
            source_data = self._get_metadata_entry(source_path, source_name, default={})
            if not source_data:
                return

            if delete_source:
                self._remove_metadata_entry(source_path, source_name)

        if updates is not None:
            source_data.update(updates)

        with self._get_metadata_lock(destination_path):
            self._update_metadata_entry(destination_path, destination_name, source_data)

    def _get_metadata(self, path, force=False):
        import json

        if not force:
            metadata = self._metadata_cache.get(path)
            if metadata:
                return metadata

        self._migrate_metadata(path)

        metadata_path = os.path.join(path, ".metadata.json")

        metadata = None
        with self._get_persisted_metadata_lock(path):
            if os.path.exists(metadata_path):
                with io.open(metadata_path, "rt", encoding="utf-8") as f:
                    try:
                        metadata = json.load(f)
                    except Exception:
                        self._logger.exception(
                            "Error while reading .metadata.json from {path}".format(
                                **locals()
                            )
                        )

        def valid_json(value):
            try:
                json.dumps(value, allow_nan=False)
                return True
            except Exception:
                return False

        if isinstance(metadata, dict):
            old_size = len(metadata)
            metadata = {k: v for k, v in metadata.items() if valid_json(v)}
            metadata = {
                k: v for k, v in metadata.items() if os.path.exists(os.path.join(path, k))
            }
            new_size = len(metadata)
            if new_size != old_size:
                self._logger.info(
                    "Deleted {} stale or invalid entries from metadata for path {}".format(
                        old_size - new_size, path
                    )
                )
                self._save_metadata(path, metadata)
            else:
                with self._get_metadata_lock(path):
                    self._metadata_cache[path] = metadata
            return metadata
        else:
            return {}

    def _save_metadata(self, path, metadata):
        import json

        with self._get_metadata_lock(path):
            self._metadata_cache[path] = metadata

        with self._get_persisted_metadata_lock(path):
            metadata_path = os.path.join(path, ".metadata.json")
            try:
                with atomic_write(metadata_path, mode="wb") as f:
                    f.write(
                        to_bytes(json.dumps(metadata, indent=4, separators=(",", ": ")))
                    )
            except Exception:
                self._logger.exception(
                    "Error while writing .metadata.json to {path}".format(**locals())
                )

    def _delete_metadata(self, path):
        with self._get_metadata_lock(path):
            if path in self._metadata_cache:
                del self._metadata_cache[path]

        with self._get_persisted_metadata_lock(path):
            metadata_files = (".metadata.json", ".metadata.yaml")
            for metadata_file in metadata_files:
                metadata_path = os.path.join(path, metadata_file)
                if os.path.exists(metadata_path):
                    try:
                        os.remove(metadata_path)
                    except Exception:
                        self._logger.exception(
                            "Error while deleting {metadata_file} from {path}".format(
                                **locals()
                            )
                        )

    @staticmethod
    def _copied_metadata(metadata, name):
        metadata = copy.copy(metadata)
        metadata[name] = copy.deepcopy(metadata.get(name, {}))
        return metadata

    def _migrate_metadata(self, path):
        # we switched to json in 1.3.9 - if we still have yaml here, migrate it now
        import json

        import yaml

        with self._get_persisted_metadata_lock(path):
            metadata_path_yaml = os.path.join(path, ".metadata.yaml")
            metadata_path_json = os.path.join(path, ".metadata.json")

            if not os.path.exists(metadata_path_yaml):
                # nothing to migrate
                return

            if os.path.exists(metadata_path_json):
                # already migrated
                try:
                    os.remove(metadata_path_yaml)
                except Exception:
                    self._logger.exception(
                        "Error while removing .metadata.yaml from {path}".format(
                            **locals()
                        )
                    )
                return

            with io.open(metadata_path_yaml, "rt", encoding="utf-8") as f:
                try:
                    metadata = yaml.safe_load(f)
                except Exception:
                    self._logger.exception(
                        "Error while reading .metadata.yaml from {path}".format(
                            **locals()
                        )
                    )
                    return

            if not isinstance(metadata, dict):
                # looks invalid, ignore it
                return

            with atomic_write(metadata_path_json, mode="wb") as f:
                f.write(to_bytes(json.dumps(metadata, indent=4, separators=(",", ": "))))

            try:
                os.remove(metadata_path_yaml)
            except Exception:
                self._logger.exception(
                    "Error while removing .metadata.yaml from {path}".format(**locals())
                )

    @contextmanager
    def _get_metadata_lock(self, path):
        with self._metadata_lock_mutex:
            if path not in self._metadata_locks:
                import threading

                self._metadata_locks[path] = (0, threading.RLock())

            counter, lock = self._metadata_locks[path]
            counter += 1
            self._metadata_locks[path] = (counter, lock)

        yield lock

        with self._metadata_lock_mutex:
            counter = self._metadata_locks[path][0]
            counter -= 1
            if counter <= 0:
                del self._metadata_locks[path]
            else:
                self._metadata_locks[path] = (counter, lock)

    @contextmanager
    def _get_persisted_metadata_lock(self, path):
        with self._persisted_metadata_lock_mutex:
            if path not in self._persisted_metadata_locks:
                import threading

                self._persisted_metadata_locks[path] = (0, threading.RLock())

            counter, lock = self._persisted_metadata_locks[path]
            counter += 1
            self._persisted_metadata_locks[path] = (counter, lock)

        yield lock

        with self._persisted_metadata_lock_mutex:
            counter = self._persisted_metadata_locks[path][0]
            counter -= 1
            if counter <= 0:
                del self._persisted_metadata_locks[path]
            else:
                self._persisted_metadata_locks[path] = (counter, lock)<|MERGE_RESOLUTION|>--- conflicted
+++ resolved
@@ -10,12 +10,7 @@
 from contextlib import contextmanager
 from os import scandir, walk
 
-<<<<<<< HEAD
 import pylru
-from emoji import demojize
-=======
-from past.builtins import basestring
->>>>>>> 0eaf5fde
 
 import octoprint.filemanager
 from octoprint.util import atomic_write, is_hidden_path, time_this, to_bytes, to_unicode
