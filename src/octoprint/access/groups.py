--- conflicted
+++ resolved
@@ -209,44 +209,6 @@
 				with io.open(self._groupfile, 'rt', encoding='utf-8') as f:
 					data = yaml.safe_load(f)
 
-<<<<<<< HEAD
-					if not "groups" in data:
-						groups = data
-						data = dict(groups=groups)
-
-					groups = data.get("groups", dict())
-					tracked_permissions = data.get("tracked", list())
-
-					for key, attributes in groups.items():
-						if key in self._groups:
-							# group is already there (from the defaults most likely)
-							if not self._groups[key].is_changeable():
-								# group may not be changed -> bail
-								continue
-
-							removable = self._groups[key].is_removable()
-							changeable = self._groups[key].is_changeable()
-							toggleable = self._groups[key].is_toggleable()
-						else:
-							removable = True
-							changeable = True
-							toggleable = True
-
-						permissions = self._to_permissions(*attributes.get("permissions", []))
-						default_permissions = self.default_permissions_for_group(key)
-						for permission in default_permissions:
-							if not permission.key in tracked_permissions and not permission in permissions:
-								permissions.append(permission)
-
-						self._groups[key] = Group(key, attributes.get("name", ""),
-						                          description=attributes.get("description", ""),
-						                          permissions=permissions,
-						                          default=attributes.get("default", False),
-						                          removable=removable,
-						                          changeable=changeable,
-						                          toggleable=toggleable)
-			except Exception:
-=======
 				if not "groups" in data:
 					groups = data
 					data = dict(groups=groups)
@@ -290,8 +252,7 @@
 				for group in self._groups.values():
 					group._subgroups = self._to_groups(*group._subgroups)
 
-			except:
->>>>>>> becd16b8
+			except Exception:
 				self._logger.exception("Error while loading groups from file {}".format(self._groupfile))
 
 	def _save(self, force=False):
