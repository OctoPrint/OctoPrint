--- conflicted
+++ resolved
@@ -185,25 +185,18 @@
 		if "refresh_repository" in request.values and request.values["refresh_repository"] in valid_boolean_trues:
 			self._repository_available = self._refresh_repository()
 
-<<<<<<< HEAD
 		return jsonify(plugins=self._get_plugins(),
-		               repository=dict(available=self._repository_available, plugins=self._repository_plugins),
-		               os=self._get_os(),
-		               octoprint=self._get_octoprint_version_string())
-=======
-		return jsonify(plugins=result,
 		               repository=dict(
-		                   available=self._repository_available,
-		                   plugins=self._repository_plugins
+			               available=self._repository_available,
+			               plugins=self._repository_plugins
 		               ),
 		               os=self._get_os(),
-		               octoprint=self._get_octoprint_version(),
+		               octoprint=self._get_octoprint_version_string(),
 		               pip=dict(
-		                   available=self._pip_caller.available,
-		                   command=self._pip_caller.command,
-		                   version=str(self._pip_caller.version)
+			               available=self._pip_caller.available,
+			               command=self._pip_caller.command,
+			               version=str(self._pip_caller.version)
 		               ))
->>>>>>> 65bc28a0
 
 	def on_api_command(self, command, data):
 		if not admin_permission.can():
