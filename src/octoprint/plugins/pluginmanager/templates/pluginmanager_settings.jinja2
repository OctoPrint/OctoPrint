{% macro pluginmanager_printing() %}
<div class="alert" data-bind="visible: !enableManagement()">
  {{ _('Take note that all plugin management functionality is disabled while your printer is printing or paused.') }}
</div>
{% endmacro %}

{% macro pluginmanager_nopip() %}
<div class="alert" data-bind="visible: !pipAvailable()">{% trans %}
    The <code>pip</code> command could not be found or does not work correctly
    for this installation of OctoPrint - please consult the log file for details
    and if necessary configure it manually. No installation and uninstallation of plugin
    packages is possible while <code>pip</code> is unavailable.
{% endtrans %}</div>
{% endmacro %}

{% macro pluginmanager_safemode() %}
<div class="alert" data-bind="visible: safeMode">{% trans %}
    Safe mode is currently active. All third party plugins are disabled and cannot be
    enabled. Installation of plugin packages is disabled.
{% endtrans %}</div>
{% endmacro %}

{% macro pluginmanager_throttled() %}
<div class="alert" data-bind="visible: throttled">{% trans %}
    The system OctoPrint is running on is currently throttled. Due to that it's not possible to install new
    plugins in order to avoid possible issues caused by system instability.
{% endtrans %}</div>
{% endmacro %}

{% macro pluginmanager_offline() %}
<div class="alert" data-bind="visible: !online()">{% trans %}
    It looks like OctoPrint has currently no connection to the internet. Due to that it's not possible
    to install new plugins from the plugin repository or archive URLs.
{% endtrans %}</div>
{% endmacro %}

{% macro pluginmanager_requesterror() %}
<div class="alert" data-bind="visible: requestError()">{% trans %}
    There appears to have been an error retrieving the plugin data from the backend. Please report this
    in the bug tracker & be sure to include all requested logs.
{% endtrans %}</div>
{% endmacro %}

<ul class="nav nav-pills">
    <li class="active">
        <a href="#settings_plugin_pluginmanager_plugins" data-toggle="tab">{{ _('Plugins') }}</a>
    </li>
    <li>
        <a href="#settings_plugin_pluginmanager_cleanup" data-toggle="tab">{{ _('Cleanup') }}</a>
    </li>
</ul>

<div class="tab-content">
    <div class="tab-pane active" id="settings_plugin_pluginmanager_plugins">
        <div id="settings_plugin_pluginmanager_navbar">
            {{ pluginmanager_printing() }}
            {{ pluginmanager_nopip() }}
            {{ pluginmanager_safemode() }}
            {{ pluginmanager_throttled() }}
            {{ pluginmanager_requesterror() }}

<<<<<<< HEAD
            <div class="pull-right">
                <button class="btn btn-small" data-bind="click: $root.showRepository"><i class="fas fa-plus"></i> {{ _('Get More') }}</button>
                <button class="btn btn-small" data-bind="click: function() { $root.showPluginSettings(); }" title="{{ _('Plugin Configuration')|edq }}"><i class="fas fa-wrench"></i></button>
                <a class="btn btn-small" data-toggle="collapse" href="#pluginmanager_info" title="{{ _('Info') }}"><i class="fas fa-lg fa-info-circle text-info" data-bind="css: {'text-error': noticeCount() > 0, 'text-info': noticeCount() <=0 }"></i></a>
            </div>
            <div id="pluginmanager_info" class="collapse" data-bind="css: {'in': noticeCount() > 0}">
                <div class="muted" data-bind="visible: pipAvailable()">
                    <div>
                        <small>
                            <a href="javascript:void(0)" class="muted" onclick="$(this).children('i.toggle-arrow').toggleClass('fa-caret-right fa-caret-down').parent().parent().parent().next().slideToggle('fast')">
                                <i class="fas toggle-arrow fa-caret-right"></i> Using pip of "<span data-bind="text: pipPython"></span>", Version <span data-bind="text: pipVersion"></span>
                            </a>
                        </small>
                    </div>
                    <div class="hide">
                        <small>
                            Installation directory: <span data-bind="text: pipInstallDir"></span> ("--user" flag: <span data-bind="text: pipUseUserString"></span>)<br />
                            Virtual environment: <span data-bind="text: pipVirtualEnvString"></span><br />
                            <span data-bind="visible: pipAdditionalArgs">Additional Arguments: <span data-bind="text: pipAdditionalArgs"></span></span>
                        </small>
                    </div>
                </div>
=======
        <div class="pull-right">
            <a class="btn btn-small" href="/plugin/pluginmanager/export"><i class="fas fa-download"></i> {{ _('Export') }}</a>
            <button class="btn btn-small" data-bind="click: function() { $root.showPluginSettings(); }" title="{{ _('Plugin Configuration')|edq }}"><i class="fas fa-wrench"></i></button>
        </div>
>>>>>>> 5cb25643

                <div class="muted">
                    <div>
                        <small>
                            <a href="javascript:void(0)" class="muted" onclick="$(this).children('i.toggle-arrow').toggleClass('fa-caret-right fa-caret-down').parent().parent().parent().next().slideToggle('fast')">
                                <i class="toggle-arrow fas fa-caret-right"></i> <span data-bind="text: noticeCountText, css: {'text-error': noticeCount() > 0, 'text-info': noticeCount() <=0 }"></span>
                            </a>
                        </small>
                    </div>
                    <div class="hide">
                        <small>
                            <!-- ko if: noticeCount() > 0 --><a href="javascript:void(0)" data-bind="click: function() { reshowNotices(); }">{{ _('Reshow current notices') }}</a> &middot;<!-- /ko -->
                            <a href="javascript:void(0)" data-bind="click: function() { refreshNotices(); }">{{ _('Refresh notices from repository') }}</a>
                        </small>
                    </div>
                </div>
            </div>

            <h3>{{ _('Installed Plugins') }}</h3>

            <div style="margin-bottom: 1em" class="clearfix">
                <input type="text" class="input-block search-query pull-left" data-bind="value: listingSearchQuery, valueUpdate: 'input'" placeholder="{{ _('Search...')|edq }}">

                <div class="pull-right">
                    <div class="btn-group">
                        <button class="btn btn-small" data-bind="click: function() { plugins.removeFilter('bundled'); plugins.removeFilter('3rdparty'); }, css: {active: !_.contains(plugins.currentFilters(), 'bundled') && !_.contains(plugins.currentFilters(), '3rdparty')}" title="{{ _('Show both bundled and third-party plugins')|edq }}">All</button>
                        <button class="btn btn-small" data-bind="click: function() { plugins.addFilter('bundled') }, css: {active: _.contains(plugins.currentFilters(), 'bundled')}" title="{{ _('Show only bundled plugins')|edq }}">{{ _('Bundled') }}</button>
                        <button class="btn btn-small" data-bind="click: function() { plugins.addFilter('3rdparty') }, css: {active: _.contains(plugins.currentFilters(), '3rdparty')}" title="{{ _('Show only third-party plugins')|edq }}">{{ _('3rd party') }}</button>
                    </div>
                    <div class="btn-group">
                        <button class="btn btn-small" data-bind="click: function() { plugins.removeFilter('enabled'); plugins.removeFilter('disabled'); }, css: {active: !_.contains(plugins.currentFilters(), 'enabled') && !_.contains(plugins.currentFilters(), 'disabled')}" title="{{ _('Show both enabled and disabled plugins')|edq }}">All</button>
                        <button class="btn btn-small" data-bind="click: function() { plugins.addFilter('enabled') }, css: {active: _.contains(plugins.currentFilters(), 'enabled')}" title="{{ _('Show only enabled plugins')|edq }}">{{ _('Enabled') }}</button>
                        <button class="btn btn-small" data-bind="click: function() { plugins.addFilter('disabled') }, css: {active: _.contains(plugins.currentFilters(), 'disabled')}" title="{{ _('Show only disabled plugins')|edq }}">{{ _('Disabled') }}</button>
                    </div>
                </div>
            </div>
        </div>
        <div id="settings_plugin_pluginmanager_pluginlist">
            <table class="table table-striped table-hover table-condensed table-hover">
                <thead>
                <tr>
                    <th class="settings_plugin_plugin_manager_plugins_name">{{ _('Name') }}</th>
                    <th class="settings_plugin_plugin_manager_plugins_actions">{{ _('Actions') }}</th>
                </tr>
                </thead>
                <tbody data-bind="foreach: plugins.paginatedItems">
                <tr>
                    <td class="settings_plugin_plugin_manager_plugins_name">
                        <div data-bind="css: {muted: !enabled}"><span data-bind="text: name"></span> <span data-bind="visible: version">(<span data-bind="text: version"></span>)</span> <i title="{{ _('Bundled with OctoPrint')|edq }}" class="fas fa-th-large" data-bind="visible: bundled"></i> <i class="fas fa-lock" title="{{ _('Cannot be uninstalled through OctoPrint')|edq }}" data-bind="visible: !managable"></i> <i class="fas fa-bolt" title="{{ _('Incompatible to OctoPrint or the underlying Python environment')|edq }}" data-bind="visible: incompatible"></i> <i title="{{ _('Restart of OctoPrint needed for changes to take effect')|edq }}" class="fas fa-sync" data-bind="visible: pending_enable || pending_disable || pending_install || pending_uninstall"></i> <i title="{{ _('Pending install')|edq }}" class="fas fa-plus" data-bind="visible: pending_install"></i> <i title="{{ _('Pending uninstall')|edq }}" class="fas fa-minus" data-bind="visible: pending_uninstall"></i> <i title="{{ _('Disabled due to safe mode')|edq }}" class="fas fa-medkit" data-bind="visible: safe_mode_victim"></i> <i class="fas fa-exclamation-triangle" title="{{ _('There are notices available regarding this plugin')|edq }}" data-bind="visible: notifications && notifications.length"></i> <i class="fas fa-ban" title="{{ _('This plugin is blacklisted')|edq }}" data-bind="visible: blacklisted"></i></div>
                        <div data-bind="css: {muted: !enabled}">
                            <small class="prop" data-bind="visible: url"><i class="fas fa-home"></i> <a data-bind="attr: {href: url}" target="_blank" rel="noreferrer noopener">{{ _('Homepage') }}</a></small>
                            <small class="prop" data-bind="visible: author"><i class="fas fa-user"></i> <span data-bind="text: author"></span></small>
                        </div>
                        <div data-bind="visible: notifications && notifications.length"><a href="javascript:void(0)" class="text-error" style="text-decoration: underline" data-bind="click: function() { $root.showPluginNotifications($data) }, text: $root.showPluginNotificationsLinkText($data)"></a></div>
                        <div><small class="muted" data-bind="text: description">&nbsp;</small></div>
                        <div data-bind="css: {muted: !enabled}">
                            <small class="prop" data-bind="visible: license"><i class="fas fa-gavel"></i> <span data-bind="text: license"></span></small>
                            <small class="prop" data-bind="visible: python"><i class="fas fa-cog"></i> Python <span data-bind="text: python"></span></small>
                            <small class="prop">&nbsp;</small>
                        </div>
                    </td>
                    <td class="settings_plugin_plugin_manager_plugins_actions">
                        <a href="#" data-bind="css: $root.toggleButtonCss($data), attr: {title: $root.toggleButtonTitle($data)}, enable: $root.enableToggle($data), click: function() { $root.togglePlugin($data) }"></a>&nbsp;|&nbsp;<a href="#" class="fas fa-eraser" title="{{ _('Cleanup Plugin Data')|edq }}" data-bind="css: {disabled: !$root.enableCleanup($data)}, enable: $root.enableCleanup($data), click: function() { $root.cleanupPlugin($data) }"></a>&nbsp;|&nbsp;<a href="#" class="far fa-trash-alt" title="{{ _('Uninstall Plugin')|edq }}" data-bind="css: {disabled: !$root.enableUninstall($data)}, enable: $root.enableUninstall($data), click: function() { $root.uninstallPlugin($data) }"></a>
                    </td>
                </tr>
                </tbody>
            </table>
        </div>
    </div>
    <div class="tab-pane" id="settings_plugin_pluginmanager_cleanup">
        <div class="pull-right">
            <button class="btn btn-small" data-bind="click: function() { $root.requestData({refresh_orphans: true}) }" title="{{ _('Refresh')|edq }}"><i class="fas fa-sync"></i></button>
        </div>

        <h3>{{ _('Cleanup') }}</h3>

        <div data-bind="visible: orphans.paginatedItems().length > 0">
            <div id="settings_plugin_pluginmanager_orphanlist">
                <table class="table table-striped table-hover table-condensed table-hover">
                    <thead>
                    <tr>
                        <th class="settings_plugin_plugin_manager_orphans_id">{{ _('Identifier') }}</th>
                        <th class="settings_plugin_plugin_manager_orphans_actions">{{ _('Actions') }}</th>
                    </tr>
                    </thead>
                    <tbody data-bind="foreach: orphans.paginatedItems">
                    <tr>
                        <td class="settings_plugin_plugin_manager_orphans_id">
                            <span data-bind="text: identifier"></span>
                        </td>
                        <td class="settings_plugin_plugin_manager_orphans_actions">
                            <a href="javascript:void(0)" class="fas fa-eraser" title="{{ _('Cleanup Plugin Data')|edq }}" data-bind="click: function() { $root.cleanupPlugin($data.identifier) }"></a>
                        </td>
                    </tr>
                    </tbody>
                </table>
            </div>

            <button class="btn btn-danger btn-block" data-bind="click: $root.cleanupAll">{{ _('Cleanup all') }}</button>
        </div>
        <div data-bind="visible: orphans.paginatedItems().length == 0">
            {{ _('Nothing to cleanup! There are no settings or data left over from plugins which are no longer installed.') }}
        </div>
    </div>
</div>

<div id="settings_plugin_pluginmanager_workingdialog" class="modal hide fade">
    <div class="modal-header">
        <h3 data-bind="text: workingTitle"></h3>
    </div>
    <div class="modal-body">
        <pre id="settings_plugin_pluginmanager_workingdialog_output" class="pre-scrollable pre-output" style="height: 170px" data-bind="foreach: loglines"><span data-bind="text: line, css: {stdout: stream == 'stdout', stderr: stream == 'stderr', call: stream == 'call', message: stream == 'message', error: stream == 'error'}"></span></pre>
    </div>
    <div class="modal-footer">
        <button class="btn" data-dismiss="modal" data-bind="enable: !$root.working()" aria-hidden="true">{{ _('Close') }}</button>
    </div>
</div>

<div id="settings_plugin_pluginmanager_repositorydialog" class="modal hide fade">
    <div class="modal-header">
        <a href="#" class="close" data-dismiss="modal" aria-hidden="true">&times;</a>
        <h3>{{ _('Install new Plugins...') }}</h3>
    </div>
    <div class="modal-body">
        <div class="full-sized-box">
            {{ pluginmanager_printing() }}
            {{ pluginmanager_nopip() }}
            {{ pluginmanager_safemode() }}
            {{ pluginmanager_throttled() }}
            {{ pluginmanager_offline() }}
            <h4 style="position: relative">
                {{ _('... from the <a href="%(url)s" target="_blank">Plugin Repository</a>', url='https://plugins.octoprint.org') }}
            </h4>

            <div style="margin-bottom: 1em" class="clearfix">
                <form class="form-search" data-bind="submit: performRepositorySearch">
                    <input type="text" class="input-block search-query pull-left" data-bind="value: repositorySearchQuery, valueUpdate: 'input'" placeholder="{{ _('Search...')|edq }}">
                </form>
                <div class="dropdown pull-right">
                    <div class="btn-group">
                        <button class="btn btn-small dropdown-toggle" data-toggle="dropdown" href="javascript:void(0)">
                            <i class="fas fa-wrench"></i> <span class="caret"></span>
                        </button>
                        <ul class="dropdown-menu pull-right">
                            <li><a href="javascript:void(0)" data-bind="click: function() { repositoryplugins.changeSorting('title'); }"><i class="fas fa-check" data-bind="style: {visibility: repositoryplugins.currentSorting() == 'title' ? 'visible' : 'hidden'}"></i> {{ _('Sort by title') }} ({{ _('ascending') }})</a></li>
                            <li><a href="javascript:void(0)" data-bind="click: function() { repositoryplugins.changeSorting('published'); }"><i class="fas fa-check" data-bind="style: {visibility: repositoryplugins.currentSorting() == 'published' ? 'visible' : 'hidden'}"></i> {{ _('Sort by publication date') }} ({{ _('descending') }})</a></li>
                            <li><a href="javascript:void(0)" data-bind="click: function() { repositoryplugins.changeSorting('release_date'); }"><i class="fas fa-check" data-bind="style: {visibility: repositoryplugins.currentSorting() == 'release_date' ? 'visible' : 'hidden'}"></i> {{ _('Sort by last release date') }} ({{ _('descending') }})</a></li>
                            <li><a href="javascript:void(0)" data-bind="click: function() { repositoryplugins.changeSorting('push_date'); }"><i class="fas fa-check" data-bind="style: {visibility: repositoryplugins.currentSorting() == 'push_date' ? 'visible' : 'hidden'}"></i> {{ _('Sort by last push date') }} ({{ _('descending') }})</a></li>
                            <li><a href="javascript:void(0)" data-bind="click: function() { repositoryplugins.changeSorting('popularity'); }"><i class="fas fa-check" data-bind="style: {visibility: repositoryplugins.currentSorting() == 'popularity' ? 'visible' : 'hidden'}"></i> {{ _('Sort by active instance count') }} ({{ _('descending') }})</a></li>
                            <li><a href="javascript:void(0)" data-bind="click: function() { repositoryplugins.changeSorting('stars'); }"><i class="fas fa-check" data-bind="style: {visibility: repositoryplugins.currentSorting() == 'stars' ? 'visible' : 'hidden'}"></i> {{ _('Sort by Github stars') }} ({{ _('descending') }})</a></li>
                            <li class="divider"></li>
                            <li><a href="javascript:void(0)" data-bind="click: function() { repositoryplugins.toggleFilter('filter_installed'); }"><i class="fas fa-check" data-bind="style: {visibility: _.contains(repositoryplugins.currentFilters(), 'filter_installed') ? 'visible' : 'hidden'}"></i> {{ _('Only show uninstalled plugins') }}</a></li>
                            <li><a href="javascript:void(0)" data-bind="click: function() { repositoryplugins.toggleFilter('filter_incompatible'); }"><i class="fas fa-check" data-bind="style: {visibility: _.contains(repositoryplugins.currentFilters(), 'filter_incompatible') ? 'visible' : 'hidden'}"></i> {{ _('Only show compatible plugins') }}</a></li>
                            <li><a href="javascript:void(0)" data-bind="click: function() { repositoryplugins.toggleFilter('filter_abandoned'); }"><i class="fas fa-check" data-bind="style: {visibility: _.contains(repositoryplugins.currentFilters(), 'filter_abandoned') ? 'visible' : 'hidden'}"></i> {{ _('Only show unabandoned plugins') }}</a></li>
                            <li class="divider"></li>
                            <li><a href="javascript:void(0)" data-bind="click: function() { refreshRepository(); }"><i class="fas fa-sync"></i> {{ _('Refresh list from repository') }}</a></li>
                        </ul>
                    </div>
                </div>
            </div>

            <div data-bind="visible: repositoryAvailable() && repositoryplugins.paginatedItems().length > 0">
                <div id="settings_plugin_pluginmanager_repositorydialog_list" data-bind="foreach: repositoryplugins.paginatedItems">
                    <div class="entry">
                        <div class="row-fluid">
                            <div class="span12">
                                <div class="span3 pull-right">
                                    <button class="btn btn-primary btn-block" data-bind="enable: $root.enableRepoInstall($data), css: {disabled: !$root.enableRepoInstall($data)}, click: function() { if ($root.enableRepoInstall($data)) { $root.installFromRepository($data); } else { return false; } }"><i class="fas fa-add"></i> <span data-bind="text: $root.installButtonText($data)"></span></button>
                                    <div data-bind="visible: $data.disabled !== undefined" style="text-align: center"><small><a data-bind="attr: {href: page}" target="_blank">{{ _('"Why?"') }}</a></small></div>
                                </div>
                                <div>
                                    <span data-bind="text: title"></span>
                                    <i class="fas fa-heartbeat" title="{{ _('Abandoned by its maintainer')|edq }}" data-bind="visible: abandoned"></i>
                                    <i class="fas fa-bolt" title="{{ _('Incompatible to OctoPrint or the underlying Python environment')|edq }}" data-bind="visible: !$root.isCompatible($data)"></i>
                                    <i class="fas fa-ban" title="{{ _('Disabled')|edq }}" data-bind="visible: $data.disabled !== undefined"></i>
                                </div>
                                <div class="meta">
                                    <small class="prop" data-bind="visible: page"><i class="fas fa-info"></i>&nbsp;<a data-bind="attr: {href: page, title: page}" target="_blank">{{ _('Details') }}</a></small>
                                    <small class="prop" data-bind="visible: homepage"><i class="fas fa-home"></i>&nbsp;<a data-bind="attr: {href: homepage, title: homepage}" target="_blank">{{ _('Homepage') }}</a></small>
                                    <small class="prop" data-bind="visible: author"><i class="fas fa-user"></i> <span data-bind="text: author, attr: {title: author}"></span></small>
                                </div>
                                <div class="muted"><small data-bind="text: description">&nbsp;</small></div>
                                <div class="stats">
                                    <small class="prop" data-bind="visible: license" title="{{ _('License')|edq }}"><i class="fas fa-gavel"></i> <span data-bind="text: license"></span></small>
                                    <small class="prop" data-bind="visible: published" title="{{ _('Publication date')|edq }}"><i class="fas fa-birthday-cake"></i> <span data-bind="text: published.substring(0, 10)"></span></small>
                                    <small class="prop" data-bind="visible: $data.stats !== undefined" title="{{ _('Active instances past month')|edq }}"><i class="fas fa-server"></i> <span data-bind="text: $data.stats !== undefined ? formatNumberK($data.stats.instances_month) : 0"></span></small>
                                    <small class="prop" data-bind="visible: $data.github !== undefined && $data.github.stars !== undefined" title="{{ _('Github stars')|edq }}"><i class="fas fa-star"></i> <span data-bind="text: ($data.github !== undefined && $data.github.stars !== undefined) ? formatNumberK($data.github.stars) : 0"></span></small>
                                    <small class="prop" data-bind="visible: $data.github !== undefined && $data.github.last_push !== undefined" title="{{ _('Last push to main branch')|edq }}"><i class="fas fa-sync"></i> <span data-bind="text: ($data.github !== undefined && $data.github.last_push !== undefined) ? $data.github.last_push.substring(0, 10) : ''"></span></small>
                                    <small class="prop" data-bind="visible: $data.github !== undefined && $data.github.latest_release != undefined && $data.github.latest_release.tag && $data.github.latest_release.date" title="{{ _('Latest release & date')|edq }}"><i class="fas fa-tag"></i> <span data-bind="text: $data.github !== undefined && $data.github.latest_release !== undefined && $data.github.latest_release.tag ? $data.github.latest_release.tag : ''"></span> (<span data-bind="text: $data.github !== undefined && $data.github.latest_release !== undefined && $data.github.latest_release.date ? $data.github.latest_release.date.substring(0, 10) : ''"></span>)</small>
                                </div>
                            </div>

                        </div>
                    </div>
                </div>
                <div class="pull-right"><small><span data-bind="text: repositoryplugins.paginatedItems().length"></span> / <span data-bind="text: repositoryplugins.allSize()"></span> {{ _('plugins displayed') }}</small></div>
            </div>
            <div id="settings_plugin_pluginmanager_repositorydialog_unavailable" data-bind="visible: !repositoryAvailable()">
                <div>
                    <p>
                        <strong>{{ _('Sadly the repository is currently not available') }}</strong>
                    </p>
                    <p>
                        <small>{{ _('Is your OctoPrint installation connected to the internet?') }}</small>
                    </p>
                </div>
            </div>
            <div id="settings_plugin_pluginmanager_repositorydialog_empty" data-bind="visible: repositoryAvailable() && repositoryplugins.paginatedItems().length === 0">
                <div>
                    <p>
                        <strong>{{ _('It looks like there are no plugins that match your search criteria') }}</strong>
                    </p>
                </div>
            </div>

            <h4>{{ _('... from URL') }}</h4>

            <form class="form-inline" onsubmit="return false;">
                <div class="control-group row-fluid" data-bind="css: {error: invalidUrl}">
                    <div class="span9">
                        <input type="text" class="input-block-level" data-bind="value: installUrl, valueUpdate: 'input'" placeholder="{{ _('Enter URL...')|edq }}" >
                    </div>
                    <button class="btn btn-primary span3" data-bind="enable: enableUrlInstall, css: {disabled: !enableUrlInstall()}, click: function() { if (enableUrlInstall()) { $root.installPlugin(); } }">{{ _('Install') }}</button>
                </div>
                <span class="help-block" data-bind="visible: invalidUrl">{{ _('This does not look like a valid URL. Expected http, https or any of the <a href="%(url)s" target="_blank">supported VCS URLs</a>.', url='https://pip.pypa.io/en/stable/reference/pip_install/#vcs-support') }}</span>
            </form>

            <h4>{{ _('... from an uploaded file') }}</h4>

            <form class="form-inline" onsubmit="return false;">
                <div class="control-group row-fluid" data-bind="css: {error: invalidFile}">
                    <div class="input-prepend span9">
                        <span class="btn fileinput-button">
                            <span>{{ _('Browse...') }}</span>
                            <input id="settings_plugin_pluginmanager_repositorydialog_upload" type="file" name="file" accept="{{ ",".join(plugin_pluginmanager_file_extensions) }}" data-url="{{ url_for("plugin.pluginmanager.upload_file") }}">
                        </span>
                        <span class="add-on add-on-limited text-left" data-bind="text: uploadFilename, attr: {title: uploadFilename}"></span>
                    </div>
                    <button id="settings_plugin_pluginmanager_repositorydialog_upload_start" class="btn btn-primary span3" data-bind="enable: enableFileInstall, css: {disabled: !enableFileInstall()}, click: function(){}">{{ _('Install') }}</button>
                </div>
                <span class="help-block" data-bind="visible: invalidFile">{{ _('This does not look like a valid plugin. Valid plugins should be either zip files or tarballs installable via <code>pip</code> that have the extension ".zip", ".tar.gz", ".tgz" or ".tar", or single file python plugins with the extension ".py"') }}</span>
            </form>

            <div>
                <div><small><a href="#" class="muted" onclick="$(this).children().toggleClass('fa-caret-right fa-caret-down').parent().parent().parent().next().slideToggle('fast')"><i class="fas fa-caret-right"></i> {{ _('Advanced options') }}</a></small></div>
                <div class="hide">
                    <form class="form-horizontal" onsubmit="return false;">
                        <div class="control-group">
                            <div class="controls">
                                <label class="checkbox">
                                    <input type="checkbox" data-bind="checked: followDependencyLinks"> {{ _('Use <code>--process-dependency-links</code> with <code>pip install</code>') }}
                                </label>
                            </div>
                        </div>
                    </form>
                </div>
            </div>
        </div>
    </div>
    <div class="modal-footer">
        <button class="btn" data-dismiss="modal" aria-hidden="true">{{ _('Close') }}</button>
    </div>
</div>

<div id="settings_plugin_pluginmanager_configurationdialog" class="modal hide fade">
    <div class="modal-header">
        <a href="#" class="close" data-dismiss="modal" aria-hidden="true">&times;</a>
        <h3>{{ _('Plugin Configuration') }}</h3>
    </div>
    <div class="modal-body">
        <form class="form-horizontal" onsubmit="return false;">
            <fieldset>
                <legend>{{ _('Confirmations') }}</legend>

                <div class="control-group" title="{{ _('Confirm before disabling a plugin')|edq }}">
                    <div class="controls">
                        <label class="checkbox">
                            <input type="checkbox" data-bind="checked: config_confirmDisable"> {{ _('Confirm before disabling a plugin') }}
                        </label>
                    </div>
                </div>
            </fieldset>

            <p>{% trans %}You should normally <strong>not</strong> have to change <strong>any</strong> of the following settings, they are purely provided for convenience here.{% endtrans %}</p>

            <fieldset>
                <legend>{{ _('Plugin repository configuration') }}</legend>

                <div class="control-group" title="{{ _('URL of the Plugin Repository to use. You should normally not have to change this.')|edq }}">
                    <label class="control-label">{{ _('Repository URL') }}</label>
                    <div class="controls">
                        <input type="text" class="input-block-level" data-bind="value: config_repositoryUrl">
                    </div>
                </div>
                <div class="control-group" title="{{ _('How long to cache repository data, in minutes. You should normally not have to change this.')|edq }}">
                    <label class="control-label">{{ _('Repository cache TTL') }}</label>
                    <div class="controls">
                        <div class="input-append">
                            <input type="number" class="input-mini" data-bind="value: config_repositoryTtl">
                            <span class="add-on">min</span>
                        </div>
                    </div>
                </div>
            </fieldset>

            <fieldset>
                <legend>{{ _('Notices configuration') }}</legend>

                <div class="control-group" title="{{ _('URL of the Notices source to use. You should normally not have to change this.')|edq }}">
                    <label class="control-label">{{ _('Notices URL') }}</label>
                    <div class="controls">
                        <input type="text" class="input-block-level" data-bind="value: config_noticesUrl">
                    </div>
                </div>
                <div class="control-group" title="{{ _('How long to cache notices, in minutes. You should normally not have to change this.')|edq }}">
                    <label class="control-label">{{ _('Notices cache TTL') }}</label>
                    <div class="controls">
                        <div class="input-append">
                            <input type="number" class="input-mini" data-bind="value: config_noticesTtl">
                            <span class="add-on">min</span>
                        </div>
                    </div>
                </div>
            </fieldset>

            <fieldset>
                <legend>{{ _('pip configuration') }}</legend>

                <div class="control-group" title="{{ _('Additional arguments for the pip command. You should normally not have to change this.')|edq }}">
                    <label class="control-label">{{ _('Additional arguments') }}</label>
                    <div class="controls">
                        <input type="text" class="input-block-level" data-bind="value: config_pipAdditionalArgs">
                    </div>
                </div>
                <div class="control-group">
                    <div class="controls">
                        <label class="checkbox">
                            <input type="checkbox" data-bind="checked: config_pipForceUser"> {{ _('Force the use of the <code>--user</code> flag with <code>pip install</code>') }}
                        </label>
                    </div>
                </div>
            </fieldset>

        </form>
    </div>
    <div class="modal-footer">
        <button class="btn" data-dismiss="modal" aria-hidden="true">{{ _('Cancel') }}</button>
        <button class="btn btn-primary" data-bind="click: savePluginSettings" aria-hidden="true">{{ _('Save') }}</button>
    </div>
</div><|MERGE_RESOLUTION|>--- conflicted
+++ resolved
@@ -59,9 +59,9 @@
             {{ pluginmanager_throttled() }}
             {{ pluginmanager_requesterror() }}
 
-<<<<<<< HEAD
             <div class="pull-right">
                 <button class="btn btn-small" data-bind="click: $root.showRepository"><i class="fas fa-plus"></i> {{ _('Get More') }}</button>
+                <a class="btn btn-small" href="/plugin/pluginmanager/export"><i class="fas fa-download"></i> {{ _('Export') }}</a>
                 <button class="btn btn-small" data-bind="click: function() { $root.showPluginSettings(); }" title="{{ _('Plugin Configuration')|edq }}"><i class="fas fa-wrench"></i></button>
                 <a class="btn btn-small" data-toggle="collapse" href="#pluginmanager_info" title="{{ _('Info') }}"><i class="fas fa-lg fa-info-circle text-info" data-bind="css: {'text-error': noticeCount() > 0, 'text-info': noticeCount() <=0 }"></i></a>
             </div>
@@ -82,12 +82,6 @@
                         </small>
                     </div>
                 </div>
-=======
-        <div class="pull-right">
-            <a class="btn btn-small" href="/plugin/pluginmanager/export"><i class="fas fa-download"></i> {{ _('Export') }}</a>
-            <button class="btn btn-small" data-bind="click: function() { $root.showPluginSettings(); }" title="{{ _('Plugin Configuration')|edq }}"><i class="fas fa-wrench"></i></button>
-        </div>
->>>>>>> 5cb25643
 
                 <div class="muted">
                     <div>
