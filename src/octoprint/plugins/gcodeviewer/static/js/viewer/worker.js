/**
 * User: hudbrog (hudbrog@gmail.com)
 * Date: 10/24/12
 * Time: 12:18 PM
 */

var gcode;
var firstReport;
var toolOffsets = [{x: 0, y: 0}];
var g90InfluencesExtruder = false;
var model = [];
var max = {x: undefined, y: undefined, z: undefined};
var min = {x: undefined, y: undefined, z: undefined};
var boundingBox = {
    minX: undefined,
    maxX: undefined,
    minY: undefined,
    maxY: undefined,
    minZ: undefined,
    maxZ: undefined
};
var modelSize = {x: undefined, y: undefined, z: undefined};
var bed = {
    x: undefined,
    y: undefined,
    r: undefined,
    circular: false,
    centeredOrigin: false
};
var ignoreOutsideBed = false;
var filamentByLayer = {};
var totalFilament = [0];
var printTime = 0;
var printTimeByLayer = {};
var layerHeight = 0;
var layerCnt = 0;
var speeds = {extrude: [], retract: [], move: []};
var speedsByLayer = {extrude: {}, retract: {}, move: {}};

var sendLayersToParent = function (layers, progress) {
    var l = [];
    for (var i = 0; i < layers.length; i++) {
        if (model[layers[i]]) l.push(layers[i]);
    }

    var m = [];
    for (var i = 0; i < l.length; i++) {
        if (!model[l[i]]) continue;
        m[l[i]] = model[l[i]];
    }

    self.postMessage({
        cmd: "returnLayers",
        msg: {
            model: m,
            layers: l,
            progress: progress
        }
    });
};

var sendSizeProgress = function (progress) {
    self.postMessage({
        cmd: "analyzeProgress",
        msg: {
            progress: progress,
            printTime: printTime
        }
    });
};

var sendAnalyzeDone = function () {
    self.postMessage({
        cmd: "analyzeDone",
        msg: {
            max: max,
            min: min,
            modelSize: modelSize,
            boundingBox: boundingBox,
            totalFilament: totalFilament,
            filamentByLayer: filamentByLayer,
            printTime: printTime,
            layerHeight: layerHeight,
            layerCnt: layerCnt,
            layerTotal: model.length,
            speeds: speeds,
            speedsByLayer: speedsByLayer,
            printTimeByLayer: printTimeByLayer
        }
    });
};

var purgeLayers = function () {
    var purge = true;
    for (var i = 0; i < model.length; i++) {
        purge = true;
        if (!model[i]) {
            purge = true;
        } else {
            for (var j = 0; j < model[i].length; j++) {
                if (model[i][j].extrude) purge = false;
            }
        }
        if (!purge) {
            layerCnt += 1;
        }
    }
};

var bedBounds = function () {
    if (!bed) {
        return {xMin: 0, xMax: 0, yMin: 0, yMax: 0};
    }

    var result;
    if (bed.circular) {
        result = {xMin: -bed.r, xMax: bed.r, yMin: -bed.r, yMax: bed.r};
    } else if (bed.centeredOrigin) {
        result = {
            xMin: -bed.x / 2.0,
            xMax: bed.x / 2.0,
            yMin: -bed.y / 2.0,
            yMax: bed.y / 2.0
        };
    } else {
        result = {xMin: 0, xMax: bed.x, yMin: 0, yMax: bed.y};
    }
    return result;
};

var withinBedBounds = function (x, y, bedBounds) {
    if (!ignoreOutsideBed) return true;

    var result = true;

    if (x !== undefined && !isNaN(x)) {
        result = result && x >= bedBounds.xMin && x <= bedBounds.xMax;
    }
    if (y !== undefined && !isNaN(y)) {
        result = result && y >= bedBounds.yMin && y <= bedBounds.yMax;
    }

    return result;
};

var analyzeModel = function () {
    var tmp1 = 0,
        tmp2 = 0;
    var speedIndex = 0;
    var type;
    var printTimeAdd = 0;

    var bounds = bedBounds();

    for (var i = 0; i < model.length; i++) {
        var cmds = model[i];
        if (!cmds) continue;

        for (var j = 0; j < cmds.length; j++) {
            var tool = cmds[j].tool;

            var retract = cmds[j].retract && cmds[j].retract > 0;
            var extrude = cmds[j].extrude && cmds[j].extrude > 0 && !retract;
            var move =
                cmds[j].x !== undefined ||
                cmds[j].y !== undefined ||
                cmds[j].z !== undefined;

            var prevInBounds = withinBedBounds(cmds[j].prevX, cmds[j].prevY, bounds);
            var inBounds = withinBedBounds(
                cmds[j].x === undefined ? cmds[j].prevX : cmds[j].x,
                cmds[j].y === undefined ? cmds[j].prevY : cmds[j].y,
                bounds
            );

            var recordX = function (x, inBounds) {
                if (x === undefined || isNaN(x)) return;

                max.x = max.x !== undefined ? Math.max(max.x, x) : x;
                min.x = min.x !== undefined ? Math.min(min.x, x) : x;

                if (inBounds) {
                    boundingBox.minX =
                        boundingBox.minX !== undefined
                            ? Math.min(boundingBox.minX, x)
                            : x;
                    boundingBox.maxX =
                        boundingBox.maxX !== undefined
                            ? Math.max(boundingBox.maxX, x)
                            : x;
                }
            };

            var recordY = function (y, inBounds) {
                if (y === undefined || isNaN(y)) return;

                max.y = max.y !== undefined ? Math.max(max.y, y) : y;
                min.y = min.y !== undefined ? Math.min(min.y, y) : y;

                if (inBounds) {
                    boundingBox.minY =
                        boundingBox.minY !== undefined
                            ? Math.min(boundingBox.minY, y)
                            : y;
                    boundingBox.maxY =
                        boundingBox.maxY !== undefined
                            ? Math.max(boundingBox.maxY, y)
                            : y;
                }
            };

            var recordZ = function (z) {
                if (z === undefined || isNaN(z)) return;

                max.z = max.z !== undefined ? Math.max(max.z, z) : z;
                min.z = min.z !== undefined ? Math.min(min.z, z) : z;

                boundingBox.minZ = min.z;
                boundingBox.maxZ = max.z;
            };

            if (move && extrude) {
                recordX(cmds[j].prevX, prevInBounds);
                recordX(cmds[j].x, inBounds);
                recordY(cmds[j].prevY, prevInBounds);
                recordY(cmds[j].y, inBounds);
                recordZ(cmds[j].prevZ);
                recordZ(cmds[j].z);
            }

            if (!totalFilament[tool]) totalFilament[tool] = 0;
            if (!filamentByLayer[cmds[j].prevZ]) filamentByLayer[cmds[j].prevZ] = [0];
            if (!filamentByLayer[cmds[j].prevZ][tool])
                filamentByLayer[cmds[j].prevZ][tool] = 0;
            if (cmds[j].extrusion) {
                totalFilament[tool] += cmds[j].extrusion;
                filamentByLayer[cmds[j].prevZ][tool] += cmds[j].extrusion;
            }

            if (
                cmds[j].x !== undefined &&
                !isNaN(cmds[j].x) &&
                cmds[j].y !== undefined &&
                !isNaN(cmds[j].y)
            ) {
                var diffX = cmds[j].x - cmds[j].prevX;
                var diffY = cmds[j].y - cmds[j].prevY;
                if (move) {
                    printTimeAdd =
                        Math.sqrt(diffX * diffX + diffY * diffY) / (cmds[j].speed / 60);
                } else if (extrude) {
                    tmp1 =
                        Math.sqrt(diffX * diffX + diffY * diffY) / (cmds[j].speed / 60);
                    tmp2 = Math.abs(cmds[j].extrusion / (cmds[j].speed / 60));
                    printTimeAdd = Math.max(tmp1, tmp2);
                } else if (retract) {
                    printTimeAdd = Math.abs(cmds[j].extrusion / (cmds[j].speed / 60));
                }
            } else {
                printTimeAdd = 0;
            }

            printTime += printTimeAdd;
            if (printTimeByLayer[cmds[j].prevZ] === undefined) {
                printTimeByLayer[cmds[j].prevZ] = 0;
            }
            printTimeByLayer[cmds[j].prevZ] += printTimeAdd;

            if (cmds[j].extrude && cmds[j].retract === 0) {
                type = "extrude";
            } else if (cmds[j].retract !== 0) {
                type = "retract";
            } else if (!cmds[j].extrude && cmds[j].retract === 0) {
                type = "move";
            } else {
                self.postMessage({cmd: "unknown type of move"});
                type = "unknown";
            }

            speedIndex = speeds[type].indexOf(cmds[j].speed);
            if (speedIndex === -1) {
                speeds[type].push(cmds[j].speed);
                speedIndex = speeds[type].indexOf(cmds[j].speed);
            }
            if (typeof speedsByLayer[type][cmds[j].prevZ] === "undefined") {
                speedsByLayer[type][cmds[j].prevZ] = [];
            }
            if (speedsByLayer[type][cmds[j].prevZ].indexOf(cmds[j].speed) === -1) {
                speedsByLayer[type][cmds[j].prevZ][speedIndex] = cmds[j].speed;
            }
        }
        sendSizeProgress((i / model.length) * 100);
    }
    purgeLayers();

    modelSize.x = Math.abs(max.x - min.x);
    modelSize.y = Math.abs(max.y - min.y);
    modelSize.z = Math.abs(max.z - min.z);
    layerHeight = (max.z - min.z) / (layerCnt - 1);

    sendAnalyzeDone();
};

var doParse = function () {
    var argChar, numSlice;
    var sendLayer = undefined;
    var sendMultiLayer = [];
    var lastSend = 0;

    var layer = 0;
    var x,
        y,
        z = 0;
    var center_i, center_j, direction;
    var prevX = 0,
        prevY = 0,
        prevZ = 0;
    var f,
        lastF = 4000;
    var extrude = false,
        relativeE = false,
        retract = 0;
    var relativeMode = false;
    var zLift = false;
    var zLiftZ = undefined;
    var maxLiftZ = undefined;
    var zLiftLayer = undefined;
    var zLiftMoves = [];

    var dcExtrude = false;
    var assumeNonDC = false;

    var tool = 0;
    var prev_extrude = [{a: 0, b: 0, c: 0, e: 0, abs: 0}];
    var prev_retract = [0];

    // we keep track of our active toolOffset here so that our visualization lines up - if we didn't
    // offset the coordinates from the GCODE file with the tool offset, stuff would look wonky since our
    // visualizer doesn't actually have a physical offset ;)
    var activeToolOffset = toolOffsets[0];

    var i, j, args;

    model = [];
    for (i = 0; i < gcode.length; i++) {
        x = undefined;
        y = undefined;
        z = undefined;
        retract = 0;
        center_i = undefined;
        center_j = undefined;
        direction = undefined;

        var line = gcode[i].line;
        var percentage = gcode[i].percentage;

        extrude = false;
        line = line.split(/[\(;]/)[0];

        if (!line || line.trim() === "") {
            // empty line, skip entirely
            continue;
        }

        var addToModel = false;
        var move = false;

<<<<<<< HEAD
        if (/^(?:G0|G1|G2|G3)(\.\d+)?\s/i.test(line)) {
=======
        var log = false;

        if (/^(?:G0|G1|G2|G3|G00|G01|G02|G03)(\.\d+)?\s/i.test(line)) {
>>>>>>> 3395e194
            args = line.split(/\s/);

            for (j = 0; j < args.length; j++) {
                switch ((argChar = args[j].charAt(0).toLowerCase())) {
                    case "x":
                        if (relativeMode) {
                            x = prevX + Number(args[j].slice(1)) + activeToolOffset.x;
                        } else {
                            x = Number(args[j].slice(1)) + activeToolOffset.x;
                        }

                        break;

                    case "y":
                        if (relativeMode) {
                            y = prevY + Number(args[j].slice(1)) + activeToolOffset.y;
                        } else {
                            y = Number(args[j].slice(1)) + activeToolOffset.y;
                        }

                        break;

                    case "z":
                        if (relativeMode) {
                            z = prevZ + Number(args[j].slice(1));
                        } else {
                            z = Number(args[j].slice(1));
                        }

                        break;

                    case "e":
                    case "a":
                    case "b":
                    case "c":
                        assumeNonDC = true;
                        numSlice = Number(args[j].slice(1));

                        if (relativeMode || relativeE) {
                            prev_extrude[tool]["abs"] = numSlice;
                            prev_extrude[tool][argChar] += numSlice;
                        } else {
                            // absolute extrusion positioning
                            prev_extrude[tool]["abs"] =
                                numSlice - prev_extrude[tool][argChar];
                            prev_extrude[tool][argChar] = numSlice;
                        }

                        extrude = prev_extrude[tool]["abs"] > 0;
                        if (prev_extrude[tool]["abs"] < 0) {
                            prev_retract[tool] = -1;
                            retract = -1;
                        } else if (prev_extrude[tool]["abs"] === 0) {
                            retract = 0;
                        } else if (
                            prev_extrude[tool]["abs"] > 0 &&
                            prev_retract[tool] < 0
                        ) {
                            prev_retract[tool] = 0;
                            retract = 1;
                        } else {
                            retract = 0;
                        }

                        break;

                    case "f":
                        numSlice = parseFloat(args[j].slice(1));
                        lastF = numSlice;
                        break;
                    case "i":
                        center_i = Number(args[j].slice(1));
                        break;
                    case "j":
                        center_j = Number(args[j].slice(1));
                        break;
                    case "g":
                        if (args[j].charAt(1).toLowerCase() === "2") direction = -1;
                        if (args[j].charAt(1).toLowerCase() === "3") direction = 1;
                        break;
                }
            }

            if (dcExtrude && !assumeNonDC) {
                extrude = true;
                prev_extrude[tool]["abs"] = Math.sqrt(
                    (prevX - x) * (prevX - x) + (prevY - y) * (prevY - y)
                );
            }

            if (
                typeof x !== "undefined" ||
                typeof y !== "undefined" ||
                typeof z !== "undefined" ||
                retract !== 0
            ) {
                addToModel = true;
                move = true;
            }
        } else if (/^(?:M82)(\.\d+)?/i.test(line)) {
            relativeE = false;
        } else if (/^(?:G91)(\.\d+)?/i.test(line)) {
            relativeMode = true;
            if (g90InfluencesExtruder) {
                relativeE = true;
            }
        } else if (/^(?:G90)(\.\d+)?/i.test(line)) {
            relativeMode = false;
            if (g90InfluencesExtruder) {
                relativeE = false;
            }
        } else if (/^(?:M83)(\.\d+)?/i.test(line)) {
            relativeE = true;
        } else if (/^(?:M101)(\.\d+)?/i.test(line)) {
            dcExtrude = true;
        } else if (/^(?:M103)(\.\d+)?/i.test(line)) {
            dcExtrude = false;
        } else if (/^(?:G92)(\.\d+)?/i.test(line)) {
            args = line.split(/\s/);

            for (j = 0; j < args.length; j++) {
                if (!args[j]) continue;

                if (args.length === 1) {
                    // G92 without coordinates => reset all axes to 0
                    x = 0;
                    y = 0;
                    z = 0;
                    prev_extrude[tool]["e"] = 0;
                    prev_extrude[tool]["a"] = 0;
                    prev_extrude[tool]["b"] = 0;
                    prev_extrude[tool]["c"] = 0;
                } else {
                    switch ((argChar = args[j].charAt(0).toLowerCase())) {
                        case "x":
                            x = Number(args[j].slice(1)) + activeToolOffset.x;
                            break;

                        case "y":
                            y = Number(args[j].slice(1)) + activeToolOffset.y;
                            break;

                        case "z":
                            z = Number(args[j].slice(1));
                            prevZ = z;
                            break;

                        case "e":
                        case "a":
                        case "b":
                        case "c":
                            numSlice = Number(args[j].slice(1));
                            if (relativeMode || relativeE) {
                                prev_extrude[tool][argChar] = numSlice;
                            } else {
                                prev_extrude[tool][argChar] = 0;
                            }
                            break;
                    }
                }
            }

            if (
                typeof x !== "undefined" ||
                typeof y !== "undefined" ||
                typeof z !== "undefined"
            ) {
                addToModel = true;
                move = false;
            }
        } else if (/^(?:G28)(\.\d+)?/i.test(line)) {
            args = line.split(/\s/);

            if (args.length === 1) {
                // G28 with no arguments => home all axis
                x = 0;
                y = 0;
                z = 0;
            } else {
                for (j = 0; j < args.length; j++) {
                    switch ((argChar = args[j].charAt(0).toLowerCase())) {
                        case "x":
                            x = 0;
                            break;
                        case "y":
                            y = 0;
                            break;
                        case "z":
                            z = 0;
                            break;
                        default:
                            break;
                    }
                }
            }

            // if it's the first layer and G28 was without z
            if (layer === 0 && typeof z === "undefined") {
                z = 0;
            }

            if (
                typeof x !== "undefined" ||
                typeof y !== "undefined" ||
                typeof z !== "undefined" ||
                retract !== 0
            ) {
                addToModel = true;
                move = true;
            }
        } else if (/^(?:T\d+)/i.test(line)) {
            tool = Number(line.split(/\s/)[0].slice(1));
            if (!prev_extrude[tool])
                prev_extrude[tool] = {a: 0, b: 0, c: 0, e: 0, abs: 0};
            if (!prev_retract[tool]) prev_retract[tool] = 0;

            activeToolOffset = toolOffsets[tool];
            if (!activeToolOffset) activeToolOffset = {x: 0, y: 0};
        }

        if (typeof z !== "undefined" && z !== prevZ) {
            if (!extrude && !zLift) {
                // possible z-lift
                zLift = true;
                zLiftZ = maxLiftZ = prevZ;
                zLiftLayer = layer;
            }

            if (zLift && z > maxLiftZ) {
                maxLiftZ = z;
            }

            layer = model.length;
            sendLayer = layer;
            prevZ = z;
        }

        if (extrude) {
            // extrude = z-lift over
            zLift = false;
        }

        if (addToModel) {
            if (!model[layer]) model[layer] = [];
            var command = {
                x: x,
                y: y,
                z: z,
                i: center_i,
                j: center_j,
                direction: direction,
                extrude: extrude,
                retract: retract,
                noMove: !move,
                extrusion:
                    (extrude || retract) && prev_extrude[tool]["abs"]
                        ? prev_extrude[tool]["abs"]
                        : 0,
                prevX: prevX,
                prevY: prevY,
                prevZ: prevZ,
                speed: lastF,
                gcodeLine: i + 1,
                percentage: percentage,
                tool: tool
            };

            if (zLift) {
                // Insert zLift moves for later processing
                zLiftMoves.push({
                    command: command,
                    layer: layer
                });
            } else if (zLiftMoves.length > 0) {
                // there's something to be checked in the Z-lift cache
                if (prevZ < maxLiftZ) {
                    zLiftMoves.forEach(function (zLiftMove) {
                        // move command from move layer...
                        model[zLiftMove.layer].splice(
                            model[layer].indexOf(zLiftMove.command),
                            1
                        );
                        // ... to z-lift layer
                        model[zLiftLayer].push(zLiftMove.command);
                    });

                    // clean up empty layers at the end of the model
                    var spliceFrom = undefined;
                    for (var l = model.length - 1; l > 0; l--) {
                        if (model[l].length > 0) break;
                        spliceFrom = l;
                    }
                    if (spliceFrom !== undefined) {
                        model.splice(spliceFrom, model.length - spliceFrom);
                    }

                    // finally determine the new active layer
                    if (prevZ === zLiftZ) {
                        // initial lifted on layer if we are back at a prior height
                        layer = zLiftLayer;
                    } else {
                        // new layer if this a new z, just lower than max z-lift
                        model[model.length] = [];
                        layer = model.length - 1;
                    }
                }
                // clear up cached Z-lift moves
                zLiftMoves = [];
                zLiftZ = undefined;
                maxLiftZ = undefined;
                zLiftLayer = undefined;
            }

            model[layer].push(command);
        }

        if (move) {
            if (typeof x !== "undefined") prevX = x;
            if (typeof y !== "undefined") prevY = y;
        }

        if (typeof sendLayer !== "undefined") {
            if (i - lastSend > gcode.length * 0.02 && sendMultiLayer.length !== 0) {
                lastSend = i;
                sendLayersToParent(sendMultiLayer, (i / gcode.length) * 100);
                sendMultiLayer = [];
                sendMultiLayerZ = [];
            }
            sendMultiLayer[sendMultiLayer.length] = sendLayer;
            sendLayer = undefined;
        }
    }
    sendLayersToParent(sendMultiLayer, 100);
};

var parseGCode = function (message) {
    gcode = message.gcode;
    firstReport = message.options.firstReport;
    toolOffsets = message.options.toolOffsets;
    if (!toolOffsets || toolOffsets.length === 0) toolOffsets = [{x: 0, y: 0}];
    bed = message.options.bed;
    ignoreOutsideBed = message.options.ignoreOutsideBed;
    g90InfluencesExtruder = message.options.g90InfluencesExtruder;
    boundingBox.minZ = min.z = message.options.bedZ;

    doParse();
    gcode = [];
    self.postMessage({
        cmd: "returnModel",
        msg: {}
    });
};

var runAnalyze = function (message) {
    analyzeModel();
    model = [];
    gcode = undefined;
    firstReport = undefined;
    model = [];
    max = {x: undefined, y: undefined, z: undefined};
    min = {x: undefined, y: undefined, z: undefined};
    modelSize = {x: undefined, y: undefined, z: undefined};
    boundingBox = {
        minX: undefined,
        maxX: undefined,
        minY: undefined,
        maxY: undefined,
        minZ: undefined,
        maxZ: undefined
    };
    filamentByLayer = {};
    totalFilament = 0;
    printTime = 0;
    printTimeByLayer = {};
    layerHeight = 0;
    layerCnt = 0;
    speeds = {extrude: [], retract: [], move: []};
    speedsByLayer = {extrude: {}, retract: {}, move: {}};
};

var setOption = function (options) {
    for (var opt in options) {
        if (!options.hasOwnProperty(opt)) continue;
        gCodeOptions[opt] = options[opt];
    }
};

onmessage = function (e) {
    var data = e.data;
    // for some reason firefox doesn't garbage collect when something inside closures is deleted, so we delete and recreate whole object eaech time
    switch (data.cmd) {
        case "parseGCode":
            parseGCode(data.msg);
            break;
        case "setOption":
            setOption(data.msg);
            break;
        case "analyzeModel":
            runAnalyze(data.msg);
            break;

        default:
            self.postMessage("Unknown command: " + data.msg);
    }
};<|MERGE_RESOLUTION|>--- conflicted
+++ resolved
@@ -365,13 +365,7 @@
         var addToModel = false;
         var move = false;
 
-<<<<<<< HEAD
-        if (/^(?:G0|G1|G2|G3)(\.\d+)?\s/i.test(line)) {
-=======
-        var log = false;
-
         if (/^(?:G0|G1|G2|G3|G00|G01|G02|G03)(\.\d+)?\s/i.test(line)) {
->>>>>>> 3395e194
             args = line.split(/\s/);
 
             for (j = 0; j < args.length; j++) {
