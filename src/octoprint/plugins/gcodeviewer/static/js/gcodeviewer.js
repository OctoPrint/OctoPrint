$(function () {
    function GcodeViewModel(parameters) {
        var self = this;

        self.loginState = parameters[0];
        self.settings = parameters[1];
        self.access = parameters[2];

        self.sizeThresholdStr = undefined;
        self.mobileSizeThresholdStr = undefined;
        self.compressionSizeThresholdStr = undefined;

        self.ui_progress_busy = ko.observable(false);
        self.ui_progress_percentage = ko.observable();
        self.ui_progress_type = ko.observable();
        self.ui_progress_text = ko.pureComputed(function () {
            var text = "";
            switch (self.ui_progress_type()) {
                case "parsing": {
                    text =
                        gettext("Parsing...") +
                        " (" +
                        self.ui_progress_percentage().toFixed(0) +
                        "%)";
                    break;
                }
                case "analyzing": {
                    text =
                        gettext("Analyzing...") +
                        " (" +
                        self.ui_progress_percentage().toFixed(0) +
                        "%)";
                    break;
                }
                case "done": {
                    text = gettext("Ready!");
                    break;
                }
            }

            return text;
        });
        self.ui_modelInfo = ko.observable("");
        self.ui_layerInfo = ko.observable("");

        self.tabActive = false;
        self.enableReload = ko.observable(false);

        self.waitForApproval = ko.observable(false);
        self.selectedFile = {
            path: ko.observable(undefined),
            date: ko.observable(undefined),
            size: ko.observable(undefined)
        };

        self.needsLoad = false;

        self.renderer_centerModel = ko.observable(false);
        self.renderer_centerViewport = ko.observable(false);
        self.renderer_zoomOnModel = ko.observable(false);
        self.renderer_showMoves = ko.observable(true);
        self.renderer_showRetracts = ko.observable(true);
        self.renderer_showPrinthead = ko.observable(true);
        self.renderer_showSegmentStarts = ko.observable(false);
        self.renderer_showDebugArcs = ko.observable(false);
        self.renderer_chromeArcFix = ko.observable(OctoPrint.coreui.browser.chrome);
        self.renderer_showBoundingBox = ko.observable(false);
        self.renderer_showLayerBoundingBox = ko.observable(false);
        self.renderer_showFullSize = ko.observable(false);
        self.renderer_extrusionWidthEnabled = ko.observable(false);
        self.renderer_extrusionWidth = ko.observable(2);
        self.renderer_showNext = ko.observable(false);
        self.renderer_showCurrent = ko.observable(false);
        self.renderer_showPrevious = ko.observable(false);
        self.renderer_syncProgress = ko.observable(true);

        self.reader_hideEmptyLayers = ko.observable(true);
        self.reader_ignoreOutsideBed = ko.observable(true);
        self.reader_forceCompression = ko.observable(false);

        self.layerSelectionEnabled = ko.observable(false);
        self.layerUpEnabled = ko.observable(false);
        self.layerDownEnabled = ko.observable(false);

        self.synchronizeOptionsAndReload = function (
            additionalRendererOptions,
            additionalReaderOptions
        ) {
            self.synchronizeOptions(additionalRendererOptions, additionalReaderOptions);
            self.reload();
        };

        self.synchronizeOptions = function (
            additionalRendererOptions,
            additionalReaderOptions
        ) {
            var renderer = {
                moveModel: self.renderer_centerModel(),
                centerViewport: self.renderer_centerViewport(),
                showMoves: self.renderer_showMoves(),
                showRetracts: self.renderer_showRetracts(),
                showHead: self.renderer_showPrinthead(),
                showSegmentStarts: self.renderer_showSegmentStarts(),
                showDebugArcs: self.renderer_showDebugArcs(),
                chromeArcFix: self.renderer_chromeArcFix(),
                showBoundingBox: self.renderer_showBoundingBox(),
                showLayerBoundingBox: self.renderer_showLayerBoundingBox(),
                showFullSize: self.renderer_showFullSize(),
                extrusionWidth: self.renderer_extrusionWidthEnabled()
                    ? self.renderer_extrusionWidth()
                    : 1,
                showNextLayer: self.renderer_showNext(),
                showCurrentLayer: self.renderer_showCurrent(),
                showPreviousLayer: self.renderer_showPrevious(),
                zoomInOnModel: self.renderer_zoomOnModel(),
                onInternalOptionChange: self._onInternalRendererOptionChange
            };
            if (additionalRendererOptions) {
                _.extend(renderer, additionalRendererOptions);
            }

            var reader = {
                purgeEmptyLayers: self.reader_hideEmptyLayers(),
                ignoreOutsideBed: self.reader_ignoreOutsideBed(),
                alwaysCompress:
                    self.settings.settings.plugins.gcodeviewer.alwaysCompress(),
                compressionSizeThreshold:
                    self.settings.settings.plugins.gcodeviewer.compressionSizeThreshold(),
                forceCompression: self.reader_forceCompression()
            };
            if (additionalReaderOptions) {
                _.extend(reader, additionalReaderOptions);
            }

            GCODE.ui.updateOptions({
                renderer: renderer,
                reader: reader
            });
        };

        self.rendererOptionUpdated = function () {
            self.synchronizeOptions();
            self._toLocalStorage();
        };

        self.readerOptionUpdated = function () {
            self.synchronizeOptionsAndReload();
            self._toLocalStorage();
        };

        // subscribe to update Gcode view on updates...
        self.renderer_centerModel.subscribe(self.rendererOptionUpdated);
        self.renderer_centerViewport.subscribe(self.rendererOptionUpdated);
        self.renderer_zoomOnModel.subscribe(self.rendererOptionUpdated);
        self.renderer_showMoves.subscribe(self.rendererOptionUpdated);
        self.renderer_showRetracts.subscribe(self.rendererOptionUpdated);
        self.renderer_showPrinthead.subscribe(self.rendererOptionUpdated);
        self.renderer_showSegmentStarts.subscribe(self.rendererOptionUpdated);
        self.renderer_showDebugArcs.subscribe(self.rendererOptionUpdated);
        self.renderer_chromeArcFix.subscribe(self.rendererOptionUpdated);
        self.renderer_showBoundingBox.subscribe(self.rendererOptionUpdated);
        self.renderer_showLayerBoundingBox.subscribe(self.rendererOptionUpdated);
        self.renderer_showFullSize.subscribe(self.rendererOptionUpdated);
        self.renderer_extrusionWidthEnabled.subscribe(self.rendererOptionUpdated);
        self.renderer_extrusionWidth.subscribe(self.rendererOptionUpdated);
        self.renderer_showNext.subscribe(self.rendererOptionUpdated);
        self.renderer_showCurrent.subscribe(self.rendererOptionUpdated);
        self.renderer_showPrevious.subscribe(self.rendererOptionUpdated);

        self.reader_hideEmptyLayers.subscribe(self.readerOptionUpdated);
        self.reader_ignoreOutsideBed.subscribe(self.readerOptionUpdated);
        self.reader_forceCompression.subscribe(self.readerOptionUpdated);

        self._printerProfileUpdated = function () {
            if (!self.enabled) return;

            var currentProfileData = self.settings.printerProfiles.currentProfileData();
            if (!currentProfileData) return;

            var options = {
                reader: {},
                renderer: {}
            };
            var dirty = false;

            var toolOffsets = self._retrieveToolOffsets(currentProfileData);
            if (toolOffsets) {
                options.reader.toolOffsets = toolOffsets;
                dirty = true;
            }

            var bedDimensions = self._retrieveBedDimensions(currentProfileData);
            if (bedDimensions) {
                options.renderer.bed = bedDimensions;
                options.reader.bed = bedDimensions;
                dirty = true;
            }

            if (dirty) {
                GCODE.ui.updateOptions(options);
            }
        };

        // subscribe to relevant printer settings...
        self.settings.printerProfiles.currentProfileData.subscribe(function () {
            self._printerProfileUpdated();
            if (self.settings.printerProfiles.currentProfileData()) {
                if (self.settings.printerProfiles.currentProfileData().extruder) {
                    self.settings.printerProfiles
                        .currentProfileData()
                        .extruder.count.subscribe(self._printerProfileUpdated);
                    self.settings.printerProfiles
                        .currentProfileData()
                        .extruder.sharedNozzle.subscribe(self._printerProfileUpdated);
                    self.settings.printerProfiles
                        .currentProfileData()
                        .extruder.offsets.subscribe(self._printerProfileUpdated);
                }
                if (self.settings.printerProfiles.currentProfileData().volume) {
                    self.settings.printerProfiles
                        .currentProfileData()
                        .volume.width.subscribe(self._printerProfileUpdated);
                    self.settings.printerProfiles
                        .currentProfileData()
                        .volume.depth.subscribe(self._printerProfileUpdated);
                    self.settings.printerProfiles
                        .currentProfileData()
                        .volume.formFactor.subscribe(self._printerProfileUpdated);
                    self.settings.printerProfiles
                        .currentProfileData()
                        .volume.origin.subscribe(self._printerProfileUpdated);
                }
                if (self.settings.printerProfiles.currentProfileData().axes) {
                    self.settings.printerProfiles
                        .currentProfileData()
                        .axes.x.inverted.subscribe(self._printerProfileUpdated);
                    self.settings.printerProfiles
                        .currentProfileData()
                        .axes.y.inverted.subscribe(self._printerProfileUpdated);
                }
            }
        });

        self.settings.feature_g90InfluencesExtruder.subscribe(function () {
            GCODE.ui.updateOptions({
                reader: {
                    g90InfluencesExtruder: self.settings.feature_g90InfluencesExtruder()
                }
            });
        });

        self._retrieveBedDimensions = function (currentProfileData) {
            if (currentProfileData === undefined) {
                currentProfileData = self.settings.printerProfiles.currentProfileData();
            }

            if (
                currentProfileData &&
                currentProfileData.volume &&
                currentProfileData.volume.formFactor() &&
                currentProfileData.volume.width() &&
                currentProfileData.volume.depth()
            ) {
                var x = undefined,
                    y = undefined,
                    r = undefined,
                    circular = false,
                    centeredOrigin = false;

                var formFactor = currentProfileData.volume.formFactor();
                if (formFactor === "circular") {
                    r = currentProfileData.volume.width() / 2;
                    circular = true;
                    centeredOrigin = true;
                } else {
                    x = currentProfileData.volume.width();
                    y = currentProfileData.volume.depth();
                    if (currentProfileData.volume.origin) {
                        centeredOrigin = currentProfileData.volume.origin() === "center";
                    }
                }

                return {
                    x: x,
                    y: y,
                    r: r,
                    circular: circular,
                    centeredOrigin: centeredOrigin
                };
            } else {
                return undefined;
            }
        };

        self._retrieveToolOffsets = function (currentProfileData) {
            if (currentProfileData == undefined) {
                currentProfileData = self.settings.printerProfiles.currentProfileData();
            }

            if (currentProfileData && currentProfileData.extruder) {
                var offsets = [];
                if (
                    currentProfileData.extruder.offsets() &&
                    !currentProfileData.extruder.sharedNozzle()
                ) {
                    _.each(currentProfileData.extruder.offsets(), function (offset) {
                        offsets.push({x: offset[0], y: offset[1]});
                    });
                }
                return offsets;
            } else {
                return undefined;
            }
        };

        self._retrieveAxesConfiguration = function (currentProfileData) {
            if (currentProfileData == undefined) {
                currentProfileData = self.settings.printerProfiles.currentProfileData();
            }

            if (currentProfileData && currentProfileData.axes) {
                var invertX = false,
                    invertY = false;
                if (currentProfileData.axes.x) {
                    invertX = currentProfileData.axes.x.inverted();
                }
                if (currentProfileData.axes.y) {
                    invertY = currentProfileData.axes.y.inverted();
                }

                return {
                    x: invertX,
                    y: invertY
                };
            } else {
                return undefined;
            }
        };

        self.loadedFilepath = undefined;
        self.loadedFileDate = undefined;
        self.status = "idle";
        self.enabled = false;

        self.currentlyPrinting = false;

        self.errorCount = 0;

        self.layerSlider = undefined;
        self.layerCommandSlider = undefined;

        self.currentLayer = undefined;
        self.currentCommand = undefined;
        self.maxLayer = undefined;

        self.initialize = function () {
            self.sizeThresholdStr = sizeObservable(
                self.settings.settings.plugins.gcodeviewer.sizeThreshold
            );
            self.mobileSizeThresholdStr = sizeObservable(
                self.settings.settings.plugins.gcodeviewer.mobileSizeThreshold
            );
            self.compressionSizeThresholdStr = sizeObservable(
                self.settings.settings.plugins.gcodeviewer.compressionSizeThreshold
            );

            var layerSliderElement = $("#gcode_slider_layers");
            var commandSliderElement = $("#gcode_slider_commands");
            var containerElement = $("#gcode_canvas");

            if (
                !(
                    layerSliderElement.length &&
                    commandSliderElement.length &&
                    containerElement.length
                )
            ) {
                return;
            }

            self._configureLayerSlider(layerSliderElement);
            self._configureLayerCommandSlider(commandSliderElement);
            self._configureContainerElement(containerElement);

            self.settings.firstRequest.done(function () {
                var initResult = GCODE.ui.init({
                    container: "#gcode_canvas",
                    onProgress: self._onProgress,
                    onModelLoaded: self._onModelLoaded,
                    onLayerSelected: self._onLayerSelected,
                    onFileLoaded: self._onFileLoaded,
                    bed: self._retrieveBedDimensions(),
                    toolOffsets: self._retrieveToolOffsets(),
                    invertAxes: self._retrieveAxesConfiguration(),
                    bedZ: self.settings.settings.gcodeAnalysis.bedZ()
                });

                if (!initResult) {
                    log.info("Could not initialize GCODE viewer component");
                    return;
                }

                self.settings.settings.plugins.gcodeviewer.alwaysCompress.subscribe(
                    self.readerOptionUpdated
                );
                self.settings.settings.plugins.gcodeviewer.compressionSizeThreshold.subscribe(
                    self.readerOptionUpdated
                );

                self.synchronizeOptions();
                self.enabled = true;
                self._fromLocalStorage();
            });
        };

        self.reset = function () {
            self.enableReload(false);
            self.loadedFilepath = undefined;
            self.loadedFileDate = undefined;
            self.clear();
        };

        self.resetViewport = function () {
            GCODE.ui.resetViewport();
        };

        self.resetOptions = function () {
            self.renderer_centerModel(false);
            self.renderer_centerViewport(false);
            self.renderer_zoomOnModel(false);
            self.renderer_showMoves(true);
            self.renderer_showRetracts(true);
            self.renderer_showPrinthead(true);
            self.renderer_showSegmentStarts(false);
            self.renderer_showDebugArcs(false);
            self.renderer_chromeArcFix(OctoPrint.coreui.browser.chrome);
            self.renderer_showBoundingBox(false);
            self.renderer_showLayerBoundingBox(false);
            self.renderer_showFullSize(false);
            self.renderer_extrusionWidthEnabled(false);
            self.renderer_extrusionWidth(2);
            self.renderer_showNext(false);
            self.renderer_showCurrent(false);
            self.renderer_showPrevious(false);
            self.renderer_syncProgress(true);

            self.reader_hideEmptyLayers(true);
            self.reader_ignoreOutsideBed(true);
            self.reader_forceCompression(false);
        };

        self.clear = function () {
            GCODE.ui.clear();
        };

        self._configureLayerSlider = function (layerSliderElement) {
            self.layerSlider = layerSliderElement
                .slider({
                    id: "gcode_layer_slider",
                    reversed: true,
                    selection: "after",
                    orientation: "vertical",
                    min: 0,
                    max: 1,
                    step: 1,
                    value: 0,
                    enabled: false,
                    formatter: function (value) {
                        return (
                            "Layer #" +
                            (value + 1) +
                            " (Z = " +
                            GCODE.renderer.getZ(value) +
                            ")"
                        );
                    }
                })
                .on("slide", self.changeLayer);
        };

        self._configureLayerCommandSlider = function (commandSliderElement) {
            self.layerCommandSlider = commandSliderElement
                .slider({
                    id: "gcode_command_slider",
                    orientation: "horizontal",
                    min: 0,
                    max: 1,
                    step: 1,
                    value: [0, 1],
                    enabled: false
                    //tooltip: "hide"
                })
                .on("slide", self.changeCommandRange);
        };

        self._configureContainerElement = function (containerElement) {
            // Prevent the default browser action for the mouse wheel down event. The desired behavor is to have the
            // gocde canvas pan on mouse down + drag, which happens. But if we don't prevent the default action, the browser
            // will also scroll the entire page.
            containerElement.mousedown(function (event) {
                // Middle mouse button
                if (event.which === 2) {
                    event.preventDefault();
                }
            });
        };

        self.loadFile = function (path, date) {
            self.enableReload(false);
            self.needsLoad = false;
            if (self.status === "idle" && self.errorCount < 3) {
                self.status = "request";

<<<<<<< HEAD
        self.showGCodeViewer = function (response, rstatus) {
            // Slice of the gcode
            var findThis = self.settings.settings.plugins.gcodeviewer.skipUntilThis();
            if (findThis && findThis !== "") {
                var indexPos = response.indexOf("\n" + findThis);
                if (indexPos !== -1) {
                    // Slice and make sure we comment out any string left back after slicing - so if a user configures something like "G1" we dont end up with a snippet of gcode commands
                    // Yes it would be prettier to parse it line by line and remove the entire line, that is very slow and uses mem - this way we find the string, and remove it
                    response = ";" + response.slice(indexPos + findThis.length + 1);
=======
                self.cachedPath = path;
                self.cachedDate = date;
                var par = {
                    url: OctoPrint.files.downloadPath("local", path),
                    path: path,
                    skipUntil: self.settings.settings.plugins.gcodeviewer.skipUntilThis()
                };

                GCODE.renderer.clear();
                self._onProgress("parsing");
                GCODE.gCodeReader.loadFile(par);

                if (self.layerSlider !== undefined) {
                    self.layerSlider.slider("disable");
                }
                if (self.layerCommandSlider !== undefined) {
                    self.layerCommandSlider.slider("disable");
>>>>>>> 0224a02d
                }
            }
        };

        self._onFileLoaded = function () {
            self.loadedFilepath = self.cachedPath;
            self.loadedFileDate = self.cachedDate;
            self.status = "idle";
            self.enableReload(true);
        };

        self.reload = function () {
            if (!self.enableReload()) return;
            self.loadFile(self.loadedFilepath, self.loadedFileDate);
        };

        self.fromHistoryData = function (data) {
            self._processData(data);
        };

        self.fromCurrentData = function (data) {
            self._processData(data);
        };

        self._renderPercentage = function (percentage) {
            var cmdIndex = GCODE.gCodeReader.getCmdIndexForPercentage(percentage);
            if (!cmdIndex) return;

            GCODE.renderer.render(cmdIndex.layer, 0, cmdIndex.cmd);
            GCODE.ui.updateLayerInfo(cmdIndex.layer);

            if (self.layerSlider !== undefined) {
                self.layerSlider.slider("setValue", cmdIndex.layer);
            }
            if (self.layerCommandSlider !== undefined) {
                self.layerCommandSlider.slider("setValue", [0, cmdIndex.cmd]);
            }
        };

        self._processData = function (data) {
            if (
                !data.job.file ||
                (!data.job.file.path && (self.loadedFilepath || self.loadedFileDate))
            ) {
                self.waitForApproval(false);

                self.loadedFilepath = undefined;
                self.loadedFileDate = undefined;
                self.selectedFile.path(undefined);
                self.selectedFile.date(undefined);
                self.selectedFile.size(undefined);

                self.clear();
                return;
            }
            if (!self.enabled) return;
            self.currentlyPrinting =
                data.state.flags &&
                (data.state.flags.printing || data.state.flags.paused);

            if (
                self.loadedFilepath &&
                self.loadedFilepath === data.job.file.path &&
                self.loadedFileDate === data.job.file.date
            ) {
                if (
                    OctoPrint.coreui.browserTabVisible &&
                    self.tabActive &&
                    self.currentlyPrinting &&
                    self.renderer_syncProgress() &&
                    !self.waitForApproval()
                ) {
                    self._renderPercentage(data.progress.completion);
                }
                self.errorCount = 0;
            } else {
                if (self.status === "idle") self.clear();
                if (
                    data.job.file.path &&
                    data.job.file.origin !== "sdcard" &&
                    self.status !== "request" &&
                    (!self.waitForApproval() ||
                        self.selectedFile.path() !== data.job.file.path ||
                        self.selectedFile.date() !== data.job.file.date)
                ) {
                    self.selectedFile.path(data.job.file.path);
                    self.selectedFile.date(data.job.file.date);
                    self.selectedFile.size(data.job.file.size);

                    if (
                        data.job.file.size >
                            self.settings.settings.plugins.gcodeviewer.sizeThreshold() ||
                        (OctoPrint.coreui.browser.mobile &&
                            data.job.file.size >
                                self.settings.settings.plugins.gcodeviewer.mobileSizeThreshold())
                    ) {
                        self.waitForApproval(true);
                        self.loadedFilepath = undefined;
                        self.loadedFileDate = undefined;
                    } else {
                        self.waitForApproval(false);
                        if (self.tabActive) {
                            self.loadFile(data.job.file.path, data.job.file.date);
                        } else {
                            self.needsLoad = true;
                        }
                    }
                }
            }
        };

        self.onEventPrintDone = function () {
            if (self.renderer_syncProgress() && !self.waitForApproval()) {
                self._renderPercentage(100.0);
            }
        };

        self.approveLargeFile = function () {
            self.waitForApproval(false);
            self.loadFile(self.selectedFile.path(), self.selectedFile.date());
        };

        self._onProgress = function (type, percentage) {
            self.ui_progress_type(type);
            self.ui_progress_percentage(percentage === undefined ? 100 : percentage);
            self.ui_progress_busy(percentage === undefined);
        };

        self._onModelLoaded = function (model) {
            if (!model) {
                self.ui_modelInfo("");
                if (self.layerSlider !== undefined) {
                    self.layerSlider.slider("disable");
                    self.layerSlider.slider("setMax", 1);
                    self.layerSlider.slider("setValue", 0);
                    self.layerSelectionEnabled(false);
                    self.layerDownEnabled(false);
                    self.layerUpEnabled(false);
                }
                self.currentLayer = 0;
                self.maxLayer = 0;
            } else {
                var output = [];
                output.push(
                    gettext("Model size") +
                        ": " +
                        model.width.toFixed(2) +
                        "mm &times; " +
                        model.depth.toFixed(2) +
                        "mm &times; " +
                        model.height.toFixed(2) +
                        "mm"
                );
                output.push(
                    gettext("Estimated layer height") +
                        ": " +
                        model.layerHeight.toFixed(2) +
                        gettext("mm")
                );
                output.push(
                    gettext("Estimated total print time") +
                        ": " +
                        formatFuzzyPrintTime(model.printTime)
                );
                output.push(
                    gettext("Layers with extrusion") +
                        ": " +
                        model.layersPrinted.toFixed(0)
                );

                self.ui_modelInfo(output.join("<br>"));

                self.maxLayer = model.layersActive - 1;
                if (self.layerSlider !== undefined) {
                    self.layerSlider.slider("enable");
                    self.layerSlider.slider("setMax", self.maxLayer);
                    self.layerSlider.slider("setValue", 0);
                    self.layerSelectionEnabled(true);
                    self.layerDownEnabled(false);
                    self.layerUpEnabled(self.maxLayer > 0);
                }
            }
        };

        self._onLayerSelected = function (layer) {
            if (!layer) {
                self.ui_layerInfo("");
                if (self.layerCommandSlider !== undefined) {
                    self.layerCommandSlider.slider("disable");
                    self.layerCommandSlider.slider("setMax", 1);
                    self.layerCommandSlider.slider("setValue", [0, 1]);

                    self.layerDownEnabled(false);
                    self.layerUpEnabled(false);
                }
                self.currentCommand = [0, 1];
            } else {
                var output = [];
                output.push(gettext("Layer number") + ": " + (layer.number + 1));
                output.push(gettext("Layer height") + " (mm): " + layer.height);
                output.push(gettext("GCODE commands") + ": " + layer.commands);
                if (layer.filament !== undefined) {
                    if (layer.filament.length === 1) {
                        output.push(
                            gettext("Filament") +
                                ": " +
                                layer.filament[0].toFixed(2) +
                                "mm"
                        );
                    } else {
                        for (var i = 0; i < layer.filament.length; i++) {
                            if (layer.filament[i] !== undefined) {
                                output.push(
                                    gettext("Filament") +
                                        " (" +
                                        gettext("Tool") +
                                        " " +
                                        i +
                                        "): " +
                                        layer.filament[i].toFixed(2) +
                                        "mm"
                                );
                            }
                        }
                    }
                }
                output.push(
                    gettext("Estimated print time") +
                        ": " +
                        formatDuration(layer.printTime)
                );

                self.ui_layerInfo(output.join("<br>"));

                if (self.layerCommandSlider !== undefined) {
                    self.layerCommandSlider.slider("enable");
                    self.layerCommandSlider.slider("setMax", layer.commands - 1);
                    self.layerCommandSlider.slider("setValue", [0, layer.commands - 1]);

                    self.layerDownEnabled(layer.number > 0);
                    self.layerUpEnabled(layer.number < self.maxLayer);
                }
            }
        };

        self._onInternalRendererOptionChange = function (options) {
            if (!options) return;

            for (var opt in options) {
                if (!options.hasOwnProperty(opt)) continue;
                if (
                    opt === "zoomInOnModel" &&
                    options[opt] !== self.renderer_zoomOnModel()
                ) {
                    self.renderer_zoomOnModel(false);
                } else if (
                    opt === "centerViewport" &&
                    options[opt] !== self.renderer_centerViewport()
                ) {
                    self.renderer_centerViewport(false);
                } else if (
                    opt === "moveModel" &&
                    options[opt] !== self.renderer_centerModel()
                ) {
                    self.renderer_centerModel(false);
                }
            }
        };

        self.changeLayer = function (event) {
            if (self.currentlyPrinting && self.renderer_syncProgress())
                self.renderer_syncProgress(false);

            var value = event.value;
            if (self.currentLayer !== undefined && self.currentLayer === value) return;
            self.currentLayer = value;

            GCODE.ui.changeSelectedLayer(value);
        };

        self.onMouseOver = function (data, event) {
            if (!self.settings.feature_keyboardControl()) return;
            $("#canvas_container").focus();
        };
        self.onMouseOut = function (data, event) {
            if (!self.settings.feature_keyboardControl()) return;
            $("#canvas_container").blur();
        };
        self.onKeyDown = function (data, event) {
            if (
                !self.settings.feature_keyboardControl() ||
                self.layerSlider === undefined
            )
                return;

            var value = self.currentLayer;
            switch (event.which) {
                case 33: // Pg up
                    value = value + 10; // No need to check against max this is done by the Slider anyway
                    break;
                case 34: // Pg down
                    value = value - 10; // No need to check against min, this is done by the Slider anyway
                    break;
                case 38: // up arrow key
                    value = value + 1; // No need to check against max this is done by the Slider anyway
                    break;
                case 40: // down arrow key
                    value = value - 1; // No need to check against min, this is done by the Slider anyway
                    break;
            }
            self.shiftLayer(value);
        };

        self.changeCommandRange = function (event) {
            if (self.currentlyPrinting && self.renderer_syncProgress())
                self.renderer_syncProgress(false);

            var tuple = event.value;
            if (
                self.currentCommand !== undefined &&
                self.currentCommand[0] === tuple[0] &&
                self.currentCommand[1] === tuple[1]
            )
                return;
            self.currentCommand = tuple;

            GCODE.ui.changeSelectedCommands(
                self.layerSlider.slider("getValue"),
                tuple[0],
                tuple[1]
            );
        };

        self.onDataUpdaterReconnect = function () {
            self.reset();
        };

        self.onBeforeBinding = function () {
            self.initialize();
        };

        self.onTabChange = function (current, previous) {
            self.tabActive = current === "#gcode";
            if (self.tabActive && self.needsLoad) {
                self.loadFile(self.selectedFile.path(), self.selectedFile.date());
            }
        };

        self.shiftLayer = function (value) {
            if (value !== self.currentLayer) {
                self.layerSlider.slider("setValue", value);
                value = self.layerSlider.slider("getValue");
                //This sets the scroll bar to the appropriate position.
                self.layerSlider
                    .trigger({
                        type: "slideStart",
                        value: value
                    })
                    .trigger({
                        type: "slide",
                        value: value
                    })
                    .trigger({
                        type: "slideStop",
                        value: value
                    });
            }
        };

        self.incrementLayer = function () {
            var value = self.layerSlider.slider("getValue") + 1;
            self.shiftLayer(value);
        };

        self.decrementLayer = function () {
            var value = self.layerSlider.slider("getValue") - 1;
            self.shiftLayer(value);
        };

        var optionsLocalStorageKey = "core.gcodeviewer.options";
        self._toLocalStorage = function () {
            saveToLocalStorage(optionsLocalStorageKey, {
                centerViewPort: self.renderer_centerViewport(),
                zoomOnModel: self.renderer_zoomOnModel(),
                showMoves: self.renderer_showMoves(),
                showRetracts: self.renderer_showRetracts(),
                showPrinthead: self.renderer_showPrinthead(),
                showSegmentStarts: self.renderer_showSegmentStarts(),
                showDebugArcs: self.renderer_showDebugArcs(),
                chromeArcFix: self.renderer_chromeArcFix(),
                showPrevious: self.renderer_showPrevious(),
                showCurrent: self.renderer_showCurrent(),
                showNext: self.renderer_showNext(),
                showFullsize: self.renderer_showFullSize(),
                showBoundingBox: self.renderer_showBoundingBox(),
                showLayerBoundingBox: self.renderer_showLayerBoundingBox(),
                hideEmptyLayers: self.reader_hideEmptyLayers()
                // reader_forceCompression is never saved.
            });
        };
        self._fromLocalStorage = function () {
            self.resetOptions();

            var current = loadFromLocalStorage(optionsLocalStorageKey);
            if (current["centerViewPort"] !== undefined)
                self.renderer_centerViewport(current["centerViewPort"]);
            if (current["zoomOnModel"] !== undefined)
                self.renderer_zoomOnModel(current["zoomOnModel"]);
            if (current["showMoves"] !== undefined)
                self.renderer_showMoves(current["showMoves"]);
            if (current["showRetracts"] !== undefined)
                self.renderer_showRetracts(current["showRetracts"]);
            if (current["showPrinthead"] !== undefined)
                self.renderer_showPrinthead(current["showPrinthead"]);
            if (current["showSegmentStarts"] !== undefined)
                self.renderer_showSegmentStarts(current["showSegmentStarts"]);
            if (current["showDebugArcs"] !== undefined)
                self.renderer_showDebugArcs(current["showDebugArcs"]);
            if (current["chromeArcFix"] !== undefined)
                self.renderer_chromeArcFix(current["chromeArcFix"]);
            if (current["showPrevious"] !== undefined)
                self.renderer_showPrevious(current["showPrevious"]);
            if (current["showCurrent"] !== undefined)
                self.renderer_showCurrent(current["showCurrent"]);
            if (current["showNext"] !== undefined)
                self.renderer_showNext(current["showNext"]);
            if (current["showFullsize"] !== undefined)
                self.renderer_showFullSize(current["showFullsize"]);
            if (current["showBoundingBox"] !== undefined)
                self.renderer_showBoundingBox(current["showBoundingBox"]);
            if (current["showLayerBoundingBox"] !== undefined)
                self.renderer_showLayerBoundingBox(current["showLayerBoundingBox"]);
            if (current["hideEmptyLayers"] !== undefined)
                self.reader_hideEmptyLayers(current["hideEmptyLayers"]);
        };
    }

    OCTOPRINT_VIEWMODELS.push({
        construct: GcodeViewModel,
        dependencies: ["loginStateViewModel", "settingsViewModel", "accessViewModel"],
        elements: ["#gcode", "#gcode_link", "#settings_plugin_gcodeviewer"]
    });
});<|MERGE_RESOLUTION|>--- conflicted
+++ resolved
@@ -511,17 +511,6 @@
             if (self.status === "idle" && self.errorCount < 3) {
                 self.status = "request";
 
-<<<<<<< HEAD
-        self.showGCodeViewer = function (response, rstatus) {
-            // Slice of the gcode
-            var findThis = self.settings.settings.plugins.gcodeviewer.skipUntilThis();
-            if (findThis && findThis !== "") {
-                var indexPos = response.indexOf("\n" + findThis);
-                if (indexPos !== -1) {
-                    // Slice and make sure we comment out any string left back after slicing - so if a user configures something like "G1" we dont end up with a snippet of gcode commands
-                    // Yes it would be prettier to parse it line by line and remove the entire line, that is very slow and uses mem - this way we find the string, and remove it
-                    response = ";" + response.slice(indexPos + findThis.length + 1);
-=======
                 self.cachedPath = path;
                 self.cachedDate = date;
                 var par = {
@@ -539,7 +528,6 @@
                 }
                 if (self.layerCommandSlider !== undefined) {
                     self.layerCommandSlider.slider("disable");
->>>>>>> 0224a02d
                 }
             }
         };
