<h3>{{ _("GCode Viewer") }}</h3>
<form class="form-horizontal" onsubmit="return false;">
    <div class="control-group" title="{{ _('Skip/hide gcode until this string')}}">
        <label class="control-label" for="settings-gcodeviewer-skipUntilThis">{{ _('Skip to this') }}</label>
        <div class="controls">
            <input type="text" class="input-block-level" data-bind="value: settings.settings.plugins.gcodeviewer.skipUntilThis" id="settings-gcodeviewer-skipUntilThis" placeholder="; layer 1">
            <span class="help-block">
                {% trans %}If provided, the GCode Viewer will search for a line beginning with this string. If found, all GCode up to that point will be skipped. This can be used to skip "purge/nozzle wipe" GCode in the viewer. Note the search is case sensitive. Example: <code>; layer 1</code>{% endtrans %}
            </span>
        </div>
    </div>
    <div class="control-group" title="{{ _('Maximum size for which the GCode Viewer autoloads the file for preview')|edq }}">
        <label class="control-label" for="settings-gcodeviewer-featureSizeThreshold">{{ _('File size threshold') }}</label>
        <div class="controls">
            <input type="text" class="input-mini text-right" data-bind="value: sizeThresholdStr" id="settings-gcodeviewer-featureSizeThreshold">
            <span class="help-inline">{{ _('on desktop')}}</span>
        </div>
        <div class="controls">
            <input type="text" class="input-mini text-right" data-bind="value: mobileSizeThresholdStr">
            <span class="help-inline">{{ _('on mobile')}}</span>
        </div>
        <div class="controls">
            <span class="help-inline">
                {% trans %}Provide values including size unit. Allowed units are: b, byte, bytes, kb, mb, gb, tb (case insensitive). Example: <code>5MB</code>, <code>500KB</code>{% endtrans %}
            </span>
        </div>
    </div>
<<<<<<< HEAD
    <fieldset>
        <legend>{{ _('In-memory model compression') }}</legend>
        <p>{% trans %}
            In-memory model compression can help in reducing the memory consumption of the GCode Viewer and thus enable processing of files that would be too large to view otherwise.
        {% endtrans %}</p>
        <div class="control-group">
            <div class="controls">
                <label class="checkbox">
                    <input type="checkbox" data-bind="checked: settings.settings.plugins.gcodeviewer.alwaysCompress" id="settings-gcodeviewer-compressionEnabled" /> {{ _('Always enable compression') }}
                </label>
                <span class="help-block">{% trans %}If turned on, the GCode Viewer will always use in-memory compression of the layer data. {% endtrans %}</span>
            </div>
        </div>
        <div class="control-group">
            <label class="control-label" for="settings-gcodeviewer-compressionSizeThreshold">{{ _('Compression threshold') }}</label>
            <div class="controls">
                <input type="text" class="input-mini text-right" data-bind="value: compressionSizeThresholdStr, disable: settings.settings.plugins.gcodeviewer.alwaysCompress" id="settings-gcodeviewer-compressionSizeThreshold">
                <span class="help-block">
                    {% trans %}If this is non-zero, the GCode Viewer will always use in-memory compression for GCode files if they exceed this size. Provide values including size unit. Allowed units are: b, byte, bytes, kb, mb, gb, tb (case insensitive). Example: <code>5MB</code>, <code>500KB</code>{% endtrans %}
                </span>
            </div>
        </div>
    </fieldset>
    <div class="control-group" title="{{ _('Skip/hide gcode until this string')}}">
        <label class="control-label" for="settings-gcodeviewer-skipUntilThis">{{ _('Skip to this') }}</label>
        <div class="controls">
            <input type="text" class="input-block-level" data-bind="value: settings.settings.plugins.gcodeviewer.skipUntilThis" id="settings-gcodeviewer-skipUntilThis" placeholder="; layer 1">
            <span class="help-inline">
                {% trans %}If provided, the GCode Viewer will search for a line beginning with this string. If found, all GCode up to that point will be skipped. This can be used to skip "purge/nozzle wipe" GCode in the viewer. Note the search is case sensitive. Example: <code>; layer 1</code>{% endtrans %}
            </span>
        </div>
    </div>
=======
>>>>>>> c3531bc5
</form><|MERGE_RESOLUTION|>--- conflicted
+++ resolved
@@ -25,7 +25,6 @@
             </span>
         </div>
     </div>
-<<<<<<< HEAD
     <fieldset>
         <legend>{{ _('In-memory model compression') }}</legend>
         <p>{% trans %}
@@ -58,6 +57,4 @@
             </span>
         </div>
     </div>
-=======
->>>>>>> c3531bc5
 </form>