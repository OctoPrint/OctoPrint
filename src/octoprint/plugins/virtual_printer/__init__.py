--- conflicted
+++ resolved
@@ -54,11 +54,8 @@
                 "AUTOREPORT_POS": False,
                 "EMERGENCY_PARSER": True,
                 "EXTENDED_M20": False,
-<<<<<<< HEAD
                 "LFN_WRITE": False,
-=======
                 "GEOMETRY_REPORT": "area:{{full:{{min:{{x:{f_xmin},y:{f_ymin},z:{f_zmin}}},max:{{x:{f_xmax},y:{f_ymax},z:{f_zmax}}}}},work:{{min:{{x:{w_xmin},y:{w_ymin},z:{w_zmin}}},max:{{x:{w_xmax},y:{w_ymax},z:{w_zmax}}}}}}}",
->>>>>>> 1a559982
             },
             "m114FormatString": "X:{x} Y:{y} Z:{z} E:{e[current]} Count: A:{a} B:{b} C:{c}",
             "m105TargetFormatString": "{heater}:{actual:.2f}/ {target:.2f}",
