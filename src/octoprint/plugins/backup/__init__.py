--- conflicted
+++ resolved
@@ -62,7 +62,6 @@
 		self._in_progress = []
 		self._in_progress_lock = threading.RLock()
 
-<<<<<<< HEAD
 	# Additional permissions hook
 
 	def get_additional_permissions(self):
@@ -75,10 +74,7 @@
 			     default_groups=[ADMIN_GROUP])
 		]
 
-	##~~ StarupPlugin
-=======
 	##~~ StartupPlugin
->>>>>>> 904b3c6c
 
 	def on_after_startup(self):
 		self._clean_dir_backup(self._settings._basedir,
