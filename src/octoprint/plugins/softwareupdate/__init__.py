--- conflicted
+++ resolved
@@ -27,12 +27,8 @@
     no_firstrun_access,
     with_revalidation_checking,
 )
-<<<<<<< HEAD
 from octoprint.util import RepeatedTimer, dict_merge, get_formatted_size, to_unicode, yaml
-=======
-from octoprint.util import dict_merge, get_formatted_size, to_unicode, yaml
 from octoprint.util.commandline import CommandlineError
->>>>>>> e16d9fbe
 from octoprint.util.pip import create_pip_caller
 from octoprint.util.version import (
     get_comparable_version,
