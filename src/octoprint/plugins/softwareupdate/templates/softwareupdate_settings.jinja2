<div class="alert" data-bind="visible: octoprintUnconfigured()">{% trans %}
    Please configure the <strong>checkout folder</strong> of OctoPrint, otherwise
    this plugin won't be able to update it. Click on the <i class="icon-wrench"></i> button
    to do this. Also refer to the <a href="https://github.com/foosel/OctoPrint/wiki/Plugin:-Software-Update" target="_blank">Documentation</a>.
{% endtrans %}</div>
<div class="alert" data-bind="visible: !octoprintUnconfigured() && octoprintUnreleased()">{% trans %}
    <p>
        <strong>You are running a non-release version of OctoPrint but are tracking OctoPrint
        releases.</strong>
    </p><p>
        You probably want OctoPrint to track the matching development version instead.
        If you have a local OctoPrint checkout folder switched to another branch,
        <strong>simply switching over to "Commit" tracking</strong> will already
        take care of that. Otherwise please take a look at the
        <a href="https://github.com/foosel/OctoPrint/wiki/Plugin:-Software-Update" target="_blank">Documentation</a>.
    </p>
{% endtrans %}</div>

<div class="pull-right">
    <button class="btn btn-small" data-bind="click: function() { $root.showPluginSettings(); }" title="{{ _('Plugin Configuration') }}"><i class="icon-wrench"></i></button>
</div>

<h3>{{ _('Current versions') }}</h3>

<table class="table table-striped table-hover table-condensed table-hover">
    <tbody data-bind="foreach: versions.paginatedItems">
    <tr data-bind="attr: {title: displayName}">
        <td class="settings_plugin_softwareupdate_column_update">
            <span data-bind="invisible: !updateAvailable"><i class="icon-bell" title="{{ _('Update available') }}"></i></span>
        </td>
        <td class="settings_plugin_softwareupdate_column_information">
            <strong data-bind="text: displayName"></strong>: <span data-bind="text: displayVersion"></span> <span data-bind="invisible: updatePossible"><i class="icon-exclamation-sign" title="{{ _('Update not possible, configuration ok?') }}"></i></span><br>
            <small class="muted">
                {{ _('Installed:') }} <span data-bind="text: information.local.name"></span><br>
                {{ _('Available:') }} <span data-bind="text: information.remote.name"></span><br>
                <span data-bind="visible: releaseNotes">{{ _('Release Notes:') }} <a data-bind="attr: {href: releaseNotes}, text: releaseNotes" target="_blank" rel="noreferrer noopener"></a></span>
            </small>
        </td>
    </tr>
    </tbody>
</table>
<div class="pagination pagination-mini pagination-centered">
    <ul>
        <li data-bind="css: {disabled: versions.currentPage() === 0}">
            <a href="#" data-bind="click: versions.prevPage">«</a>
        </li>
    </ul>
    <ul data-bind="foreach: versions.pages">
        <li data-bind="css: { active: $data.number === $root.versions.currentPage(), disabled: $data.number === -1 }">
            <a href="#" data-bind="text: $data.text, click: function() { $root.versions.changePage($data.number); }"></a>
        </li>
    </ul>
    <ul>
        <li data-bind="css: {disabled: versions.currentPage() === versions.lastPage()}">
            <a href="#" data-bind="click: versions.nextPage">»</a>
        </li>
    </ul>
</div>

<button class="btn btn-primary btn-block" data-bind="click: function() { $root.performCheck(true, false, true); }">{{ _('Check for update now') }}</button>

<div>
    <div><small><a href="#" class="muted" onclick="$(this).children().toggleClass('icon-caret-right icon-caret-down').parent().parent().parent().next().slideToggle('fast')"><i class="icon-caret-right"></i> {{ _('Advanced options') }}</a></small></div>
    <div class="hide">
        <button class="btn btn-block" data-bind="click: function() { $root.performCheck(true, true, true); }">{{ _('Force check for update (overrides cache used for update checks)') }}</button>
        <button class="btn btn-block btn-danger" data-bind="visible: CONFIG_DEBUG, click: function() { $root.update(true); }">{{ _('Force update now (even if no new versions are available)') }}</button>
    </div>
</div>

<div id="settings_plugin_softwareupdate_configurationdialog" class="modal hide fade">
    <div class="modal-header">
        <a href="#" class="close" data-dismiss="modal" aria-hidden="true">&times;</a>
        <h3>{{ _('Plugin Configuration') }}</h3>
    </div>
    <div class="modal-body">
        <form class="form-horizontal">
<<<<<<< HEAD
            {% include "_snippets/plugins/softwareupdate/checkoutFolder.jinja2" %}
            {% include "_snippets/plugins/softwareupdate/versionTracking.jinja2" %}
=======
            <div class="control-group" data-bind="visible: config_updateMethod() == 'update_script' || config_updateMethod() == 'python_updater'">
                <label class="control-label">{{ _('OctoPrint checkout folder') }}</label>
                <div class="controls">
                    <input type="text" class="input-block-level" data-bind="value: config_checkoutFolder">
                </div>
            </div>
            <div class="control-group" data-bind="visible: config_availableCheckTypes().length > 0">
                <label class="control-label">{{ _('OctoPrint version tracking') }}</label>
                <div class="controls">
                    <select data-bind="value: config_checkType, options: config_availableCheckTypes, optionsText: 'name', optionsValue: 'key'"></select>
                </div>
            </div>
            <div class="control-group" data-bind="visible: config_availableCheckTypes().length > 0 && config_checkType() == 'github_release'">
                <label class="control-label">{{ _('OctoPrint Release Channel') }}</label>
                <div class="controls">
                    <select data-bind="value: config_releaseChannel, options: config_availableReleaseChannels, optionsText: 'name', optionsValue: 'key'"></select>
                </div>
            </div>
>>>>>>> 21b73391
            <div class="control-group">
                <label class="control-label">{{ _('Version cache TTL') }}</label>
                <div class="controls">
                    <div class="input-append">
                        <input type="number" class="input-mini" data-bind="value: config_cacheTtl">
                        <span class="add-on">min</span>
                    </div>
                </div>
            </div>
        </form>
    </div>
    <div class="modal-footer">
        <button class="btn" data-dismiss="modal" aria-hidden="true">{{ _('Cancel') }}</button>
        <button class="btn btn-primary" data-bind="click: savePluginSettings" aria-hidden="true">{{ _('Save') }}</button>
    </div>
</div>

<div id="settings_plugin_softwareupdate_workingdialog" class="modal hide fade">
    <div class="modal-header">
        <a href="#" class="close" data-dismiss="modal" aria-hidden="true">&times;</a>
        <h3 data-bind="text: workingTitle"></h3>
    </div>
    <div class="modal-body">
        <pre id="settings_plugin_softwareupdate_workingdialog_output" class="terminal pre-scrollable" style="height: 170px" data-bind="foreach: loglines"><span data-bind="text: line, css: {stdout: stream == 'stdout', stderr: stream == 'stderr', call: stream == 'call', message: stream == 'message'}"></span><br></pre>
    </div>
    <div class="modal-footer">
        <button class="btn" data-dismiss="modal" data-bind="enable: !$root.working()" aria-hidden="true">{{ _('Close') }}</button>
    </div>
</div>
<|MERGE_RESOLUTION|>--- conflicted
+++ resolved
@@ -74,29 +74,9 @@
     </div>
     <div class="modal-body">
         <form class="form-horizontal">
-<<<<<<< HEAD
             {% include "_snippets/plugins/softwareupdate/checkoutFolder.jinja2" %}
             {% include "_snippets/plugins/softwareupdate/versionTracking.jinja2" %}
-=======
-            <div class="control-group" data-bind="visible: config_updateMethod() == 'update_script' || config_updateMethod() == 'python_updater'">
-                <label class="control-label">{{ _('OctoPrint checkout folder') }}</label>
-                <div class="controls">
-                    <input type="text" class="input-block-level" data-bind="value: config_checkoutFolder">
-                </div>
-            </div>
-            <div class="control-group" data-bind="visible: config_availableCheckTypes().length > 0">
-                <label class="control-label">{{ _('OctoPrint version tracking') }}</label>
-                <div class="controls">
-                    <select data-bind="value: config_checkType, options: config_availableCheckTypes, optionsText: 'name', optionsValue: 'key'"></select>
-                </div>
-            </div>
-            <div class="control-group" data-bind="visible: config_availableCheckTypes().length > 0 && config_checkType() == 'github_release'">
-                <label class="control-label">{{ _('OctoPrint Release Channel') }}</label>
-                <div class="controls">
-                    <select data-bind="value: config_releaseChannel, options: config_availableReleaseChannels, optionsText: 'name', optionsValue: 'key'"></select>
-                </div>
-            </div>
->>>>>>> 21b73391
+            {% include "_snippets/plugins/softwareupdate/releaseChannel.jinja2" %}
             <div class="control-group">
                 <label class="control-label">{{ _('Version cache TTL') }}</label>
                 <div class="controls">
