--- conflicted
+++ resolved
@@ -1,8 +1,4 @@
 #!/bin/env python
-<<<<<<< HEAD
-=======
-
->>>>>>> 535dcb71
 __author__ = "Gina Haeussge <osd@foosel.net>"
 __license__ = "GNU Affero General Public License http://www.gnu.org/licenses/agpl.html"
 __copyright__ = "Copyright (C) 2014 The OctoPrint Project - Released under terms of the AGPLv3 License"
@@ -55,11 +51,7 @@
 
 def _to_bytes(s_or_u, encoding="utf-8", errors="strict"):
     """Make sure ``s_or_u`` is a str."""
-<<<<<<< HEAD
-    if isinstance(s_or_u, (str, bytes)):
-=======
     if isinstance(s_or_u, str):
->>>>>>> 535dcb71
         return s_or_u.encode(encoding, errors=errors)
     else:
         return s_or_u
