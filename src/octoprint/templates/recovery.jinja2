<html>
<head>
    <meta name="viewport" content="width=device-width,initial-scale=1">
    <title>OctoPrint Recovery</title>

    <link rel="shortcut icon" href="{{ url_for('static', filename='img/tentacle-32x32.png') }}">
    <link rel="mask-icon" href="{{ url_for('static', filename='img/mask.svg') }}" color="#56BE37">
    <link rel="mask-icon-theme" href="{{ url_for('static', filename='img/mask-theme.svg') }}" color="#56BE37">
    <link rel="apple-touch-icon" sizes="114x114" href="{{ url_for('static', filename='img/apple-touch-icon-114x114.png') }}">
    <link rel="apple-touch-icon" sizes="144x144" href="{{ url_for('static', filename='img/apple-touch-icon-144x144.png') }}">

    <!-- le CSS -->

    <link rel="stylesheet" href="{{ url_for("static", filename="css/bootstrap.min.css") }}">
    <link rel="stylesheet" href="{{ url_for("static", filename="css/bootstrap-responsive.min.css") }}">
    <link rel="stylesheet" href="{{ url_for("static", filename="vendor/font-awesome-5.15.1/css/all.min.css") }}">
    <link rel="stylesheet" href="{{ url_for("static", filename="vendor/font-awesome-5.15.1/css/v4-shims.min") }}">
    <link rel="stylesheet" href="{{ url_for("static", filename="css/recovery.css") }}">

    {% for url in theming %}
        <link rel="stylesheet" href="{{ url }}">
    {% endfor %}

    <!-- le javascript -->

    <script>
        var BASE_URL = "{{ url_for('index') }}";
        var LOGIN_URL = "{{ url_for('login', redirect=url_for('recovery'), permissions="ADMIN") }}";
        var LOCALE = "";
        var CONFIG_REAUTHENTICATION_TIMEOUT = {{ reauthenticationTimeout }};
    </script>
    <script src="{{ url_for("static", filename="js/lib/jquery/jquery.min.js") }}"></script>
    <script src="{{ url_for("static", filename="js/lib/knockout.js") }}"></script>
    <script src="{{ url_for("static", filename="js/lib/sockjs.min.js") }}"></script>
    <script src="{{ url_for("static", filename="js/lib/bootstrap/bootstrap.js") }}"></script>
    <script src="{{ url_for("static", filename="js/lib/lodash.min.js") }}"></script>
    <script src="{{ url_for("static", filename="js/lib/sprintf.min.js") }}"></script>
    <script src="{{ url_for("static", filename="js/lib/babel.js") }}"></script>
    <script src="{{ url_for("static", filename="js/lib/moment-with-locales.min.js") }}"></script>

    {% assets "js_client" %}
        <script type="text/javascript" src="{{ ASSET_URL }}"></script>
    {% endassets %}

    {% if g.locale %}<script type="text/javascript" src="{{ url_for('localeJs', locale=g.locale, domain='messages') }}"></script>{% endif %}

    <script src="{{ url_for("static", filename="js/app/helpers.js") }}"></script>
    <script src="{{ url_for("static", filename="js/recovery/recovery.js") }}"></script>
</head>
<body>
    <div id="navbar" class="navbar navbar-inverse navbar-static-top">
        <div class="navbar-inner">
            <span class="brand">OctoPrint Recovery</span>
            <ul class="nav pull-right">
                <li><p class="navbar-text">Logged in as <strong data-bind="text: username"></strong> (<a href="javascript:void(0)" data-bind="click: logout">Logout</a>)</p></li>
            </ul>
        </div>
    </div>
    <div id="recovery" class="container">
        <div class="row-fluid">
            <div class="span3">
                <ul class="nav nav-list">
                    <li class="nav-header">{{ _('Navigation') }}</li>
                    <li><a href="#system-commands">{{ _('System commands') }}</a></li>
                    <li><a href="#system-info">{{ _('System info bundle') }}</a></li>
                    <li data-bind="visible: printerConnected"><a href="#printer-control">{{ _('Printer control') }}</a></li>
                    <li data-bind="visible: backupSupported"><a href="#backups">{{ _('Backups') }}</a></li>
                </ul>
            </div>
            <div class="span9">
                <div data-bind="visible: !connected()" class="alert alert-error">{{ _('Server is currently offline.') }} <a href="javascript:void(0)" data-bind="click: reconnect">{{ _('Reconnect...') }}</a></div>
                <div data-bind="visible: known() && !permitted()" class="alert alert-error">{{ _('You lack admin permissions.') }}</div>

                <div style="margin-bottom: 2em">
                    <h1 id="system-commands">{{ _('System commands') }}</h1>
                    <!-- ko foreach: systemCommands -->
                    <button class="btn btn-block" data-bind="text: name, click: function() { $root.executeSystemCommand($data) }"></button>
                    <!-- /ko -->
                </div>

                <div style="margin-bottom: 2em">
                    <h1 id="system-info">{{ _('System info bundle') }}</h1>
                    <a href="{{ url_for('index', _external=True) }}downloads/systeminfo.zip" target="_blank" class="btn btn-primary"><i class="fas fa-download"></i> {{ _('Download Systeminfo Bundle') }}</a>
                </div>

                <div data-bind="visible: printerConnected" style="margin-bottom: 2em">
                    <h1 id="printer-control">{{ _('Printer control') }}</h1>
                    <button class="btn btn-block" data-bind="visible: jobInProgress, click: cancelPrint">{{ _('Cancel print') }}</button>
                    <button class="btn btn-block" data-bind="click: disconnectPrinter">{{ _('Disconnect printer') }}</button>
                </div>

                <div data-bind="visible: backupSupported" style="margin-bottom: 2em">
                    <h1 id="backups">{{ _('Backup & Restore') }}</h1>
                    <small data-bind="visible: !restoreSupported()">{{ _('Online restore is not supported on your system.') }}</small>

                    <h2>{{ _('Create backup') }}</h2>
                    <form class="form-horizontal" onsubmit="return false;">
                        <div class="control-group" title="{{ _('All files in the uploads folder and subfolders. These are the files in the Files List, plus any metadata that has been generated for those files.')|edq }}">
                            <div class="controls">
                                <label class="checkbox">
                                    <input type="checkbox" data-bind="value: 'uploads', checked: excludeFromBackup"> {{ _('Exclude uploaded files (& associated metadata) from backup') }}
                                </label>
                            </div>
                        </div>

                        <div class="control-group">
                            <div class="controls">
                                <label class="checkbox">
                                    <input type="checkbox" data-bind="value: 'timelapse', checked: excludeFromBackup"> {{ _('Exclude timelapses from backup') }}
                                </label>
                            </div>
                        </div>

                        <div class="control-group">
                            <div class="controls">
                                <button class="btn btn-primary" data-bind="enable: !workInProgress(), click: createBackup"><i class="fas fa-spinner fa-spin" data-bind="visible: workInProgress"></i> {{ _('Create backup now') }}</button>
                            </div>
                        </div>
                    </form>

                    <h2>{{ _('Existing backups') }}</h2>
                    <table data-bind="visible: backups().length > 0" class="table table-hover">
                        <thead>
                            <th>{{ _('Name') }}</th>
                            <th style="text-align: right">{{ _('Size') }}</th>
                            <th style="text-align: center">{{ _('Date') }}</th>
                            <th style="text-align: center">{{ _('Actions') }}</th>
                        </thead>
                        <tbody data-bind="foreach: backups">
                            <tr>
                                <td><a href="javascript:void(0)" data-bind="text: name, attr: {href: url}"></a></td>
                                <td style="text-align: right">
                                    <strong data-bind="visible:  $root.backupIsAboveUploadSize($data)" class="text-error">!</strong> <span data-bind="text: formatSize(size)"></span>
                                </td>
                                <td style="text-align: center" data-bind="text: formatDate(date)"></td>
                                <td style="text-align: center">
                                    <button class="btn btn-small" data-bind="visible: $root.restoreSupported, click: function() { $root.restoreBackup($data.name) }">{{ _('Restore') }}</button>
                                    <a class="btn btn-small" data-bind="click: function() { $root.reauthenticateDownload($data.url) }">{{ _('Download') }}</a>
                                </td>
                            </tr>
                        </tbody>
                    </table>
                    <p data-bind="visible: backups().length > 0">
                        <strong>{{ _("Note:") }}</strong>
                        {% trans marker="<strong class='text-error'>!</strong>" %}
                            OctoPrint currently only allows uploading backups of a maximum size of
                            {{ plugin_backup_max_upload_size_str }} via the UI. Backups larger than this can only be restored by command line,
                            or by adjusting the size by removing large contents (like timelapses) from the
                            zip prior to uploading. Backups exceeding this size limit are marked with a
                            {{ marker }} up there.
                        {% endtrans %}
                    </p>
                    <p data-bind="visible: backups().length <= 0">
                        {{ _('There are no backups yet.') }}
                    </p>
                </div>
            </div>
        </div>
    </div>

    <div id="workdialog" class="modal hide fade-in">
        <div class="modal-header">
            <h3 data-bind="text: workTitle"></h3>
        </div>
        <div class="modal-body">
            <pre class="pre-scrollable pre-output" style="height: 170px" data-bind="foreach: workLoglines"><span data-bind="text: line, css: {stdout: stream == 'stdout', stderr: stream == 'stderr', call: stream == 'call', message: stream == 'message', error: stream == 'error'}"></span></pre>
        </div>
        <div class="modal-footer">
            <button class="btn" data-dismiss="modal" data-bind="enable: !workInProgress()">{{ _('Close') }}</button>
<<<<<<< HEAD
=======
        </div>
    </div>

    <div id="reauthenticate_dialog" class="modal hide fade-in">
        <div class="modal-header">
            <a href="javascript:void()" class="close" data-dismiss="modal" aria-hidden="true">&times;</a>
            <h3>{{ _('Please reauthenticate') }}</h3>
        </div>
        <div class="modal-body">
            <p>{% trans %}
                You need to reauthenticate to perform this action.
                Please enter your password below.
            {% endtrans %}</p>
            <form class="form-horizontal" data-bind="event: {'submit': reauthenticate }" onsubmit="return false; // this gets overwritten on view model bind">
                <div class="control-group">
                    <label class="control-label">{{ _('Password') }}</label>
                    <div class="controls">
                        <input type="password" class="input-block-level" data-bind="value: reauthenticatePass" placeholder="{{ _("Password")|edq }}">
                        <span class="help-block text-error" data-bind="visible: reauthenticateFailed">{{ _('Reauthentication failed. Wrong password?') }}</span>
                    </div>
                </div>
            </form>
        </div>
        <div class="modal-footer">
            <button class="btn" data-dismiss="modal">{{ _('Abort') }}</button>
            <button class="btn btn-primary" data-bind="click: function() { reauthenticate(); }">{{ _('Confirm') }}</button>
>>>>>>> 370b61c1
        </div>
    </div>

</body>
</html><|MERGE_RESOLUTION|>--- conflicted
+++ resolved
@@ -167,8 +167,6 @@
         </div>
         <div class="modal-footer">
             <button class="btn" data-dismiss="modal" data-bind="enable: !workInProgress()">{{ _('Close') }}</button>
-<<<<<<< HEAD
-=======
         </div>
     </div>
 
@@ -195,7 +193,6 @@
         <div class="modal-footer">
             <button class="btn" data-dismiss="modal">{{ _('Abort') }}</button>
             <button class="btn btn-primary" data-bind="click: function() { reauthenticate(); }">{{ _('Confirm') }}</button>
->>>>>>> 370b61c1
         </div>
     </div>
 
