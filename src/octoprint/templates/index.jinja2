<!DOCTYPE html>
<html>
    <head>
        <title data-bind="text: title">OctoPrint</title>

        <link rel="shortcut icon" href="{{ url_for('static', filename='img/tentacle-32x32.png') }}">
        <link rel="apple-touch-icon" sizes="114x114" href="{{ url_for('static', filename='img/apple-touch-icon-114x114.png') }}">
        <link rel="apple-touch-icon" sizes="144x144" href="{{ url_for('static', filename='img/apple-touch-icon-144x144.png') }}">

        <link href="{{ url_for('static', filename='css/bootstrap.min.css') }}" rel="stylesheet" media="screen">
        <link href="{{ url_for('static', filename='css/bootstrap-modal.css') }}" rel="stylesheet" media="screen">
        <link href="{{ url_for('static', filename='css/bootstrap-slider.css') }}" rel="stylesheet" media="screen">
        <link href="{{ url_for('static', filename='css/font-awesome.min.css') }}" rel="stylesheet" media="screen">
        <link href="{{ url_for('static', filename='css/jquery.fileupload-ui.css') }}" rel="stylesheet" media="screen">
        <link href="{{ url_for('static', filename='css/jquery.pnotify.default.css') }}" rel="stylesheet" media="screen">
        {% if stylesheet == "less" %}
            <link href="{{ url_for('static', filename='less/octoprint.less') }}" rel="stylesheet/less" type="text/css" media="screen">
            <script src="{{ url_for('static', filename='js/lib/less.min.js') }}" type="text/javascript"></script>
        {% else %}
            <link href="{{ url_for('static', filename='css/octoprint.css') }}" rel="stylesheet" type="text/css" media="screen">
        {% endif %}
            <link href="{{ url_for('static', filename='css/treeview.css') }}" rel="stylesheet" type="text/css" media="screen">

        <script lang="javascript">
            var BASEURL = "{{ url_for('index') }}";
            var API_BASEURL = BASEURL + "api/";
            var GCODE_WORKER = "{{ url_for('static', filename='gcodeviewer/js/Worker.js') }}";

            var CONFIG_GCODEFILESPERPAGE = 5000;
            var CONFIG_TIMELAPSEFILESPERPAGE = 10;
            var CONFIG_LOGFILESPERPAGE = 10;
            var CONFIG_USERSPERPAGE = 10;
            var CONFIG_WEBCAM_STREAM = "{{ webcamStream }}";
            var CONFIG_ACCESS_CONTROL = {% if enableAccessControl -%} true; {% else %} false; {%- endif %}
            var CONFIG_SD_SUPPORT = {% if enableSdSupport -%} true; {% else %} false; {%- endif %}
            var CONFIG_FIRST_RUN = {%  if firstRun -%} true; {% else %} false; {%- endif %}
            var CONFIG_TEMPERATURE_GRAPH = {%  if enableTemperatureGraph -%} true; {% else %} false; {%- endif %}
            var CONFIG_GCODE_SIZE_THRESHOLD = {{ gcodeThreshold }};
            var CONFIG_GCODE_MOBILE_SIZE_THRESHOLD = {{ gcodeMobileThreshold }};

            var SOCKJS_URI = window.location.protocol.slice(0, -1) + "://" + (window.document ? window.document.domain : window.location.hostname) + ":" + window.location.port + "/sockjs";
            var SOCKJS_DEBUG = {%  if debug -%} true; {% else %} false; {%- endif %}

            var UI_API_KEY = "{{ uiApiKey }}";
        </script>
    </head>
    <body>
        <div id="navbar" class="navbar navbar-fixed-top">
            <div class="navbar-inner" data-bind="css: appearance.color">
                <div class="container">
                    <a class="brand" href="#"> <span data-bind="text: appearance.brand">OctoPrint</span></a>
                    <div class="nav-collapse">
                        <ul class="nav pull-right">
                            <li style="display: none;" data-bind="visible: loginState.isAdmin">
                                <a id="navbar_show_settings" class="pull-right" href="#settings_dialog">
                                    <i class="icon-wrench"></i> Settings
                                </a>
                            </li>
                            {% if enableSystemMenu %}
                            <li class="dropdown" style="display: none" data-bind="visible: loginState.isAdmin">
                                <a href="#" class="dropdown-toggle" data-toggle="dropdown">
                                    <i class="icon-off"></i> System
                                    <b class="caret"></b>
                                </a>
                                <ul class="dropdown-menu" data-bind="foreach: systemActions">
                                    <li><a href="#" data-bind="click: $root.triggerAction, text: name"></a></li>
                                </ul>
                            </li>
                            {% endif %}
                            {% if enableAccessControl %}
                            <li class="dropdown">
                                <a href="#" class="dropdown-toggle" data-toggle="dropdown">
                                    <i class="icon-user"></i> <span data-bind="text: loginState.userMenuText">Login</span>
                                    <b class="caret"></b>
                                </a>
                                <div id="login_dropdown_loggedout" style="padding: 15px" class="dropdown-menu" data-bind="css: {hide: loginState.loggedIn(), 'dropdown-menu': !loginState.loggedIn()}">
                                    <label for="login_user">Username</label>
                                    <input type="text" id="login_user" placeholder="Username">
                                    <label for="login_pass">Password</label>
                                    <input type="password" id="login_pass" placeholder="Password">
                                    <label class="checkbox">
                                        <input type="checkbox" id="login_remember"> Remember me
                                    </label>
                                    <button class="btn btn-block btn-primary" id="login_button" data-bind="click: loginState.login">Login</button>
                                </div>
                                <ul id="login_dropdown_loggedin" class="hide" data-bind="css: {hide: !loginState.loggedIn(), 'dropdown-menu': loginState.loggedIn()}">
                                    <li><a href="#" id="change_password_button" data-bind="click: function() { users.showChangePasswordDialog(loginState.currentUser()); }">Change Password</a></li>
                                    <li><a href="#" id="logout_button" data-bind="click: loginState.logout">Logout</a></li>
                                </ul>
                            </li>
                            {% endif %}
                        </ul>
                    </div>
                </div>
            </div>
        </div>
        <div class="container octoprint-container">
            <div class="row">
                <div class="accordion span4">
                    <div class="accordion-group" data-bind="visible: loginState.isUser" id="connection_accordion">
                        <div class="accordion-heading">
                            <a class="accordion-toggle" data-toggle="collapse" href="#connection"><i class="icon-signal"></i> Connection</a>
                        </div>
                        <div class="accordion-body collapse in" id="connection">
                            <div class="accordion-inner">
                                <label for="connection_ports" data-bind="css: {disabled: !isErrorOrClosed()}, enable: isErrorOrClosed() && loginState.isUser()">Serial Port</label>
                                <select id="connection_ports" data-bind="options: portOptions, optionsCaption: 'AUTO', value: selectedPort, css: {disabled: !isErrorOrClosed()}, enable: isErrorOrClosed() && loginState.isUser()"></select>
                                <label for="connection_baudrates" data-bind="css: {disabled: !isErrorOrClosed()}, enable: isErrorOrClosed() && loginState.isUser()">Baudrate</label>
                                <select id="connection_baudrates" data-bind="options: baudrateOptions, optionsCaption: 'AUTO', value: selectedBaudrate, css: {disabled: !isErrorOrClosed()}, enable: isErrorOrClosed() && loginState.isUser()"></select>
                                <label class="checkbox">
                                    <input type="checkbox" id="connection_save" data-bind="checked: saveSettings, css: {disabled: !isErrorOrClosed()}, enable: isErrorOrClosed() && loginState.isUser()"> Save connection settings
                                </label>
                                <label class="checkbox">
                                    <input type="checkbox" id="connection_autoconnect" data-bind="checked: settings.serial_autoconnect, css: {disabled: !isErrorOrClosed()}, enable: isErrorOrClosed() && loginState.isUser()"> Auto-connect on server startup
                                </label>
                                <button class="btn btn-block" id="printer_connect" data-bind="click: connect, text: buttonText(), enable: loginState.isUser()">Connect</button>
                            </div>
                        </div>
                    </div>
                    <div class="accordion-group" id="state_accordion">
                        <div class="accordion-heading">
                            <a class="accordion-toggle" data-toggle="collapse" href="#state"><i class="icon-info-sign"></i> State</a>
                        </div>
                        <div class="accordion-body collapse in" id="state">
                            <div class="accordion-inner">
                                Machine State: <strong data-bind="text: stateString"></strong><br>
                                File: <strong data-bind="text: filename"></strong>&nbsp;<strong data-bind="visible: sd">(SD)</strong><br>
                                <!-- ko foreach: filament -->
                                    <span data-bind="text: 'Filament (' + name() + '): '"></span><strong data-bind="text: formatFilament(data())"></strong><br>
                                <!-- /ko -->
                                Estimated Print Time: <strong data-bind="text: estimatedPrintTimeString"></strong><br>
                                Timelapse: <strong data-bind="text: timelapseString"></strong><br>
                                Height: <strong data-bind="text: heightString"></strong><br>
                                Print Time: <strong data-bind="text: printTimeString"></strong><br>
                                Print Time Left: <strong data-bind="text: printTimeLeftString"></strong><br>
                                Printed: <strong data-bind="text: byteString"></strong><br>

                                <div class="progress">
                                    <div class="bar" id="job_progressBar" data-bind="style: { width: progressString() + '%' }"></div>
                                </div>

                                <div class="row-fluid print-control" style="display: none;" data-bind="visible: loginState.isUser">
                                    <button class="btn btn-primary span4" data-bind="click: print, enable: isOperational() && isReady() && !isPrinting() && loginState.isUser(), css: {'btn-danger': isPaused()}" id="job_print"><i class="icon-white" data-bind="css: {'icon-print': !isPaused(), 'icon-undo': isPaused()}"></i> <span data-bind="text: (isPaused() ? 'Restart' : 'Print')">Print</span></button>
                                    <button class="btn span4" id="job_pause" data-bind="click: pause, enable: isOperational() && (isPrinting() || isPaused()) && loginState.isUser(), css: {active: isPaused()}"><i class="icon-pause"></i> <span>Pause</span></button>
                                    <button class="btn span4" id="job_cancel" data-bind="click: cancel, enable: isOperational() && (isPrinting() || isPaused()) && loginState.isUser()"><i class="icon-stop"></i> Cancel</button>
                                </div>
                            </div>
                        </div>
                    </div>
                    <div class="accordion-group" id="files_accordion">
                        <div class="accordion-heading">
                            <a class="accordion-toggle" data-toggle="collapse" href="#files"><i class="icon-list"></i> Files</a>

                            <div class="settings-trigger accordion-heading-button btn-group">
                                <a class="dropdown-toggle" data-toggle="dropdown" href="#">
                                    <span class="icon-wrench"></span>
                                </a>
                                <ul class="dropdown-menu">
                                    <li><a href="#" data-bind="click: function() { listHelper.changeSorting('name'); }"><i class="icon-ok" data-bind="style: {visibility: listHelper.currentSorting() == 'name' ? 'visible' : 'hidden'}"></i> Sort by name (ascending)</a></li>
                                    <li><a href="#" data-bind="click: function() { listHelper.changeSorting('upload'); }"><i class="icon-ok" data-bind="style: {visibility: listHelper.currentSorting() == 'upload' ? 'visible' : 'hidden'}"></i> Sort by upload date (descending)</a></li>
                                    <li><a href="#" data-bind="click: function() { listHelper.changeSorting('size'); }"><i class="icon-ok" data-bind="style: {visibility: listHelper.currentSorting() == 'size' ? 'visible' : 'hidden'}"></i> Sort by file size (descending)</a></li>
                                    {% if enableSdSupport %}
                                    <li class="divider"></li>
                                    <li><a href="#" data-bind="click: function() { listHelper.toggleFilter('local'); }"><i class="icon-ok" data-bind="style: {visibility: _.contains(listHelper.currentFilters(), 'local') ? 'visible' : 'hidden'}"></i> Only show files stored locally</a></li>
                                    <li><a href="#" data-bind="click: function() { listHelper.toggleFilter('sd'); }"><i class="icon-ok" data-bind="style: {visibility: _.contains(listHelper.currentFilters(), 'sd') ? 'visible' : 'hidden'}"></i> Only show files stored on SD</a></li>
                                    {% endif %}
                                    <li class="divider"></li>
                                    <li><a href="#" data-bind="click: function() { listHelper.toggleFilter('printed'); }"><i class="icon-ok" data-bind="style: {visibility: _.contains(listHelper.currentFilters(), 'printed') ? 'visible' : 'hidden'}"></i> Hide successfully printed files</a></li>
                                </ul>
                            </div>

                            {% if enableSdSupport %}
                            <div class="sd-trigger accordion-heading-button btn-group">
                                <a class="dropdown-toggle" data-toggle="dropdown" href="#">
                                    <span class="icon-sd-black-14"></span>
                                </a>
                                <ul class="dropdown-menu">
                                    <li data-bind="visible: !isSdReady()"><a href="#" data-bind="click: function() { $root.initSdCard(); }"><i class="icon-flag"></i> Initialize SD card</a></li>
                                    <li data-bind="visible: isSdReady()"><a href="#" data-bind="click: function() { $root.refreshSdFiles(); }"><i class="icon-refresh"></i> Refresh SD files</a></li>
                                    <li data-bind="visible: isSdReady()"><a href="#" data-bind="click: function() { $root.releaseSdCard(); }"><i class="icon-eject"></i> Release SD card</a></li>
                                </ul>
                            </div>
                            {% endif %}

                            <div class="settings-trigger accordion-heading-button btn-group">
								<a class="pull-right" data-toggle="modal" href="#filemanager_dialog"  data-bind="visible: loginState.isUser">
									<span class="icon-folder-open"></span>
								</a>
							</div>
                        </div>
                        <div class="accordion-body collapse in overflow_visible" id="files">
                            <div class="accordion-inner">
                                <form class="form-search">
                                    <input type="text" class="input-block search-query" data-bind="value: searchQuery, valueUpdate: 'input'" placeholder="Search...">
                                </form>
<<<<<<< HEAD
                                <div id="gcode_files" data-bind="slimScrolledForeach: listHelper.paginatedItems">
									<div class="entry" data-bind="attr: { id: $root.getEntryId($data) }">
										<div style="height: 270px; overflow:auto !important" data-bind="template: { name: $root.displayMode, foreach: listHelper.paginatedItems }"></div>
										<script type="text/html" id="dirTemplate">
											<div class="entry" style="border-top: 1px solid #dddddd;">
												<div class="hover"><i class="icon-folder-open" data-bind="attr: { id: 'image' + href }"></i><a data-toggle="collapse" data-bind="text: name, attr: { href: '#' + href }, click: $root.onClick" class="hover"></a></div>
												<div class="row-fluid">
													<div class="collapse in offset1" data-bind="attr: { id: href }, template: { name: $root.displayMode, foreach: data }"></div>
												</div>
											</div>
										</script>
										<script type="text/html" id="fileTemplate">
											<div class="entry" style="border-top: 1px solid #dddddd;" data-bind="attr: { id: $root.getEntryId($data) }">
												<div class="title" data-bind="css: $root.getSuccessClass($data), style: { 'font-weight': $root.listHelper.isSelected($data) ? 'bold' : 'normal' }, text: name"></div>
												<div class="uploaded">Uploaded: <span data-bind="text: formatTimeAgo(date)"></span></div>
												<div class="size">Size: <span data-bind="text: formatSize(size)"></span></div>
												<div class="additionalInfo hide" data-bind="html: $root.getAdditionalData($data)"></div>
												<div class="btn-group action-buttons">
													<div class="btn btn-mini toggleAdditionalData" data-bind="click: function() { if ($root.enableAdditionalData($data)) { $root.toggleAdditionalData($data); } else { return; } }, css: { disabled: !$root.enableAdditionalData($data) }"><i class="icon-chevron-down"></i></div>
													<a class="btn btn-mini" data-bind="attr: {href: $root.downloadLink($data), css: {disabled: !$root.downloadLink($data)}}"><i class="icon-download-alt" title="Download"></i></a>
													<div class="btn btn-mini" data-bind="click: function() { if ($root.enableRemove($data)) { $root.removeFile($data.name); } else { return; } }, css: {disabled: !$root.enableRemove($data)}"><i class="icon-trash" title="Remove"></i></div>
													<div class="btn btn-mini" data-bind="click: function() { if ($root.enableSelect($data)) { $root.loadFile($data.name, false); } else { return; } }, css: {disabled: !$root.enableSelect($data)}"><i class="icon-folder-open" title="Load"></i></div>
													<div class="btn btn-mini"  data-bind="click: function() { if ($root.enableSelect($data)) { $root.loadFile($data.name, true); } else { return; } }, css: {disabled: !$root.enableSelect($data)}"><i class="icon-print" title="Load and Print"></i></div>
												</div>
											</div>
										</script>
									</div>
=======
                                <div class="gcode_files" data-bind="slimScrolledForeach: listHelper.paginatedItems">
                                    <div class="entry" data-bind="attr: { id: $root.getEntryId($data) }">
                                        <div class="title" data-bind="css: $root.getSuccessClass($data), style: { 'font-weight': $root.listHelper.isSelected($data) ? 'bold' : 'normal' }, text: name"></div>
                                        <div class="uploaded">Uploaded: <span data-bind="text: formatTimeAgo(date)"></span></div>
                                        <div class="size">Size: <span data-bind="text: formatSize(size)"></span></div>
                                        <div class="additionalInfo hide" data-bind="html: $root.getAdditionalData($data)"></div>
                                        <div class="btn-group action-buttons">
                                            <div class="btn btn-mini toggleAdditionalData" data-bind="click: function() { if ($root.enableAdditionalData($data)) { $root.toggleAdditionalData($data); } else { return; } }, css: { disabled: !$root.enableAdditionalData($data) }"><i class="icon-chevron-down"></i></div>
                                            <a class="btn btn-mini" data-bind="attr: {href: $root.downloadLink($data), css: {disabled: !$root.downloadLink($data)}}"><i class="icon-download-alt" title="Download"></i></a>
                                            <div class="btn btn-mini" data-bind="click: function() { if ($root.enableRemove($data)) { $root.removeFile($data.name); } else { return; } }, css: {disabled: !$root.enableRemove($data)}"><i class="icon-trash" title="Remove"></i></div>
                                            <div class="btn btn-mini" data-bind="click: function() { if ($root.enableSelect($data)) { $root.loadFile($data.name, false); } else { return; } }, css: {disabled: !$root.enableSelect($data)}"><i class="icon-folder-open" title="Load"></i></div>
                                            <div class="btn btn-mini"  data-bind="click: function() { if ($root.enableSelect($data)) { $root.loadFile($data.name, true); } else { return; } }, css: {disabled: !$root.enableSelect($data)}"><i class="icon-print" title="Load and Print"></i></div>
                                        </div>
                                    </div>
>>>>>>> deb1979e
                                </div>
                                <div class="muted text-right">
                                    <small>Free: <span data-bind="text: freeSpaceString"></span></small>
                                </div>
<<<<<<< HEAD
                                <!--<div class="pagination pagination-mini pagination-centered">
                                    <ul>
                                        <li data-bind="css: {disabled: listHelper.currentPage() === 0}"><a href="#" data-bind="click: listHelper.prevPage">«</a></li>
                                    </ul>
                                    <ul data-bind="foreach: listHelper.pages">
                                        <li data-bind="css: { active: $data.number === $root.listHelper.currentPage(), disabled: $data.number === -1 }"><a href="#" data-bind="text: $data.text, click: function() { $root.listHelper.changePage($data.number); }"></a></li>
                                    </ul>
                                    <ul>
                                        <li data-bind="css: {disabled: listHelper.currentPage() === listHelper.lastPage()}"><a href="#" data-bind="click: listHelper.nextPage">»</a></li>
                                    </ul>
                                </div>-->
=======
>>>>>>> deb1979e
                                <div style="display: none;" data-bind="visible: loginState.isUser">
                                    <div class="row-fluid upload-buttons">
                                        {% if enableSdSupport %}
                                        <span class="btn btn-primary fileinput-button span6" data-bind="css: {disabled: !$root.loginState.isUser()}" style="margin-bottom: 10px">
                                            <i class="icon-upload-alt icon-white"></i>
                                            <span>Upload</span>
                                            <input id="gcode_upload" type="file" name="file" class="fileinput-button" data-bind="enable: loginState.isUser()">
                                        </span>
                                        <span class="btn btn-primary fileinput-button span6" data-bind="css: {disabled: !$root.loginState.isUser() || !$root.isSdReady()}" style="margin-bottom: 10px">
                                            <i class="icon-upload-alt icon-white"></i>
                                            <span>Upload to SD</span>
                                            <input id="gcode_upload_sd" type="file" name="file" class="fileinput-button" data-bind="enable: loginState.isUser() && isSdReady()">
                                        </span>
                                        {% else %}
                                        <span class="btn btn-primary fileinput-button span12" data-bind="css: {disabled: !$root.loginState.isUser()}" style="margin-bottom: 10px">
                                            <i class="icon-upload-alt icon-white"></i>
                                            <span>Upload</span>
                                            <input id="gcode_upload" type="file" name="file" class="fileinput-button" data-bind="enable: loginState.isUser()">
                                        </span>
                                        {% endif %}
                                    </div>
                                    <div id="gcode_upload_progress" class="progress" style="width: 100%;">
                                        <div class="bar" style="width: 0%"></div>
                                    </div>
                                    <div>
                                        <small>Hint: You can also drag and drop files on this page to upload them.</small>
                                    </div>
                                </div>
                            </div>
                        </div>
                    </div>
                </div>

                <div class="span8 tabbable">
                    <ul class="nav nav-tabs" id="tabs">
                        <li class="active"><a href="#temp" data-toggle="tab">Temperature</a></li>
                        <li><a href="#control" data-toggle="tab">Control</a></li>
                        {% if enableGCodeVisualizer %}<li><a href="#gcode" data-toggle="tab">GCode Viewer</a></li>{% endif %}
                        <li><a href="#term" data-toggle="tab">Terminal</a></li>
                        {% if enableTimelapse %}<li><a href="#timelapse" data-toggle="tab">Timelapse</a></li>{% endif %}
                    </ul>

                    <div class="tab-content">
                        <div class="tab-pane active" id="temp">
                            {% if enableTemperatureGraph %}
                            <div class="row" style="padding-left: 20px">
                                <div id="temperature-graph"></div>
                            </div>
                            {% endif %}
                            <div class="row-fluid">

                                <table class="table table-bordered table-hover" style="table-layout: fixed; width: 100%; margin-top: 20px">
                                    <tr>
                                        <th style="width: 18%"></th>
                                        <th style="width: 12%; text-align: right">Actual</th>
                                        <th style="width: 35%">Target</th>
                                        <th style="width: 35%">Offset</th>
                                    </tr>
                                    <!-- ko foreach: tools -->
                                    <tr data-bind="template: { name: 'temprow-template' }"></tr>
                                    <!-- /ko -->
                                    <tr data-bind="template: { name: 'temprow-template', data: bedTemp }, visible: hasBed"></tr>
                                </table>

                                <script type="text/html" id="temprow-template">
                                    <th style="vertical-align: middle" data-bind="text: name"></th>
                                    <td style="text-align: right; vertical-align: middle" data-bind="html: formatTemperature(actual())"></td>
                                    <td style="vertical-align: middle; overflow: visible">
                                        <div class="input-append">
                                            <input type="text" class="input-mini text-right tempInput" data-bind="attr: {placeholder: cleanTemperature(target()) }, value: newTarget, enable: $root.isOperational() && $root.loginState.isUser(), event: { keyup: function(d, e) {$root.handleEnter(e, 'target', $data);} }">
                                            <span class="add-on">&deg;C</span>
                                            <div class="btn-group">
                                                <button type="submit" data-bind="click: $parent.setTarget, enable: $root.isOperational() && $root.loginState.isUser()" class="btn">Set</button>
                                                <button class="btn dropdown-toggle" data-toggle="dropdown" data-bind="enable: $root.isOperational() && $root.loginState.isUser()">
                                                    <span class="caret"></span>
                                                </button>
                                                <ul class="dropdown-menu">
                                                    <!-- ko foreach: $root.temperature_profiles -->
                                                    <li>
                                                        <a href="#" data-bind="click: function() {$root.setTargetFromProfile($parent, $data);}, text: 'Set ' + name + ' (' + ($parent.key() == 'bed' ? bed : extruder) + '&deg;C)'"></a>
                                                    </li>
                                                    <!-- /ko -->
                                                    <li class="divider"></li>
                                                    <li>
                                                        <a href="#" data-bind="click: $root.setTargetToZero">Off</a>
                                                    </li>
                                                </ul>
                                            </div>
                                        </div>
                                    </td>
                                    <td style="vertical-align: middle">
                                        <div class="input-append">
                                            <input type="number" min="-50" max="50" class="input-mini text-right tempInput" data-bind="attr: {placeholder: offset}, value: newOffset, enable: $root.isOperational() && $root.loginState.isUser(), event: { keyup: function(d, e) {$root.handleEnter(e, 'offset', $data);} }">
                                            <span class="add-on">&deg;C</span>
                                            <button type="submit" data-bind="click: $root.setOffset, enable: $root.isOperational() && $root.loginState.isUser()" class="btn">Set</button>
                                        </div>
                                    </td>
                                </script>
                            </div>
                        </div>
                        <div class="tab-pane" id="control">
                            {% if webcamStream %}
                            <div id="webcam_container">
                                <img id="webcam_image" data-bind="css: { flipH: settings.webcam_flipH(), flipV: settings.webcam_flipV() }">
                            </div>
                            {% endif %}

                            <div class="jog-panel" style="display: none;" data-bind="visible: loginState.isUser">
                                <!-- XY jogging control panel -->
                                <div class="jog-panel">
                                    <h1>X/Y</h1>
                                    <div>
                                        <button class="btn box" data-bind="enable: isOperational() && !isPrinting() && loginState.isUser(), click: function() { $root.sendJogCommand('y',1) }"><i class="icon-arrow-up"></i></button>
                                    </div>
                                    <div>
                                        <button class="btn box pull-left" data-bind="enable: isOperational() && !isPrinting() && loginState.isUser(), click: function() { $root.sendJogCommand('x',-1) }"><i class="icon-arrow-left"></i></button>
                                        <button class="btn box pull-left" data-bind="enable: isOperational() && !isPrinting() && loginState.isUser(), click: function() { $root.sendHomeCommand(['x', 'y']) }"><i class="icon-home"></i></button>
                                        <button class="btn box pull-left" data-bind="enable: isOperational() && !isPrinting() && loginState.isUser(), click: function() { $root.sendJogCommand('x',1) }"><i class="icon-arrow-right"></i></button>
                                    </div>
                                    <div>
                                        <button class="btn box" data-bind="enable: isOperational() && !isPrinting() && loginState.isUser(), click: function() { $root.sendJogCommand('y',-1) }"><i class="icon-arrow-down"></i></button>
                                    </div>
                                </div>
                                <!-- Z jogging control panel -->
                                <div class="jog-panel">
                                    <h1>Z</h1>
                                    <div>
                                        <button class="btn box" data-bind="enable: isOperational() && !isPrinting() && loginState.isUser(), click: function() { $root.sendJogCommand('z',1) }"><i class="icon-arrow-up"></i></button>
                                    </div>
                                    <div>
                                        <button class="btn box" data-bind="enable: isOperational() && !isPrinting() && loginState.isUser(), click: function() { $root.sendHomeCommand(['z']) }"><i class="icon-home"></i></button>
                                    </div>
                                    <div>
                                        <button class="btn box" data-bind="enable: isOperational() && !isPrinting() && loginState.isUser(), click: function() { $root.sendJogCommand('z',-1) }"><i class="icon-arrow-down"></i></button>
                                    </div>
                                </div>
                                <!-- Jog distance -->
                                <div class="distance">
                                    <div class="btn-group" data-toggle="buttons-radio" id="jog_distance">
                                        <button type="button" class="btn distance" data-distance="0.1" data-bind="enable: loginState.isUser()">0.1</button>
                                        <button type="button" class="btn distance" data-distance="1" data-bind="enable: loginState.isUser()">1</button>
                                        <button type="button" class="btn distance active" data-distance="10" data-bind="enable: loginState.isUser()">10</button>
                                        <button type="button" class="btn distance" data-distance="100" data-bind="enable: loginState.isUser()">100</button>
                                    </div>
                                </div>
                            </div>
                            <!-- Extrusion control panel -->
                            <div class="jog-panel" style="display: none;" data-bind="visible: loginState.isUser">
                                <h1>Tool (E)</h1>
                                <div>
                                    <div class="btn-group control-box">
                                        <button class="btn dropdown-toggle" data-toggle="dropdown" data-bind="enable: isOperational() && !isPrinting() && !isPaused() && loginState.isUser()">
                                            Select Tool...
                                            <span class="caret"></span>
                                        </button>
                                        <ul class="dropdown-menu" data-bind="foreach: tools">
                                            <li><a href="#" data-bind="click: $root.sendSelectToolCommand, text: 'Select ' + name(), enable: $root.isOperational() && !$root.isPrinting() && !$root.isPaused() && $root.loginState.isUser()"></a></li>
                                        </ul>
                                    </div>
                                    <div class="input-append control-box">
                                        <input type="text" class="input-mini text-right" data-bind="value: extrusionAmount, enable: isOperational() && !isPrinting() && loginState.isUser(), attr: {placeholder: 5}">
                                        <span class="add-on">mm</span>
                                    </div>
                                    <button class="btn btn-block control-box" data-bind="enable: isOperational() && !isPrinting() && loginState.isUser(), click: function() { $root.sendExtrudeCommand() }">Extrude</button>
                                    <button class="btn btn-block control-box" data-bind="enable: isOperational() && !isPrinting() && loginState.isUser(), click: function() { $root.sendRetractCommand() }">Retract</button>
                                </div>
                            </div>
                            <!-- General control panel -->
                            <div class="jog-panel" style="display: none;" data-bind="visible: loginState.isUser">
                                <h1>General</h1>
                                <div>
                                    <button class="btn btn-block control-box" data-bind="enable: isOperational() && !isPrinting() && loginState.isUser(), click: function() { $root.sendCustomCommand({type:'command',command:'M18'}) }">Motors off</button>
                                    <button class="btn btn-block control-box" data-bind="enable: isOperational() && loginState.isUser(), click: function() { $root.sendCustomCommand({type:'command',command:'M106'}) }">Fans on</button>
                                    <button class="btn btn-block control-box" data-bind="enable: isOperational() && loginState.isUser(), click: function() { $root.sendCustomCommand({type:'command',command:'M106 S0'}) }">Fans off</button>
                                </div>
                            </div>

                            <!-- Container for custom controls -->
                            <div style="clear: both; display: none;" data-bind="visible: loginState.isUser, template: { name: $root.displayMode, foreach: controls }"></div>

                            <!-- Templates for custom controls -->
                            <script type="text/html" id="customControls_sectionTemplate">
                                <h1 data-bind="text: name"></h1>

                                <div data-bind="template: { name: $root.displayMode, foreach: children }"></div>
                            </script>
                            <script type="text/html" id="customControls_commandTemplate">
                                <form class="form-inline">
                                    <button class="btn" data-bind="text: name, enable: $root.isOperational() && $root.loginState.isUser(), click: function() { $root.sendCustomCommand($data) }"></button>
                                </form>
                            </script>
                            <script type="text/html" id="customControls_feedbackCommandTemplate">
                                <form class="form-inline">
                                    <button class="btn" data-bind="text: name, enable: $root.isOperational() && $root.loginState.isUser(), click: function() { $root.sendCustomCommand($data) }"></button> <span data-bind="text: output"></span>
                                </form>
                            </script>
                            <script type="text/html" id="customControls_feedbackTemplate">
                                <div>
                                    <strong data-bind="text: name"></strong>: <span data-bind="text: output"></span>
                                </div>
                            </script>
                            <script type="text/html" id="customControls_parametricCommandTemplate">
                                <form class="form-inline">
                                    <!-- ko foreach: input -->
                                        <label data-bind="text: name"></label>
                                        <input type="text" class="input-small" data-bind="attr: {placeholder: name}, value: value">
                                    <!-- /ko -->
                                    <button class="btn" data-bind="text: name, enable: $root.isOperational() && $root.loginState.isUser(), click: function() { $root.sendCustomCommand($data) }"></button>
                                </form>
                            </script>
                            <script type="text/html" id="customControls_emptyTemplate"><div></div></script>
                            <!-- End of templates for custom controls -->
                        </div>
                        {% if enableGCodeVisualizer %}
                        <div class="tab-pane" id="gcode">
                            <div data-bind="visible: !waitForApproval()">
                                <input id="gcode_slider_layers" type="text">
                                <canvas id="gcode_canvas" width="568" height="568"></canvas>
                                <input id="gcode_slider_commands" type="text" style="width: 554px">

                                <div class="progress" >
                                    <div class="bar" style="width: 0%;" data-bind="text: ui_progress_text, style: { width: ui_progress_percentage() + '%' }"></div>
                                </div>

                                <div class="row-fluid">
                                    <div class="span7">
                                        <h1>Model info</h1>
                                        <p data-bind="html: ui_modelInfo"></p>

                                        <h1>Layer info</h1>
                                        <p data-bind="html: ui_layerInfo"></p>
                                    </div>
                                    <div class="span5">
                                        <h1>Renderer options</h1>

                                        <p>
                                            <label class="checkbox">
                                                <input type="checkbox" data-bind="checked: renderer_syncProgress">Sync with job progress
                                            </label>
                                        </p>
                                        <p>
                                            <label class="checkbox">
                                                <input type="checkbox" data-bind="checked: renderer_centerViewport">Center viewport on model
                                            </label>
                                            <label class="checkbox">
                                                <input type="checkbox" data-bind="checked: renderer_zoomOnModel">Zoom in on model
                                            </label>
                                        </p>

                                        <p>
                                            <label class="checkbox">
                                                <input type="checkbox" data-bind="checked: renderer_showMoves">Show moves
                                            </label>
                                            <label class="checkbox">
                                                <input type="checkbox" data-bind="checked: renderer_showRetracts">Show retracts
                                            </label>
                                        </p>

                                        <p>
                                            <label class="checkbox">
                                                <input type="checkbox" data-bind="checked: renderer_showPrevious">Also show previous layer
                                            </label>
                                            <label class="checkbox">
                                                <input type="checkbox" data-bind="checked: renderer_showNext">Also show next layer
                                            </label>
                                        </p>

                                        <p>
                                            <button class="btn btn-block" data-bind="click: reload, enable: enableReload">Reload</button>
                                        </p>
                                    </div>
                                </div>
                            </div>
                            <div data-bind="visible: waitForApproval">
                                <h1>Warning</h1>

                                <p>
                                You've selected <strong data-bind="text: selectedFile.name"></strong> for printing which has a size of
                                <strong data-bind="text: formatSize(selectedFile.size())"></strong>. Depending on your machine this
                                might be too large for rendering and cause your browser to become unresponsive or crash.
                                </p>

                                <p>
                                Are you sure you want to visualize this file nevertheless?
                                </p>

                                <button class="btn btn-warning btn-block" data-bind="click: approveLargeFile">
                                    Yes, please visualize <span data-bind="text: selectedFile.name"></span> regardless of its size
                                </button>
                            </div>
                        </div>
                        {% endif %}
                        <div class="tab-pane" id="term">
                            <pre id="terminal-output" class="pre-scrollable"></pre>
                            <label class="checkbox">
                                <input type="checkbox" id="terminal-autoscroll" data-bind="checked: autoscrollEnabled"> Autoscroll
                            </label>
                            <div data-bind="foreach: filters">
                                <label class="checkbox">
                                    <input type="checkbox" data-bind="attr: { value: regex }, checked: $parent.activeFilters"> <span data-bind="text: name"></span>
                                </label>
                            </div>

                            <div class="input-append" style="display: none;" data-bind="visible: loginState.isUser">
                                <input type="text" id="terminal-command" data-bind="value: command, event: { keyup: function(d,e) { return handleKeyUp(e); }, keydown: function(d,e) { return handleKeyDown(e); } }, enable: isOperational() && loginState.isUser()">
                                <button class="btn" type="button" id="terminal-send" data-bind="click: sendCommand, enable: isOperational() && loginState.isUser()">Send</button>
                            </div>
                        </div>
                        {% if enableTimelapse %}
                        <div class="tab-pane" id="timelapse">
                            <div style="display: none;" data-bind="visible: loginState.isUser">
                                <h1>Timelapse Configuration</h1>

                                <label for="webcam_timelapse_mode">Timelapse Mode</label>
                                <select id="webcam_timelapse_mode" data-bind="value: timelapseType, enable: isOperational() && !isPrinting() && loginState.isUser()">
                                    <option value="off">Off</option>
                                    <option value="zchange">On Z Change</option>
                                    <option value="timed">Timed</option>
                                </select>

                                <label for="webcam_timelapse_postRoll">Timelapse post roll (in rendered seconds)</label>
                                <div class="input-append">
                                    <input type="text" class="input-mini" id="webcam_timelapse_postRoll" data-bind="value: timelapsePostRoll, valueUpdate: 'afterkeydown', enable: isOperational() && !isPrinting() && loginState.isUser() && timelapseTypeSelected()">
                                    <span class="add-on">sec</span>
                                </div>

                                <div id="webcam_timelapse_timedsettings" data-bind="visible: intervalInputEnabled">
                                    <label for="webcam_timelapse_interval">Interval</label>
                                    <div class="input-append">
                                        <input type="text" class="input-mini" id="webcam_timelapse_interval" data-bind="value: timelapseTimedInterval, valueUpdate: 'afterkeydown', enable: isOperational() && !isPrinting() && loginState.isUser()">
                                        <span class="add-on">sec</span>
                                    </div>
                                </div>

                                <div data-bind="visible: loginState.isAdmin">
                                    <label class="checkbox">
                                        <input type="checkbox" data-bind="checked: persist"> Save as default
                                    </label>
                                </div>

                                <div>
                                    <button class="btn" data-bind="click: save, enable: saveButtonEnabled">Save config</button>
                                </div>
                            </div>

                            <h1>Finished Timelapses</h1>

                            <div class="pull-right">
                                <small>Sort by: <a href="#" data-bind="click: function() { listHelper.changeSorting('name'); }">Name (ascending)</a> | <a href="#" data-bind="click: function() { listHelper.changeSorting('creation'); }">Creation date (descending)</a> | <a href="#" data-bind="click: function() { listHelper.changeSorting('size'); }">Size (descending)</a></small>
                            </div>
                            <table class="table table-striped table-hover table-condensed table-hover" id="timelapse_files">
                                <thead>
                                    <tr>
                                        <th class="timelapse_files_name">Name</th>
                                        <th class="timelapse_files_size">Size</th>
                                        <th class="timelapse_files_action">Action</th>
                                    </tr>
                                </thead>
                                <tbody data-bind="foreach: listHelper.paginatedItems">
                                    <tr data-bind="attr: {title: name}">
                                        <td class="timelapse_files_name" data-bind="text: name"></td>
                                        <td class="timelapse_files_size" data-bind="text: size"></td>
                                        <td class="timelapse_files_action"><a href="#" class="icon-trash" data-bind="click: function() { if ($root.loginState.isUser()) { $parent.removeFile($data.name); } else { return; } }, css: {disabled: !$root.loginState.isUser()}"></a>&nbsp;|&nbsp;<a href="#" class="icon-download" data-bind="attr: {href: url}"></a></td>
                                    </tr>
                                </tbody>
                            </table>
                            <div class="pagination pagination-mini pagination-centered">
                                <ul>
                                    <li data-bind="css: {disabled: listHelper.currentPage() === 0}"><a href="#" data-bind="click: listHelper.prevPage">«</a></li>
                                </ul>
                                <ul data-bind="foreach: listHelper.pages">
                                    <li data-bind="css: { active: $data.number === $root.listHelper.currentPage(), disabled: $data.number === -1 }"><a href="#" data-bind="text: $data.text, click: function() { $root.listHelper.changePage($data.number); }"></a></li>
                                </ul>
                                <ul>
                                    <li data-bind="css: {disabled: listHelper.currentPage() === listHelper.lastPage()}"><a href="#" data-bind="click: listHelper.nextPage">»</a></li>
                                </ul>
                            </div>
                        </div>
                        {% endif %}
                    </div>
                </div>
            </div>
            <div class="footer">
                {% if gitBranch and gitCommit %}
                    <ul class="pull-left muted">
                        <li><small>Branch: {{ gitBranch }}, Commit: {{ gitCommit }}</small></li>
                    </ul>
                {% endif %}
                <ul class="pull-right">
                    <li><a href="http://octoprint.org"><i class="icon-home"></i> Homepage</a></li>
                    <li><a href="https://github.com/foosel/OctoPrint/"><i class="icon-download"></i> Sourcecode</a></li>
                    <li><a href="https://github.com/foosel/OctoPrint/wiki"><i class="icon-book"></i> Documentation</a></li>
                    <li><a href="https://github.com/foosel/OctoPrint/issues"><i class="icon-flag"></i> Bugs and Requests</a></li>
                </ul>
            </div>
        </div>

        {% include 'settings.jinja2' %}
        {% include 'dialogs.jinja2' %}
        {% include 'filemanager.jinja2' %}

        <script type="text/javascript" src="{{ url_for('static', filename='js/lib/jquery/jquery.min.js') }}"></script>
        <script type="text/javascript" src="{{ url_for('static', filename='js/lib/modernizr.custom.js') }}"></script>
        <script type="text/javascript" src="{{ url_for('static', filename='js/lib/underscore-min.js') }}"></script>
        <script type="text/javascript" src="{{ url_for('static', filename='js/lib/underscore.string.min.js') }}"></script>
        <script type="text/javascript" src="{{ url_for('static', filename='js/lib/knockout.js') }}"></script>
        <script type="text/javascript" src="{{ url_for('static', filename='js/lib/avltree.js') }}"></script>
        <script type="text/javascript" src="{{ url_for('static', filename='js/lib/bootstrap/bootstrap.js') }}"></script>
        <script type="text/javascript" src="{{ url_for('static', filename='js/lib/bootstrap/bootstrap-modalmanager.js') }}"></script>
        <script type="text/javascript" src="{{ url_for('static', filename='js/lib/bootstrap/bootstrap-modal.js') }}"></script>
        <script type="text/javascript" src="{{ url_for('static', filename='js/lib/bootstrap/bootstrap-slider.js') }}"></script>
        <script type="text/javascript" src="{{ url_for('static', filename='js/lib/jquery/jquery.ui.core.js') }}"></script>
        <script type="text/javascript" src="{{ url_for('static', filename='js/lib/jquery/jquery.ui.widget.js') }}"></script>
        <script type="text/javascript" src="{{ url_for('static', filename='js/lib/jquery/jquery.ui.mouse.js') }}"></script>
        <script type="text/javascript" src="{{ url_for('static', filename='js/lib/jquery/jquery.pnotify.min.js') }}"></script>
        <script type="text/javascript" src="{{ url_for('static', filename='js/lib/jquery/jquery.flot.js') }}"></script>
        <script type="text/javascript" src="{{ url_for('static', filename='js/lib/jquery/jquery.iframe-transport.js') }}"></script>
        <script type="text/javascript" src="{{ url_for('static', filename='js/lib/jquery/jquery.fileupload.js') }}"></script>
        <script type="text/javascript" src="{{ url_for('static', filename='js/lib/jquery/jquery.slimscroll.min.js') }}"></script>
        <script type="text/javascript" src="{{ url_for('static', filename='js/lib/sockjs-0.3.4.min.js') }}"></script>
        <script type="text/javascript" src="{{ url_for('static', filename='js/lib/moment.min.js') }}"></script>
        <script type="text/javascript" src="{{ url_for('static', filename='js/lib/pusher.color.min.js') }}"></script>
        <script type="text/javascript" src="{{ url_for('static', filename='js/lib/detectmobilebrowser.js') }}"></script>
        <script type="text/javascript" src="{{ url_for('static', filename='js/lib/md5.min.js') }}"></script>

        <!-- Include OctoPrint files -->
        <!-- TODO: merge/minimize in the future -->
        <script type="text/javascript" src="{{ url_for('static', filename='js/app/viewmodels/appearance.js') }}"></script>
        <script type="text/javascript" src="{{ url_for('static', filename='js/app/viewmodels/connection.js') }}"></script>
        <script type="text/javascript" src="{{ url_for('static', filename='js/app/viewmodels/control.js') }}"></script>
        <script type="text/javascript" src="{{ url_for('static', filename='js/app/viewmodels/firstrun.js') }}"></script>
        <script type="text/javascript" src="{{ url_for('static', filename='js/app/viewmodels/gcode.js') }}"></script>
        <script type="text/javascript" src="{{ url_for('static', filename='js/app/viewmodels/files.js') }}"></script>
        <script type="text/javascript" src="{{ url_for('static', filename='js/app/viewmodels/loginstate.js') }}"></script>
        <script type="text/javascript" src="{{ url_for('static', filename='js/app/viewmodels/navigation.js') }}"></script>
        <script type="text/javascript" src="{{ url_for('static', filename='js/app/viewmodels/printerstate.js') }}"></script>
        <script type="text/javascript" src="{{ url_for('static', filename='js/app/viewmodels/settings.js') }}"></script>
        <script type="text/javascript" src="{{ url_for('static', filename='js/app/viewmodels/temperature.js') }}"></script>
        <script type="text/javascript" src="{{ url_for('static', filename='js/app/viewmodels/terminal.js') }}"></script>
        <script type="text/javascript" src="{{ url_for('static', filename='js/app/viewmodels/timelapse.js') }}"></script>
        <script type="text/javascript" src="{{ url_for('static', filename='js/app/viewmodels/users.js') }}"></script>
        <script type="text/javascript" src="{{ url_for('static', filename='js/app/viewmodels/filemanager.js') }}"></script>
        <script type="text/javascript" src="{{ url_for('static', filename='js/app/viewmodels/log.js') }}"></script>

        <script type="text/javascript" src="{{ url_for('static', filename='js/app/dataupdater.js') }}"></script>
        <script type="text/javascript" src="{{ url_for('static', filename='js/app/helpers.js') }}"></script>

        <script type="text/javascript" src="{{ url_for('static', filename='js/app/main.js') }}"></script>
        <!-- /Include OctoPrint files -->

        <script type="text/javascript" src="{{ url_for('static', filename='gcodeviewer/js/ui.js') }}"></script>
        <script type="text/javascript" src="{{ url_for('static', filename='gcodeviewer/js/gCodeReader.js') }}"></script>
        <script type="text/javascript" src="{{ url_for('static', filename='gcodeviewer/js/renderer.js') }}"></script>
    </body>
</html><|MERGE_RESOLUTION|>--- conflicted
+++ resolved
@@ -186,14 +186,13 @@
 								<a class="pull-right" data-toggle="modal" href="#filemanager_dialog"  data-bind="visible: loginState.isUser">
 									<span class="icon-folder-open"></span>
 								</a>
-							</div>
+                        </div>
                         </div>
                         <div class="accordion-body collapse in overflow_visible" id="files">
                             <div class="accordion-inner">
                                 <form class="form-search">
                                     <input type="text" class="input-block search-query" data-bind="value: searchQuery, valueUpdate: 'input'" placeholder="Search...">
                                 </form>
-<<<<<<< HEAD
                                 <div id="gcode_files" data-bind="slimScrolledForeach: listHelper.paginatedItems">
 									<div class="entry" data-bind="attr: { id: $root.getEntryId($data) }">
 										<div style="height: 270px; overflow:auto !important" data-bind="template: { name: $root.displayMode, foreach: listHelper.paginatedItems }"></div>
@@ -221,40 +220,10 @@
 											</div>
 										</script>
 									</div>
-=======
-                                <div class="gcode_files" data-bind="slimScrolledForeach: listHelper.paginatedItems">
-                                    <div class="entry" data-bind="attr: { id: $root.getEntryId($data) }">
-                                        <div class="title" data-bind="css: $root.getSuccessClass($data), style: { 'font-weight': $root.listHelper.isSelected($data) ? 'bold' : 'normal' }, text: name"></div>
-                                        <div class="uploaded">Uploaded: <span data-bind="text: formatTimeAgo(date)"></span></div>
-                                        <div class="size">Size: <span data-bind="text: formatSize(size)"></span></div>
-                                        <div class="additionalInfo hide" data-bind="html: $root.getAdditionalData($data)"></div>
-                                        <div class="btn-group action-buttons">
-                                            <div class="btn btn-mini toggleAdditionalData" data-bind="click: function() { if ($root.enableAdditionalData($data)) { $root.toggleAdditionalData($data); } else { return; } }, css: { disabled: !$root.enableAdditionalData($data) }"><i class="icon-chevron-down"></i></div>
-                                            <a class="btn btn-mini" data-bind="attr: {href: $root.downloadLink($data), css: {disabled: !$root.downloadLink($data)}}"><i class="icon-download-alt" title="Download"></i></a>
-                                            <div class="btn btn-mini" data-bind="click: function() { if ($root.enableRemove($data)) { $root.removeFile($data.name); } else { return; } }, css: {disabled: !$root.enableRemove($data)}"><i class="icon-trash" title="Remove"></i></div>
-                                            <div class="btn btn-mini" data-bind="click: function() { if ($root.enableSelect($data)) { $root.loadFile($data.name, false); } else { return; } }, css: {disabled: !$root.enableSelect($data)}"><i class="icon-folder-open" title="Load"></i></div>
-                                            <div class="btn btn-mini"  data-bind="click: function() { if ($root.enableSelect($data)) { $root.loadFile($data.name, true); } else { return; } }, css: {disabled: !$root.enableSelect($data)}"><i class="icon-print" title="Load and Print"></i></div>
-                                        </div>
-                                    </div>
->>>>>>> deb1979e
                                 </div>
                                 <div class="muted text-right">
                                     <small>Free: <span data-bind="text: freeSpaceString"></span></small>
                                 </div>
-<<<<<<< HEAD
-                                <!--<div class="pagination pagination-mini pagination-centered">
-                                    <ul>
-                                        <li data-bind="css: {disabled: listHelper.currentPage() === 0}"><a href="#" data-bind="click: listHelper.prevPage">«</a></li>
-                                    </ul>
-                                    <ul data-bind="foreach: listHelper.pages">
-                                        <li data-bind="css: { active: $data.number === $root.listHelper.currentPage(), disabled: $data.number === -1 }"><a href="#" data-bind="text: $data.text, click: function() { $root.listHelper.changePage($data.number); }"></a></li>
-                                    </ul>
-                                    <ul>
-                                        <li data-bind="css: {disabled: listHelper.currentPage() === listHelper.lastPage()}"><a href="#" data-bind="click: listHelper.nextPage">»</a></li>
-                                    </ul>
-                                </div>-->
-=======
->>>>>>> deb1979e
                                 <div style="display: none;" data-bind="visible: loginState.isUser">
                                     <div class="row-fluid upload-buttons">
                                         {% if enableSdSupport %}
