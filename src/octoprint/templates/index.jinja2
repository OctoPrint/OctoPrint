<!DOCTYPE html>
<html>
    <head>
        <title data-bind="text: title">OctoPrint</title>

        <link rel="shortcut icon" href="{{ url_for('static', filename='img/tentacle-32x32.png') }}">
        <link rel="mask-icon" href="{{ url_for('static', filename='img/mask.svg') }}" color="#56BE37">
        <link rel="mask-icon-theme" href="{{ url_for('static', filename='img/mask-theme.svg') }}" color="#56BE37">
        <link rel="apple-touch-icon" sizes="114x114" href="{{ url_for('static', filename='img/apple-touch-icon-114x114.png') }}">
        <link rel="apple-touch-icon" sizes="144x144" href="{{ url_for('static', filename='img/apple-touch-icon-144x144.png') }}">

        <meta name="robots" content="noindex, nofollow, noimageindex">
        <meta name="referrer" content="no-referrer">

        {% include 'stylesheets.jinja2' %}
        {% include 'initscript.jinja2' %}
    </head>
    <body>
        <div class="page-container" id="page-container-main" style="display: none" data-bind="visible: visible">
            <!-- ko allowBindings: false -->
            <div id="navbar" class="navbar navbar-static-top">
                <div class="navbar-inner" data-bind="css: appearanceClasses">
                    <div class="container">
                        <a class="brand" href="javascript:void(0)" data-bind="attr: {title: appearance.fullbrand}"><span data-bind="text: appearance.brand">OctoPrint</span></a>
                        <div class="nav-collapse">
                            <!-- Navbar -->
                            <ul class="nav pull-right">
                                {% for key in templates.navbar.order %}
                                    {% set data = templates.navbar.entries[key] %}
                                    {% if "custom_bindings" not in data or data["custom_bindings"] %}<!-- ko allowBindings: false -->{% endif %}
                                    <li id="{{ data._div }}"
                                        {% if "data_bind" in data %}data-bind="{{ data.data_bind }}"{% endif %}
                                        {% if "classes" in data %}class="{{ data.classes|join(' ') }}"{% endif %}
                                        {% if "styles" in data %}style="{{ data.styles|join(', ') }}"{% endif %}
                                            >
                                        {% try "There was an error with the template {filename} at line number {lineno}: {exception}" %}{% include data.template ignore missing %}{% endtry %}
                                    </li>
                                    {% if "custom_bindings" not in data or data["custom_bindings"] %}<!-- /ko -->{% endif %}
                                {% endfor %}
                            </ul>
                        </div>
                    </div>
                </div>
            </div>
            <div class="container octoprint-container">
                <div class="row">
                    <!-- Sidebar -->
                    {% if templates.sidebar.order %}
                    <div id="sidebar" class="accordion {% if templates.tab.order %}span4{% else %}span12{% endif %}">
                        {% for key in templates.sidebar.order %}
                            {% set entry, data = templates.sidebar.entries[key] %}
                            {% if "custom_bindings" not in data or data["custom_bindings"] %}<!-- ko allowBindings: false -->{% endif %}
                            <div id="{{ data._div }}_wrapper"
                                 class="accordion-group {% if "classes_wrapper" in data %}{{ data.classes_wrapper|join(' ') }}{% elif "classes" in data %}{{ data.classes|join(' ') }}{% endif %}"
                                 {% if "data_bind" in data %}data-bind="{{ data.data_bind }}"{% endif %}
                                 {% if "styles_wrapper" in data %} style="{{ data.styles_wrapper|join(', ') }}" {% elif "styles" in data %} style="{{ data.styles|join(', ') }}" {% endif %}
                                    >
                                <div class="accordion-heading">
                                    <a class="accordion-toggle" data-toggle="collapse" data-target="#{{ data._div }}">
                                        {% if "icon" in data %}<i class="fa icon-black fa-{{ data.icon }}"></i> {% endif %}{{ entry|e }}
                                    </a>
                                    {% if "template_header" in data %}
                                        {% try "There was an error with the template {filename} at line number {lineno}: {exception}" %}{% include data.template_header ignore missing %}{% endtry %}
                                    {% endif %}
                                </div>
                                <div id="{{ data._div }}"
                                     class="accordion-body collapse in {% if "classes_content" in data %}{{ data.classes_content|join(' ') }}{% elif "classes" in data %}{{ data.classes|join(' ') }}{% endif %}"
                                     {% if "styles_content" in data %} style="{{ data.styles_content|join(', ') }}" {% elif "styles" in data %} style="{{ data.styles|join(', ') }}"{% endif %}
                                        >
                                    <div class="accordion-inner">
                                        {% try "There was an error with the template {filename} at line number {lineno}: {exception}" %}{% include data.template ignore missing %}{% endtry %}
                                    </div>
                                </div>
                            </div>
                            {% if "custom_bindings" not in data or data["custom_bindings"] %}<!-- /ko -->{% endif %}
                        {% endfor %}
                    </div>
                    {% endif %}

                    <!-- Tabs -->
                    {% if templates.tab.order %}
                    <div class="tabbable {% if templates.sidebar.order %}span8{% else %}span12{% endif %}">
                        <ul class="nav nav-tabs" id="tabs">
                            {% for key in templates.tab.order %}
                                {% set entry, data = templates.tab.entries[key] %}
                                {% if "custom_bindings" not in data or data["custom_bindings"] %}<!-- ko allowBindings: false -->{% endif %}
                                <li id="{{ data._div }}_link"
                                    class="{% if "classes_link" in data %}{{ data.classes_link|join(' ') }}{% elif "classes" in data %}{{ data.classes|join(' ') }}{% endif %}"
                                    {% if "data_bind" in data %}data-bind="{{ data.data_bind }}"{% endif %}
                                    {% if "styles_link" in data %} style="{{ data.styles_link|join(', ') }}" {% elif "styles" in data %} style="{{ data.styles|join(', ') }}" {% endif %}
                                        >
                                        <a href="#{{ data._div }}" data-toggle="tab">{{ entry|e }}</a>
                                </li>
                                {% if "custom_bindings" not in data or data["custom_bindings"] %}<!-- /ko -->{% endif %}
                            {% endfor %}
                        </ul>

                        <div id="tabs_content" class="tab-content">
                            {% for key in templates.tab.order %}
                                {% set entry, data = templates.tab.entries[key] %}
                                {% if "custom_bindings" not in data or data["custom_bindings"] %}<!-- ko allowBindings: false -->{% endif %}
                                <div id="{{ data._div }}"
                                     class="tab-pane{% if loop.first %} active{% endif %}{% if "additional_classes" in data %} {{ data.additional_classes|join(' ') }}{% endif %}"
                                     {% if "data_bind" in data %}data-bind="{{ data.data_bind }}"{% endif %}
                                     {% if "styles_content" in data %} style="{{ data.styles_content|join(', ') }}" {% elif "styles" in data %} style="{{ data.styles|join(', ') }}" {% endif %}
                                        >
                                            {% try "There was an error with the template {filename} at line number {lineno}: {exception}" %}{% include data.template ignore missing %}{% endtry %}
                                </div>
                                {% if "custom_bindings" not in data or data["custom_bindings"] %}<!-- /ko -->{% endif %}
                            {% endfor %}
                        </div>
                    </div>
                    {% endif %}
                </div>
                <div class="footer">
                    <ul id="footer_version" class="pull-left muted">
                        <li><small>{{ _('OctoPrint') }} <span class="version">{{ display_version|e }}</span></small></li>
                    </ul>
                    <ul id="footer_links" class="pull-right">
                        <li><a href="https://octoprint.org" target="_blank" rel="noreferrer noopener"><i class="fa fa-home"></i> {{ _('Homepage') }}</a></li>
                        <li><a href="https://discourse.octoprint.org" target="_blank" rel="noreferrer noopener"><i class="fa fa-users"></i> {{ _('Forum') }}</a></li>
                        <li><a href="https://faq.octoprint.org" target="_blank" rel="noreferrer noopener"><i class="fa fa-question-circle"></i> {{ _('FAQ') }}</a></li>
                        <li><a href="http://docs.octoprint.org" target="_blank" rel="noreferrer noopener"><i class="fa fa-book"></i> {{ _('Docs') }}</a></li>
                        <li id="footer_about"><a href="javascript:void(0)" data-bind="click: show"><i class="fa fa-info-circle"></i> {{ _('About') }}</a></li>
                    </ul>
                </div>
            </div>

            <!-- Dialogs -->
            {% include 'dialogs/settings.jinja2' %}
            {% include 'dialogs/slicing.jinja2' %}
            {% include 'dialogs/usersettings.jinja2' %}
            {% include 'dialogs/wizard.jinja2' %}
            {% include 'dialogs/about.jinja2' %}
            {% include 'dialogs/files.jinja2' %}
            {% include 'dialogs/temperature.jinja2' %}
            <!-- End of dialogs -->

            <!-- Overlays -->
            {% include 'overlays/dragndrop.jinja2' %}
            {% include 'overlays/offline.jinja2' %}
            {% include 'overlays/reloadui.jinja2' %}
            <!-- End of overlays -->

            {% include 'javascripts.jinja2' %}

            <!-- Generic plugin template files -->
            {% for key in templates.generic.order %}
                {% set data = templates.generic.entries[key] %}
                {% try "<!-- There was an error with the template {filename} at line number {lineno}: {exception} -->" %}{% include data.template ignore missing %}{% endtry %}
            {% endfor %}
            <!-- End of generic plugin template files -->
<<<<<<< HEAD

            <!-- /ko -->
=======
>>>>>>> 904b3c6c
        </div>

        <div id="page-container-loading" data-bind="visible: loading">
            <div class="wrapper">
                <div class="outer">
                    <div class="inner">
                        <div class="content">
                            <i class="fa fa-spinner fa-spin fa-4x"></i>
                        </div>
                    </div>
                </div>
            </div>
        </div>

        <div class="container" id="page-container-needlogin" style="display: none" data-bind="visible: needlogin">
            <form class="form-signin">
                <h2 class="form-signin-heading">{{ _('Please log in') }}</h2>

                <div class="alert alert-error" style="display: none" data-bind="visible: login_error, text: login_error"></div>

                <input type="text" data-bind="value: login_username" class="input-block-level" placeholder="{{ _('Username') }}">
                <input type="password" data-bind="value: login_password" class="input-block-level" placeholder="{{ _('Password') }}">
                <label class="checkbox">
                    <input type="checkbox" data-bind="value: login_remember"> {{ _('Remember me') }}
                </label>
                <button class="btn btn-block btn-large btn-primary" type="submit" data-bind="click: login">{{ _('Log in') }}</button>
            </form>
        </div>

        {% include 'javascripts.jinja2' %}
    </body>
</html><|MERGE_RESOLUTION|>--- conflicted
+++ resolved
@@ -150,11 +150,8 @@
                 {% try "<!-- There was an error with the template {filename} at line number {lineno}: {exception} -->" %}{% include data.template ignore missing %}{% endtry %}
             {% endfor %}
             <!-- End of generic plugin template files -->
-<<<<<<< HEAD
 
             <!-- /ko -->
-=======
->>>>>>> 904b3c6c
         </div>
 
         <div id="page-container-loading" data-bind="visible: loading">
@@ -183,7 +180,5 @@
                 <button class="btn btn-block btn-large btn-primary" type="submit" data-bind="click: login">{{ _('Log in') }}</button>
             </form>
         </div>
-
-        {% include 'javascripts.jinja2' %}
     </body>
 </html>