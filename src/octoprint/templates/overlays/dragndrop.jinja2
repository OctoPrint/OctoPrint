<div id="drop_overlay" data-bind="visible: loginState.isUser()">
    <div id="drop_overlay_background"></div>
    <div id="drop_overlay_wrapper">
        {% if enableSdSupport %}
            <div class="dropzone" id="drop_locally"><span class="text"><i class="fa fa-upload"></i><br>{{ _('Upload locally') }}</span></div>
            <div class="dropzone_background" id="drop_locally_background"></div>
<<<<<<< HEAD
            <div class="dropzone" id="drop_sd"><span class="text"><i class="fa fa-upload"></i><br>{{ _('Upload to SD') }}<br><small data-bind="visible: !isSdReady()">({{ _('SD not initialized') }})</small></span></div>
=======
            <div class="dropzone" id="drop_sd"><span class="text"><i class="icon-upload-alt"></i><br>{{ _('Upload to SD') }}<br><small data-bind="visible: isSdReady() && isPrinting()">({{ _('Cannot upload to printer\'s SD while printing') }})</small><small data-bind="visible: !isSdReady()">({{ _('SD not initialized') }})</small></span></div>
>>>>>>> 9fac314d
            <div class="dropzone_background" id="drop_sd_background"></div>
        {% else %}
            <div class="dropzone" id="drop"><span class="text"><i class="fa fa-upload"></i><br>{{ _('Upload') }}</span></div>
            <div class="dropzone_background" id="drop_background"></div>
        {% endif %}
    </div>
</div><|MERGE_RESOLUTION|>--- conflicted
+++ resolved
@@ -4,11 +4,7 @@
         {% if enableSdSupport %}
             <div class="dropzone" id="drop_locally"><span class="text"><i class="fa fa-upload"></i><br>{{ _('Upload locally') }}</span></div>
             <div class="dropzone_background" id="drop_locally_background"></div>
-<<<<<<< HEAD
-            <div class="dropzone" id="drop_sd"><span class="text"><i class="fa fa-upload"></i><br>{{ _('Upload to SD') }}<br><small data-bind="visible: !isSdReady()">({{ _('SD not initialized') }})</small></span></div>
-=======
-            <div class="dropzone" id="drop_sd"><span class="text"><i class="icon-upload-alt"></i><br>{{ _('Upload to SD') }}<br><small data-bind="visible: isSdReady() && isPrinting()">({{ _('Cannot upload to printer\'s SD while printing') }})</small><small data-bind="visible: !isSdReady()">({{ _('SD not initialized') }})</small></span></div>
->>>>>>> 9fac314d
+            <div class="dropzone" id="drop_sd"><span class="text"><i class="fa fa-upload"></i><br>{{ _('Upload to SD') }}<br><small data-bind="visible: isSdReady() && isPrinting()">({{ _('Cannot upload to printer\'s SD while printing') }})</small><small data-bind="visible: !isSdReady()">({{ _('SD not initialized') }})</small></span></div>
             <div class="dropzone_background" id="drop_sd_background"></div>
         {% else %}
             <div class="dropzone" id="drop"><span class="text"><i class="fa fa-upload"></i><br>{{ _('Upload') }}</span></div>
