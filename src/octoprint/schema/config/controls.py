--- conflicted
+++ resolved
@@ -14,12 +14,8 @@
     horizontal_grid = "horizontal_grid"
 
 
-<<<<<<< HEAD
+@with_attrs_docs
 class CustomControlSlider(BaseModel):
-=======
-@with_attrs_docs
-class ControlSliderInputConfig(BaseModel):
->>>>>>> f1f44197
     min: int = 0
     """Minimum value of the slider."""
 
@@ -30,12 +26,8 @@
     """Step size per slider tick."""
 
 
-<<<<<<< HEAD
+@with_attrs_docs
 class CustomControlInput(BaseModel):
-=======
-@with_attrs_docs
-class ControlInputConfig(BaseModel):
->>>>>>> f1f44197
     name: str
     """Name to display for the input field."""
 
@@ -121,14 +113,7 @@
     The JavaScript snippet is ``eval``'d and processed in a context where the control it is part of is provided as local
     variable ``data`` and the ``ControlViewModel`` is available as ``self``."""
 
-<<<<<<< HEAD
     input: Optional[list[CustomControlInput]] = []
-    """A list of definitions of input parameters for a `command` or `commands`, to be rendered as additional input fields. `command`/`commands` may contain placeholders to be replaced by the values obtained from the user for the defined input fields."""
-
-    regex: Optional[str] = None
-    """A [regular expression](https://docs.python.org/3/library/re.html#regular-expression-syntax) to match against lines received from the printer to retrieve information from it (e.g. specific output). Together with `template` this allows rendition of received data from the printer within the UI."""
-=======
-    input: Optional[list[ControlInputConfig]] = []
     """
     A list of definitions of input parameters for a ``command`` or ``commands``, to be rendered as additional input fields.
 
@@ -141,7 +126,6 @@
     from the printer to retrieve information from it (e.g. specific output). Together with ``template`` this allows rendition of
     received data from the printer within the UI.
     """
->>>>>>> f1f44197
 
     template: Optional[str] = None
     r"""
