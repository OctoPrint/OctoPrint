__license__ = "GNU Affero General Public License http://www.gnu.org/licenses/agpl.html"
__copyright__ = "Copyright (C) 2022 The OctoPrint Project - Released under terms of the AGPLv3 License"

from enum import Enum
from typing import Optional

from octoprint.schema import BaseModel
from octoprint.vendor.with_attrs_docs import with_attrs_docs


class TimelapseTypeEnum(str, Enum):
    off = "off"
    zchange = "zchange"
    timed = "timed"


class RenderAfterPrintEnum(str, Enum):
    off = "off"
    always = "always"
    success = "success"
    failure = "failure"


@with_attrs_docs
class TimelapseOptions(BaseModel):
    interval: Optional[int] = None
    """``timed`` timelapses only: The interval which to leave between images in seconds."""

    capturePostRoll: Optional[bool] = None
    """``timed`` timelapses only: Whether to capture the snapshots for the post roll (``true``) or just copy the last captured snapshot from the print over and over again (``false``)."""

    retractionZHop: Optional[float] = None
    """``zchange`` timelapses only: z-hop height during retractions to ignore for capturing snapshots."""


@with_attrs_docs
class TimelapseConfig(BaseModel):
    type: TimelapseTypeEnum = TimelapseTypeEnum.off
    """The timelapse type."""

    fps: int = 25
    """The framerate at which to render the movie."""

    postRoll: int = 0
<<<<<<< HEAD
    """The number of seconds in the rendered video to add after a finished print. The exact way how the additional images will be recorded depends on timelapse type. ``zchange`` timelapses will take one final picture and add it ``fps * postRoll`` times. ``timed`` timelapses continue to record just like at the beginning, so the recording will continue another ``fps * postRoll * interval`` seconds. This behaviour can be overridden by setting the ``capturePostRoll`` option to ``false``, in which case the post roll will be created identically to ``zchange`` mode."""
=======
    """
    The number of seconds in the rendered video to add after a finished print. The exact way how the
    additional images will be recorded depends on timelapse type. ``zchange`` timelapses will take one
    final picture and add it ``fps * postRoll`` times. ``timed`` timelapses continue to record just
    like at the beginning, so the recording will continue another ``fps * postRoll * interval`` seconds.
    This behaviour can be overridden by setting the ``capturePostRoll`` option to ``false``, in which case
    the post roll will be created identically to ``zchange`` mode.
    """
>>>>>>> f1f44197

    renderAfterPrint: RenderAfterPrintEnum = RenderAfterPrintEnum.always
    """Determines whether rendering the timelapse should be done automatically after the print is finished. This can be done always, only after successful prints, only after failed prints, or never."""

    options: TimelapseOptions = TimelapseOptions()
    """Additional options depending on the timelapse type."""


@with_attrs_docs
class WebcamConfig(BaseModel):
    webcamEnabled: bool = True
    """Use this option to enable display of a webcam stream in the UI, e.g. via MJPG-Streamer. Webcam support will be disabled if not set."""

    timelapseEnabled: bool = True
    """Use this option to enable timelapse support via snapshot, e.g. via MJPG-Streamer. Timelapse support will be disabled if not set."""

    ffmpeg: Optional[str] = None
    """Path to ffmpeg binary to use for creating timelapse recordings. Timelapse support will be disabled if not set."""

    ffmpegThreads: int = 1
    """Number of how many threads to instruct ffmpeg to use for encoding."""

    ffmpegVideoCodec: str = "libx264"
    """Videocodec to be used for encoding."""

    bitrate: str = "10000k"
    """The bitrate to use for rendering the timelapse video. This gets directly passed to ffmpeg."""

    watermark: bool = True
    """Whether to include a "created with OctoPrint" watermark in the generated timelapse recordings."""

    ffmpegCommandline: str = '{ffmpeg} -framerate {fps} -i "{input}" -vcodec {videocodec} -threads {threads} -b:v {bitrate} -f {containerformat} -y {filters} "{output}"'
    """
    The full commandline to use for rendering timelapse recordings through ffmpeg. Supports the following placeholders:

    - ``ffmpeg``: the ffmpeg command as defined under ``webcam.ffmpeg``
    - ``fps``: the fps setting as defined by the timelapse configuration
    - ``input``: the path to the input files
    - ``videocodec``: the video codec to use, as defined in ``webcam.ffmpegVideoCodec``
    - ``threads``: the number of threads to use, as defined in ``webcam.ffmpegThreads``
    - ``bitrate``: the bitrate to use, as defined in ``webcam.bitrate``
    - ``containerformat``: the container format to use, based on the selected codec
    - ``filters``: the filter chain
    - ``output``: the path to the output file
    """

    ffmpegThumbnailCommandline: str = (
        '{ffmpeg} -sseof -1 -i "{input}" -update 1 -q:v 0.7 "{output}"'
    )
    """
    The full commandline to use for generating thumbnails through ffmpeg. Supports the following placeholders:

    - ``ffmpeg``: the ffmpeg command as defined under ``webcam.ffmpeg``
    - ``input``: the path to the input file
    - ``output``: the path to the output file
    """

    timelapse: TimelapseConfig = TimelapseConfig()
    """The default timelapse settings."""

    cleanTmpAfterDays: int = 7
    """After how many days unrendered timelapses will be deleted."""

    renderAfterPrintDelay: int = 0
    """Delay to wait for after print end before rendering timelapse, in seconds. If another print gets started during this time, the rendering will be postponed."""

    defaultWebcam: str = "classic"
    """The name of the default webcam"""

    snapshotWebcam: str = "classic"
    """The name of the default webcam to use for snapshots"""<|MERGE_RESOLUTION|>--- conflicted
+++ resolved
@@ -42,9 +42,6 @@
     """The framerate at which to render the movie."""
 
     postRoll: int = 0
-<<<<<<< HEAD
-    """The number of seconds in the rendered video to add after a finished print. The exact way how the additional images will be recorded depends on timelapse type. ``zchange`` timelapses will take one final picture and add it ``fps * postRoll`` times. ``timed`` timelapses continue to record just like at the beginning, so the recording will continue another ``fps * postRoll * interval`` seconds. This behaviour can be overridden by setting the ``capturePostRoll`` option to ``false``, in which case the post roll will be created identically to ``zchange`` mode."""
-=======
     """
     The number of seconds in the rendered video to add after a finished print. The exact way how the
     additional images will be recorded depends on timelapse type. ``zchange`` timelapses will take one
@@ -53,7 +50,6 @@
     This behaviour can be overridden by setting the ``capturePostRoll`` option to ``false``, in which case
     the post roll will be created identically to ``zchange`` mode.
     """
->>>>>>> f1f44197
 
     renderAfterPrint: RenderAfterPrintEnum = RenderAfterPrintEnum.always
     """Determines whether rendering the timelapse should be done automatically after the print is finished. This can be done always, only after successful prints, only after failed prints, or never."""
