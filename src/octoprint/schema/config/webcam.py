--- conflicted
+++ resolved
@@ -54,23 +54,6 @@
     timelapseEnabled: bool = True
     """Use this option to enable timelapse support via snapshot, e.g. via MJPG-Streamer. Timelapse support will be disabled if not set."""
 
-<<<<<<< HEAD
-=======
-    stream: Optional[str] = None
-
-    streamRatio: RatioEnum = RatioEnum.sixteen_nine
-
-    streamTimeout: int = 5
-
-    streamWebrtcIceServers: List[str] = ["stun:stun.l.google.com:19302"]
-
-    snapshot: Optional[str] = None
-
-    snapshotTimeout: int = 5
-
-    snapshotSslValidation: bool = True
-
->>>>>>> b1552924
     ffmpeg: Optional[str] = None
     """Path to ffmpeg binary to use for creating timelapse recordings. Timelapse support will be disabled if not set."""
 
