--- conflicted
+++ resolved
@@ -831,13 +831,9 @@
 							self._changeState(self.STATE_OPERATIONAL)
 							if self._sdAvailable:
 								self.refreshSdFiles()
-<<<<<<< HEAD
-							eventManager().fire(Events.CONNECTED, {"port": self._port, "baudrate": self._baudrate})
-=======
 							else:
 								self.initSdCard()
-							eventManager().fire("Connected", "%s at %s baud" % (self._port, self._baudrate))
->>>>>>> 29361128
+							eventManager().fire(Events.CONNECTED, {"port": self._port, "baudrate": self._baudrate})
 					else:
 						self._testingBaudrate = False
 
