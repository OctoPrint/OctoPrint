--- conflicted
+++ resolved
@@ -17,21 +17,6 @@
 import re
 import threading
 import time
-<<<<<<< HEAD
-=======
-
-try:
-    import queue
-except ImportError:
-    import Queue as queue
-
-try:
-    from os import scandir
-except ImportError:
-    from scandir import scandir
-
-import logging
->>>>>>> 700aa78f
 from collections import deque
 
 import serial
@@ -208,7 +193,7 @@
 
     else:
         candidates = []
-        with scandir("/dev") as it:
+        with os.scandir("/dev") as it:
             for entry in it:
                 if regex_serial_devices.match(entry.name):
                     candidates.append(entry.path)
