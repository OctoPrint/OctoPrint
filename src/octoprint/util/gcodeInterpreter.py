--- conflicted
+++ resolved
@@ -12,172 +12,7 @@
 import zlib
 
 
-<<<<<<< HEAD
 class Vector3D:
-	"""
-	3D vector value
-
-	Supports addition, subtraction and multiplication with a scalar value (float, int) as well as calculating the
-	length of the vector.
-
-	Examples:
-
-	>>> a = Vector3D(1.0, 1.0, 1.0)
-	>>> b = Vector3D(4.0, 4.0, 4.0)
-	>>> a + b == Vector3D(5.0, 5.0, 5.0)
-	True
-	>>> b - a == Vector3D(3.0, 3.0, 3.0)
-	True
-	>>> abs(a - b) == Vector3D(3.0, 3.0, 3.0)
-	True
-	>>> a * 2 == Vector3D(2.0, 2.0, 2.0)
-	True
-	>>> a * 2 == 2 * a
-	True
-	>>> a.length == math.sqrt(a.x ** 2 + a.y ** 2 + a.z ** 2)
-	True
-	>>> copied_a = Vector3D(a)
-	>>> a == copied_a
-	True
-	>>> copied_a.x == a.x and copied_a.y == a.y and copied_a.z == a.z
-	True
-	"""
-
-	def __init__(self, *args):
-		if len(args) == 3:
-			(self.x, self.y, self.z) = args
-
-		elif len(args) == 1:
-			# copy constructor
-			other = args[0]
-			if not isinstance(other, Vector3D):
-				raise ValueError("Object to copy must be a Vector3D instance")
-
-			self.x = other.x
-			self.y = other.y
-			self.z = other.z
-
-	@property
-	def length(self):
-		return math.sqrt(self.x * self.x + self.y * self.y + self.z * self.z)
-
-	def __add__(self, other):
-		try:
-			if len(other) == 3:
-				return Vector3D(self.x + other[0],
-				                self.y + other[1],
-				                self.z + other[2])
-		except TypeError:
-			# doesn't look like a 3-tuple
-			pass
-
-		try:
-			return Vector3D(self.x + other.x,
-			                self.y + other.y,
-			                self.z + other.z)
-		except AttributeError:
-			# also doesn't look like a Vector3D
-			pass
-
-		raise TypeError("other must be a Vector3D instance or a list or tuple of length 3")
-
-	def __sub__(self, other):
-		try:
-			if len(other) == 3:
-				return Vector3D(self.x - other[0],
-				                self.y - other[1],
-				                self.z - other[2])
-		except TypeError:
-			# doesn't look like a 3-tuple
-			pass
-
-		try:
-			return Vector3D(self.x - other.x,
-			                self.y - other.y,
-			                self.z - other.z)
-		except AttributeError:
-			# also doesn't look like a Vector3D
-			pass
-
-		raise TypeError("other must be a Vector3D instance or a list or tuple of length 3")
-
-	def __mul__(self, other):
-		try:
-			return Vector3D(self.x * other,
-			                self.y * other,
-			                self.z * other)
-		except TypeError:
-			# doesn't look like a scalar
-			pass
-
-		raise ValueError("other must be a float or int value")
-
-	def __rmul__(self, other):
-		return self.__mul__(other)
-
-	def __abs__(self):
-		return Vector3D(abs(self.x), abs(self.y), abs(self.z))
-
-	def __eq__(self, other):
-		if not isinstance(other, Vector3D):
-			return False
-		return self.x == other.x and self.y == other.y and self.z == other.z
-
-	def __str__(self):
-		return "Vector3D(x={}, y={}, z={}, length={})".format(self.x, self.y, self.z, self.length)
-
-
-class MinMax3D:
-	"""
-	Tracks minimum and maximum of recorded values
-
-	Examples:
-
-	>>> minmax = MinMax3D()
-	>>> minmax.record(Vector3D(2.0, 2.0, 2.0))
-	>>> minmax.min.x == 2.0 == minmax.max.x and minmax.min.y == 2.0 == minmax.max.y and minmax.min.z == 2.0 == minmax.max.z
-	True
-	>>> minmax.record(Vector3D(1.0, 2.0, 3.0))
-	>>> minmax.min.x == 1.0 and minmax.min.y == 2.0 and minmax.min.z == 2.0
-	True
-	>>> minmax.max.x == 2.0 and minmax.max.y == 2.0 and minmax.max.z == 3.0
-	True
-	>>> minmax.size == Vector3D(1.0, 0.0, 1.0)
-	True
-	>>> empty = MinMax3D()
-	>>> empty.size == Vector3D(0.0, 0.0, 0.0)
-	True
-	"""
-
-	def __init__(self):
-		self.min = Vector3D(float("inf"), float("inf"), float("inf"))
-		self.max = Vector3D(-float("inf"), -float("inf"), -float("inf"))
-
-	def record(self, coordinate):
-		"""
-		Records the coordinate, storing the min and max values.
-
-		The input vector components must not be None.
-		"""
-		self.min.x = min(self.min.x, coordinate.x)
-		self.min.y = min(self.min.y, coordinate.y)
-		self.min.z = min(self.min.z, coordinate.z)
-		self.max.x = max(self.max.x, coordinate.x)
-		self.max.y = max(self.max.y, coordinate.y)
-		self.max.z = max(self.max.z, coordinate.z)
-
-
-	@property
-	def size(self):
-		result = Vector3D()
-		for c in "xyz":
-			min = getattr(self.min, c)
-			max = getattr(self.max, c)
-			value = abs(max - min) if max >= min else 0.0
-			setattr(result, c, value)
-		return result
-=======
-class Vector3D(object):
     """
     3D vector value
 
@@ -287,7 +122,7 @@
         )
 
 
-class MinMax3D(object):
+class MinMax3D:
     """
     Tracks minimum and maximum of recorded values
 
@@ -335,7 +170,6 @@
             value = abs(max - min) if max >= min else 0.0
             setattr(result, c, value)
         return result
->>>>>>> 29726b15
 
 
 class AnalysisAborted(Exception):
@@ -344,332 +178,7 @@
         Exception.__init__(self, *args, **kwargs)
 
 
-<<<<<<< HEAD
 class gcode:
-	def __init__(self, progress_callback=None):
-		self._logger = logging.getLogger(__name__)
-		self.layerList = None
-		self.extrusionAmount = [0]
-		self.extrusionVolume = [0]
-		self.totalMoveTimeMinute = 0
-		self.filename = None
-		self._abort = False
-		self._reenqueue = True
-		self._filamentDiameter = 0
-		self._minMax = MinMax3D()
-		self._progress_callback = progress_callback
-
-	@property
-	def dimensions(self):
-		size = self._minMax.size
-		return dict(width=size.x,
-		            depth=size.y,
-		            height=size.z)
-
-	@property
-	def printing_area(self):
-		return dict(minX=None if math.isinf(self._minMax.min.x) else self._minMax.min.x,
-		            minY=None if math.isinf(self._minMax.min.y) else self._minMax.min.y,
-		            minZ=None if math.isinf(self._minMax.min.z) else self._minMax.min.z,
-		            maxX=None if math.isinf(self._minMax.max.x) else self._minMax.max.x,
-		            maxY=None if math.isinf(self._minMax.max.y) else self._minMax.max.y,
-		            maxZ=None if math.isinf(self._minMax.max.z) else self._minMax.max.z)
-
-	def load(self, filename, throttle=None, speedx=6000, speedy=6000, offsets=None, max_extruders=10, g90_extruder=False):
-		if os.path.isfile(filename):
-			self.filename = filename
-			self._fileSize = os.stat(filename).st_size
-
-			with codecs.open(filename, encoding="utf-8", errors="replace") as f:
-				self._load(f, throttle=throttle, speedx=speedx, speedy=speedy, offsets=offsets, max_extruders=max_extruders, g90_extruder=g90_extruder)
-
-	def abort(self, reenqueue=True):
-		self._abort = True
-		self._reenqueue = reenqueue
-
-	def _load(self, gcodeFile, throttle=None, speedx=6000, speedy=6000, offsets=None, max_extruders=10, g90_extruder=False):
-		lineNo = 0
-		readBytes = 0
-		pos = Vector3D(0.0, 0.0, 0.0)
-		currentE = [0.0]
-		totalExtrusion = [0.0]
-		maxExtrusion = [0.0]
-		currentExtruder = 0
-		totalMoveTimeMinute = 0.0
-		relativeE = False
-		relativeMode = False
-		duplicationMode = False
-		scale = 1.0
-		fwretractTime = 0
-		fwretractDist = 0
-		fwrecoverTime = 0
-		feedrate = min(speedx, speedy)
-		if feedrate == 0:
-			# some somewhat sane default if axes speeds are insane...
-			feedrate = 2000
-
-		if offsets is None or not isinstance(offsets, (list, tuple)):
-			offsets = []
-		if len(offsets) < max_extruders:
-			offsets += [(0, 0)] * (max_extruders - len(offsets))
-
-		for line in gcodeFile:
-			if self._abort:
-				raise AnalysisAborted(reenqueue=self._reenqueue)
-			lineNo += 1
-			readBytes += len(line.encode("utf-8"))
-
-			if isinstance(gcodeFile, (io.IOBase, codecs.StreamReaderWriter)):
-				percentage = float(readBytes) / float(self._fileSize)
-			elif isinstance(gcodeFile, (list)):
-				percentage = float(lineNo) / float(len(gcodeFile))
-			else:
-				percentage = None
-
-			try:
-				if self._progress_callback is not None and (lineNo % 1000 == 0) and percentage is not None:
-					self._progress_callback(percentage)
-			except Exception as exc:
-				self._logger.debug("Progress callback %r error: %s", self._progress_callback, exc)
-
-			if ';' in line:
-				comment = line[line.find(';')+1:].strip()
-				if comment.startswith("filament_diameter"):
-					# Slic3r
-					filamentValue = comment.split("=", 1)[1].strip()
-					try:
-						self._filamentDiameter = float(filamentValue)
-					except ValueError:
-						try:
-							self._filamentDiameter = float(filamentValue.split(",")[0].strip())
-						except ValueError:
-							self._filamentDiameter = 0.0
-				elif comment.startswith("CURA_PROFILE_STRING") or comment.startswith("CURA_OCTO_PROFILE_STRING"):
-					# Cura 15.04.* & OctoPrint Cura plugin
-					if comment.startswith("CURA_PROFILE_STRING"):
-						prefix = "CURA_PROFILE_STRING:"
-					else:
-						prefix = "CURA_OCTO_PROFILE_STRING:"
-
-					curaOptions = self._parseCuraProfileString(comment, prefix)
-					if "filament_diameter" in curaOptions:
-						try:
-							self._filamentDiameter = float(curaOptions["filament_diameter"])
-						except ValueError:
-							self._filamentDiameter = 0.0
-				elif comment.startswith("filamentDiameter,"):
-					# Simplify3D
-					filamentValue = comment.split(",", 1)[1].strip()
-					try:
-						self._filamentDiameter = float(filamentValue)
-					except ValueError:
-						self._filamentDiameter = 0.0
-				line = line[0:line.find(';')]
-
-			G = getCodeInt(line, 'G')
-			M = getCodeInt(line, 'M')
-			T = getCodeInt(line, 'T')
-
-			if G is not None:
-				if G == 0 or G == 1:	#Move
-					x = getCodeFloat(line, 'X')
-					y = getCodeFloat(line, 'Y')
-					z = getCodeFloat(line, 'Z')
-					e = getCodeFloat(line, 'E')
-					f = getCodeFloat(line, 'F')
-
-					if x is not None or y is not None or z is not None:
-						# this is a move
-						move = True
-					else:
-						# print head stays on position
-						move = False
-
-					oldPos = pos
-
-					# Use new coordinates if provided. If not provided, use prior coordinates (minus tool offset)
-					# in absolute and 0.0 in relative mode.
-					newPos = Vector3D(x if x is not None else (0.0 if relativeMode else pos.x),
-					                  y if y is not None else (0.0 if relativeMode else pos.y),
-					                  z if z is not None else (0.0 if relativeMode else pos.z))
-
-					if relativeMode:
-						# Relative mode: scale and add to current position
-						pos += newPos * scale
-					else:
-						# Absolute mode: scale coordinates and apply tool offsets
-						pos = newPos * scale
-
-					if f is not None and f != 0:
-						feedrate = f
-
-					if e is not None:
-						if relativeMode or relativeE:
-							# e is already relative, nothing to do
-							pass
-						else:
-							e -= currentE[currentExtruder]
-
-						# If move with extrusion, calculate new min/max coordinates of model
-						if e > 0.0 and move:
-							# extrusion and move -> oldPos & pos relevant for print area & dimensions
-							self._minMax.record(oldPos)
-							self._minMax.record(pos)
-
-						totalExtrusion[currentExtruder] += e
-						currentE[currentExtruder] += e
-						maxExtrusion[currentExtruder] = max(maxExtrusion[currentExtruder],
-						                                    totalExtrusion[currentExtruder])
-
-						if currentExtruder == 0 and len(currentE) > 1 and duplicationMode:
-							# Copy first extruder length to other extruders
-							for i in range(1, len(currentE)):
-								totalExtrusion[i] += e
-								currentE[i] += e
-								maxExtrusion[i] = max(maxExtrusion[i], totalExtrusion[i])
-					else:
-						e = 0.0
-
-					# move time in x, y, z, will be 0 if no movement happened
-					moveTimeXYZ = abs((oldPos - pos).length / feedrate)
-
-					# time needed for extruding, will be 0 if no extrusion happened
-					extrudeTime = abs(e / feedrate)
-
-					# time to add is maximum of both
-					totalMoveTimeMinute += max(moveTimeXYZ, extrudeTime)
-
-				elif G == 4:	#Delay
-					S = getCodeFloat(line, 'S')
-					if S is not None:
-						totalMoveTimeMinute += S / 60.0
-					P = getCodeFloat(line, 'P')
-					if P is not None:
-						totalMoveTimeMinute += P / 60.0 / 1000.0
-				elif G == 10:   #Firmware retract
-					totalMoveTimeMinute += fwretractTime
-				elif G == 11:   #Firmware retract recover
-					totalMoveTimeMinute += fwrecoverTime
-				elif G == 20:	#Units are inches
-					scale = 25.4
-				elif G == 21:	#Units are mm
-					scale = 1.0
-				elif G == 28:	#Home
-					x = getCodeFloat(line, 'X')
-					y = getCodeFloat(line, 'Y')
-					z = getCodeFloat(line, 'Z')
-					center = Vector3D(0.0, 0.0, 0.0)
-					if x is None and y is None and z is None:
-						pos = center
-					else:
-						pos = Vector3D(pos)
-						if x is not None:
-							pos.x = center.x
-						if y is not None:
-							pos.y = center.y
-						if z is not None:
-							pos.z = center.z
-				elif G == 90:	#Absolute position
-					relativeMode = False
-					if g90_extruder:
-						relativeE = False
-				elif G == 91:	#Relative position
-					relativeMode = True
-					if g90_extruder:
-						relativeE = True
-				elif G == 92:
-					x = getCodeFloat(line, 'X')
-					y = getCodeFloat(line, 'Y')
-					z = getCodeFloat(line, 'Z')
-					e = getCodeFloat(line, 'E')
-
-					if e is None and x is None and y is None and z is None:
-						# no parameters, set all axis to 0
-						currentE[currentExtruder] = 0.0
-						pos.x = 0.0
-						pos.y = 0.0
-						pos.z = 0.0
-					else:
-						# some parameters set, only set provided axes
-						if e is not None:
-							currentE[currentExtruder] = e
-						if x is not None:
-							pos.x = x
-						if y is not None:
-							pos.y = y
-						if z is not None:
-							pos.z = z
-
-			elif M is not None:
-				if M == 82:   #Absolute E
-					relativeE = False
-				elif M == 83:   #Relative E
-					relativeE = True
-				elif M == 207 or M == 208: #Firmware retract settings
-					s = getCodeFloat(line, 'S')
-					f = getCodeFloat(line, 'F')
-					if s is not None and f is not None:
-						if M == 207:
-							fwretractTime = s / f
-							fwretractDist = s
-						else:
-							fwrecoverTime = (fwretractDist + s) / f
-				elif M == 605:	#Duplication/Mirroring mode
-					s = getCodeInt(line, 'S')
-					if s in [2, 4, 5, 6]:
-						# Duplication / Mirroring mode selected. Printer firmware copies extrusion commands
- 						# from first extruder to all other extruders
- 						duplicationMode = True
-					else:
-						duplicationMode = False
-
-			elif T is not None:
-				if T > max_extruders:
-					self._logger.warning("GCODE tried to select tool %d, that looks wrong, ignoring for GCODE analysis" % T)
-				elif T == currentExtruder:
-					pass
-				else:
-					pos.x -= offsets[currentExtruder][0] if currentExtruder < len(offsets) else 0
-					pos.y -= offsets[currentExtruder][1] if currentExtruder < len(offsets) else 0
-
-					currentExtruder = T
-
-					pos.x += offsets[currentExtruder][0] if currentExtruder < len(offsets) else 0
-					pos.y += offsets[currentExtruder][1] if currentExtruder < len(offsets) else 0
-
-					if len(currentE) <= currentExtruder:
-						for i in range(len(currentE), currentExtruder + 1):
-							currentE.append(0.0)
-					if len(maxExtrusion) <= currentExtruder:
-						for i in range(len(maxExtrusion), currentExtruder + 1):
-							maxExtrusion.append(0.0)
-					if len(totalExtrusion) <= currentExtruder:
-						for i in range(len(totalExtrusion), currentExtruder + 1):
-							totalExtrusion.append(0.0)
-
-			if throttle is not None:
-				throttle(lineNo, readBytes)
-		if self._progress_callback is not None:
-			self._progress_callback(100.0)
-
-		self.extrusionAmount = maxExtrusion
-		self.extrusionVolume = [0] * len(maxExtrusion)
-		for i in range(len(maxExtrusion)):
-			radius = self._filamentDiameter / 2
-			self.extrusionVolume[i] = (self.extrusionAmount[i] * (math.pi * radius * radius)) / 1000
-		self.totalMoveTimeMinute = totalMoveTimeMinute
-
-	def _parseCuraProfileString(self, comment, prefix):
-		return {key: value for (key, value) in map(lambda x: x.split(b"=", 1), zlib.decompress(base64.b64decode(comment[len(prefix):])).split(b"\b"))}
-
-	def get_result(self):
-		return dict(total_time=self.totalMoveTimeMinute,
-		            extrusion_length=self.extrusionAmount,
-		            extrusion_volume=self.extrusionVolume,
-		            dimensions=self.dimensions,
-		            printing_area=self.printing_area)
-=======
-class gcode(object):
     def __init__(self, progress_callback=None):
         self._logger = logging.getLogger(__name__)
         self.layerList = None
@@ -1063,7 +572,6 @@
             "printing_area": self.printing_area,
         }
 
->>>>>>> 29726b15
 
 def getCodeInt(line, code):
     return getCode(line, code, int)
