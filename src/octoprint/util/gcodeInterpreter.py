--- conflicted
+++ resolved
@@ -179,17 +179,13 @@
         Exception.__init__(self, *args, **kwargs)
 
 
-<<<<<<< HEAD
-class gcode:
-=======
 regex_command = re.compile(
     r"^\s*((?P<codeGM>[GM]\d+)(\.(?P<subcode>\d+))?|(?P<codeT>T)(?P<tool>\d+))"
 )
 """Regex for a GCODE command."""
 
 
-class gcode(object):
->>>>>>> f2c6e994
+class gcode:
     def __init__(self, progress_callback=None):
         self._logger = logging.getLogger(__name__)
         self.layerList = None
@@ -398,82 +394,6 @@
                         # e is already relative, nothing to do
                         pass
                     else:
-<<<<<<< HEAD
-                        e = 0.0
-
-                    # move time in x, y, z, will be 0 if no movement happened
-                    moveTimeXYZ = abs((oldPos - pos).length / feedrate)
-
-                    # time needed for extruding, will be 0 if no extrusion happened
-                    extrudeTime = abs(e / feedrate)
-
-                    # time to add is maximum of both
-                    totalMoveTimeMinute += max(moveTimeXYZ, extrudeTime)
-
-                elif G == 4:  # Delay
-                    S = getCodeFloat(line, "S")
-                    if S is not None:
-                        totalMoveTimeMinute += S / 60
-                    P = getCodeFloat(line, "P")
-                    if P is not None:
-                        totalMoveTimeMinute += P / 60 / 1000
-                elif G == 10:  # Firmware retract
-                    totalMoveTimeMinute += fwretractTime
-                elif G == 11:  # Firmware retract recover
-                    totalMoveTimeMinute += fwrecoverTime
-                elif G == 20:  # Units are inches
-                    scale = 25.4
-                elif G == 21:  # Units are mm
-                    scale = 1
-                elif G == 28:  # Home
-                    x = getCodeFloat(line, "X")
-                    y = getCodeFloat(line, "Y")
-                    z = getCodeFloat(line, "Z")
-                    center = Vector3D(0.0, 0.0, 0.0)
-                    if x is None and y is None and z is None:
-                        pos = center
-                    else:
-                        pos = Vector3D(pos)
-                        if x is not None:
-                            pos.x = center.x
-                        if y is not None:
-                            pos.y = center.y
-                        if z is not None:
-                            pos.z = center.z
-                elif G == 90:  # Absolute position
-                    relativeMode = False
-                    if g90_extruder:
-                        relativeE = False
-                elif G == 91:  # Relative position
-                    relativeMode = True
-                    if g90_extruder:
-                        relativeE = True
-                elif G == 92:
-                    x = getCodeFloat(line, "X")
-                    y = getCodeFloat(line, "Y")
-                    z = getCodeFloat(line, "Z")
-                    e = getCodeFloat(line, "E")
-
-                    if e is None and x is None and y is None and z is None:
-                        # no parameters, set all axis to 0
-                        currentE[currentExtruder] = 0.0
-                        pos.x = 0.0
-                        pos.y = 0.0
-                        pos.z = 0.0
-                    else:
-                        # some parameters set, only set provided axes
-                        if e is not None:
-                            currentE[currentExtruder] = e
-                        if x is not None:
-                            pos.x = x
-                        if y is not None:
-                            pos.y = y
-                        if z is not None:
-                            pos.z = z
-
-            elif M is not None:
-                if M == 82:  # Absolute E
-=======
                         e -= currentE[currentExtruder]
 
                     # If move with extrusion, calculate new min/max coordinates of model
@@ -520,7 +440,7 @@
             elif gcode == "G20":  # Units are inches
                 scale = 25.4
             elif gcode == "G21":  # Units are mm
-                scale = 1.0
+                scale = 1
             elif gcode == "G28":  # Home
                 x = getCodeFloat(line, "X")
                 y = getCodeFloat(line, "Y")
@@ -539,7 +459,6 @@
             elif gcode == "G90":  # Absolute position
                 relativeMode = False
                 if g90_extruder:
->>>>>>> f2c6e994
                     relativeE = False
             elif gcode == "G91":  # Relative position
                 relativeMode = True
