--- conflicted
+++ resolved
@@ -1,13 +1,3 @@
-<<<<<<< HEAD
-from octoprint.util import bom_aware_open
-=======
-# -*- coding: utf-8 -*-
-from __future__ import absolute_import
-
-import io
->>>>>>> 01ad3c3d
-
-
 def load_from_file(file=None, path=None):
     """
     Safely and performantly loads yaml data from the given source. Either a
@@ -19,7 +9,7 @@
     """
     if path is not None:
         assert file is None
-        with io.open(path, mode="rt", encoding="utf-8-sig") as f:
+        with open(path, mode="rt", encoding="utf-8-sig") as f:
             return load_from_file(file=f)
 
     if file is not None:
