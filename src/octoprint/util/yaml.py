--- conflicted
+++ resolved
@@ -1,13 +1,9 @@
-<<<<<<< HEAD
-def load_from_file(file=None, path=None):
-=======
 from typing import Any, Dict, Hashable, TextIO, Union
 
 
 def load_from_file(
     file: TextIO = None, path: str = None
 ) -> Union[Dict[Hashable, Any], list, None]:
->>>>>>> 535dcb71
     """
     Safely and performantly loads yaml data from the given source. Either a
     path or a file must be passed in.
