--- conflicted
+++ resolved
@@ -422,28 +422,6 @@
                 os.path.realpath(os.path.dirname(__file__)), "piptestballoon"
             )
 
-<<<<<<< HEAD
-            from octoprint.util import temppath
-
-            with temppath() as testballoon_output_file:
-                sarge_command = self.to_sarge_command(pip_command, "install", ".")
-                try:
-                    # our testballoon is no real package, so this command will fail - that's ok though,
-                    # we only need the output produced within the pip environment
-                    sarge.run(
-                        sarge_command,
-                        close_fds=CLOSE_FDS,
-                        stdout=sarge.Capture(),
-                        stderr=sarge.Capture(),
-                        cwd=testballoon,
-                        env={"TESTBALLOON_OUTPUT": testballoon_output_file},
-                    )
-                except Exception:
-                    self._logger.exception(
-                        "Error while trying to install testballoon to figure out pip setup"
-                    )
-                    return False, False, False, None
-=======
             sarge_command = self.to_sarge_command(pip_command, "install", ".")
             try:
                 # our testballoon is no real package, so this command will fail - that's ok though,
@@ -460,7 +438,6 @@
                     "Error while trying to install testballoon to figure out pip setup"
                 )
                 return False, False, False, None
->>>>>>> 31fee9c5
 
             output = p.stdout.text + p.stderr.text
             data = {}
