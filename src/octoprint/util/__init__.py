--- conflicted
+++ resolved
@@ -25,31 +25,7 @@
 from functools import wraps
 from typing import Union
 
-<<<<<<< HEAD
-import frozendict
-=======
-try:
-    from collections.abc import Iterable, MutableMapping, Set
-except ImportError:
-    # Python 2.7
-    from collections import Iterable, MutableMapping, Set
-
-try:
-    from immutabledict import immutabledict
-except ImportError:
-    # Python 2
-    from frozendict import frozendict as immutabledict
-
-import past.builtins
-
-try:
-    import queue
-except ImportError:
-    import Queue as queue
-
-# noinspection PyCompatibility
-from past.builtins import basestring, unicode
->>>>>>> 3feb8deb
+from immutabledict import immutabledict
 
 from octoprint import UMASK
 from octoprint.util.connectivity import ConnectivityChecker  # noqa: F401
