"""
This module bundles commonly used utility methods or helper classes that are used in multiple places within
OctoPrint's source code.
"""


__author__ = "Gina Häußge <osd@foosel.net>"
__license__ = "GNU Affero General Public License http://www.gnu.org/licenses/agpl.html"

import codecs
import collections
import contextlib
import copy
<<<<<<< HEAD
import glob
import logging
import os
import pickle  # Python 3
=======
import json
import logging
import os
import pickle
>>>>>>> 535dcb71
import queue
import re
import shutil
import sys
import tempfile
import threading
import time
import traceback
import warnings
<<<<<<< HEAD
=======
import zlib
>>>>>>> 535dcb71
from collections.abc import Iterable, MutableMapping, Set
from functools import wraps
from glob import escape as glob_escape  # noqa: F401
from time import monotonic as monotonic_time  # noqa: F401
from typing import Union

from frozendict import frozendict

from octoprint import UMASK
from octoprint.util.connectivity import ConnectivityChecker  # noqa: F401
from octoprint.util.files import (  # noqa: F401
    find_collision_free_name,
    get_dos_filename,
    silent_remove,
)
from octoprint.util.net import (  # noqa: F401
    address_for_client,
    interface_addresses,
    server_reachable,
)

logger = logging.getLogger(__name__)


def to_bytes(
    s_or_u: Union[str, bytes], encoding: str = "utf-8", errors: str = "strict"
<<<<<<< HEAD
) -> Union[bytes, None]:
=======
) -> bytes:
>>>>>>> 535dcb71
    """
    Make sure ``s_or_u`` is a byte string.

    Arguments:
        s_or_u (str or bytes): The value to convert
        encoding (str): encoding to use if necessary, see :meth:`python:str.encode`
        errors (str): error handling to use if necessary, see :meth:`python:str.encode`
    Returns:
        bytes: converted bytes.
    """
    if s_or_u is None:
        return s_or_u

    if not isinstance(s_or_u, (str, bytes)):
        s_or_u = str(s_or_u)

    if isinstance(s_or_u, str):
        return s_or_u.encode(encoding, errors=errors)
    else:
        return s_or_u


def to_unicode(
    s_or_u: Union[str, bytes], encoding: str = "utf-8", errors: str = "strict"
<<<<<<< HEAD
) -> Union[str, None]:
=======
) -> str:
>>>>>>> 535dcb71
    """
    Make sure ``s_or_u`` is a unicode string (str).

    Arguments:
        s_or_u (str or bytes): The value to convert
        encoding (str): encoding to use if necessary, see :meth:`python:bytes.decode`
        errors (str): error handling to use if necessary, see :meth:`python:bytes.decode`
    Returns:
        str: converted string.
    """
    if s_or_u is None:
        return s_or_u

    if not isinstance(s_or_u, (str, bytes)):
        s_or_u = str(s_or_u)

    if isinstance(s_or_u, bytes):
        return s_or_u.decode(encoding, errors=errors)
    else:
        return s_or_u


def sortable_value(value, default_value=""):
    if value is None:
        return default_value
    return value


sv = sortable_value


def pp(value):
    """
    >>> pp(dict())
    'dict()'
    >>> pp(dict(a=1, b=2, c=3))
    'dict(a=1, b=2, c=3)'
    >>> pp(set())
    'set()'
    >>> pp({"a", "b"})
    "{'a', 'b'}"
    >>> pp(["a", "b", "d", "c"])
    "['a', 'b', 'd', 'c']"
    >>> pp(("a", "b", "d", "c"))
    "('a', 'b', 'd', 'c')"
    >>> pp("foo")
    "'foo'"
    >>> pp([dict(a=1, b=2), {"a", "c", "b"}, (1, 2), None, 1, True, "foo"])
    "[dict(a=1, b=2), {'a', 'b', 'c'}, (1, 2), None, 1, True, 'foo']"
    """

    if isinstance(value, dict):
        # sort by keys
        r = "dict("
        r += ", ".join(map(lambda i: i[0] + "=" + pp(i[1]), sorted(value.items())))
        r += ")"
        return r
    elif isinstance(value, set):
        if len(value):
            # filled set: sort
            r = "{"
            r += ", ".join(map(pp, sorted(value)))
            r += "}"
            return r
        else:
            # empty set
            return "set()"
    elif isinstance(value, list):
        return "[" + ", ".join(map(pp, value)) + "]"
    elif isinstance(value, tuple):
        return "(" + ", ".join(map(pp, value)) + ")"
    else:
        return repr(value)


def warning_decorator_factory(warning_type):
    def specific_warning(
        message, stacklevel=1, since=None, includedoc=None, extenddoc=False
    ):
        def decorator(func):
            @wraps(func)
            def func_wrapper(*args, **kwargs):
                # we need to increment the stacklevel by one because otherwise we'll get the location of our
                # func_wrapper in the log, instead of our caller (which is the real caller of the wrapped function)
                warnings.warn(message, warning_type, stacklevel=stacklevel + 1)
                return func(*args, **kwargs)

            if includedoc is not None and since is not None:
                docstring = "\n.. deprecated:: {since}\n   {message}\n\n".format(
                    since=since, message=includedoc
                )
                if (
                    extenddoc
                    and hasattr(func_wrapper, "__doc__")
                    and func_wrapper.__doc__ is not None
                ):
                    docstring = func_wrapper.__doc__ + "\n" + docstring
                func_wrapper.__doc__ = docstring

            return func_wrapper

        return decorator

    return specific_warning


def warning_factory(warning_type):
    def specific_warning(
        message, stacklevel=1, since=None, includedoc=None, extenddoc=False
    ):
        def decorator(o):
            def wrapper(f):
                def new(*args, **kwargs):
                    warnings.warn(message, warning_type, stacklevel=stacklevel + 1)
                    return f(*args, **kwargs)

                return new

            output = o.__class__.__new__(o.__class__, o)

            unwrappable_names = (
                "__weakref__",
                "__class__",
                "__dict__",
                "__doc__",
                "__str__",
                "__unicode__",
                "__repr__",
                "__getattribute__",
                "__setattr__",
            )
            for method_name in dir(o):
                if method_name in unwrappable_names:
                    continue

                setattr(output, method_name, wrapper(getattr(o, method_name)))

            if includedoc is not None and since is not None:
                docstring = "\n.. deprecated:: {since}\n   {message}\n\n".format(
                    since=since, message=includedoc
                )
                if (
                    extenddoc
                    and hasattr(wrapper, "__doc__")
                    and wrapper.__doc__ is not None
                ):
                    docstring = wrapper.__doc__ + "\n" + docstring
                    wrapper.__doc__ = docstring

            return output

        return decorator

    return specific_warning


deprecated = warning_decorator_factory(DeprecationWarning)
"""
A decorator for deprecated methods. Logs a deprecation warning via Python's `:mod:`warnings` module including the
supplied ``message``. The call stack level used (for adding the source location of the offending call to the
warning) can be overridden using the optional ``stacklevel`` parameter. If both ``since`` and ``includedoc`` are
provided, a deprecation warning will also be added to the function's docstring by providing or extending its ``__doc__``
property.

Arguments:
    message (string): The message to include in the deprecation warning.
    stacklevel (int): Stack level for including the caller of the offending method in the logged warning. Defaults to 1,
        meaning the direct caller of the method. It might make sense to increase this in case of the function call
        happening dynamically from a fixed position to not shadow the real caller (e.g. in case of overridden
        ``getattr`` methods).
    includedoc (string): Message about the deprecation to include in the wrapped function's docstring.
    extenddoc (boolean): If True the original docstring of the wrapped function will be extended by the deprecation
        message, if False (default) it will be replaced with the deprecation message.
    since (string): Version since when the function was deprecated, must be present for the docstring to get extended.

Returns:
    function: The wrapped function with the deprecation warnings in place.
"""

variable_deprecated = warning_factory(DeprecationWarning)
"""
A function for deprecated variables. Logs a deprecation warning via Python's `:mod:`warnings` module including the
supplied ``message``. The call stack level used (for adding the source location of the offending call to the
warning) can be overridden using the optional ``stacklevel`` parameter.

Arguments:
    message (string): The message to include in the deprecation warning.
    stacklevel (int): Stack level for including the caller of the offending method in the logged warning. Defaults to 1,
        meaning the direct caller of the method. It might make sense to increase this in case of the function call
        happening dynamically from a fixed position to not shadow the real caller (e.g. in case of overridden
        ``getattr`` methods).
    since (string): Version since when the function was deprecated, must be present for the docstring to get extended.

Returns:
    value: The value of the variable with the deprecation warnings in place.
"""

pending_deprecation = warning_decorator_factory(PendingDeprecationWarning)
"""
A decorator for methods pending deprecation. Logs a pending deprecation warning via Python's `:mod:`warnings` module
including the supplied ``message``. The call stack level used (for adding the source location of the offending call to
the warning) can be overridden using the optional ``stacklevel`` parameter. If both ``since`` and ``includedoc`` are
provided, a deprecation warning will also be added to the function's docstring by providing or extending its ``__doc__``
property.

Arguments:
    message (string): The message to include in the deprecation warning.
    stacklevel (int): Stack level for including the caller of the offending method in the logged warning. Defaults to 1,
        meaning the direct caller of the method. It might make sense to increase this in case of the function call
        happening dynamically from a fixed position to not shadow the real caller (e.g. in case of overridden
        ``getattr`` methods).
    extenddoc (boolean): If True the original docstring of the wrapped function will be extended by the deprecation
        message, if False (default) it will be replaced with the deprecation message.
    includedoc (string): Message about the deprecation to include in the wrapped function's docstring.
    since (string): Version since when the function was deprecated, must be present for the docstring to get extended.

Returns:
    function: The wrapped function with the deprecation warnings in place.
"""

variable_pending_deprecation = warning_factory(PendingDeprecationWarning)
"""
A decorator for variables pending deprecation. Logs a pending deprecation warning via Python's `:mod:`warnings` module
including the supplied ``message``. The call stack level used (for adding the source location of the offending call to
the warning) can be overridden using the optional ``stacklevel`` parameter.

Arguments:
    message (string): The message to include in the deprecation warning.
    stacklevel (int): Stack level for including the caller of the offending method in the logged warning. Defaults to 1,
        meaning the direct caller of the method. It might make sense to increase this in case of the function call
        happening dynamically from a fixed position to not shadow the real caller (e.g. in case of overridden
        ``getattr`` methods).
    since (string): Version since when the function was deprecated, must be present for the docstring to get extended.

Returns:
    value: The value of the variable with the deprecation warnings in place.
"""

# TODO rename to_unicode to to_str and deprecate to_unicode in 2.0.0
to_str = deprecated(
    "to_str has been renamed to to_bytes and in a future version will become the new to_unicode",
    includedoc="to_str has been renamed to to_bytes and in a future version will become the new to_unicode",
    since="1.3.11",
)(to_bytes)

to_native_str = deprecated(
    "to_native_str is no longer needed",
    includedoc="to_native_str is no longer needed, use to_unicode",
    since="2.0.0",
)(to_unicode)


to_native_str = deprecated(
    "to_native_str is no longer needed, use to_unicode instead",
    includedoc="to_native_str is no longer needed, use to_unicode instead",
    since="1.8.0",
)(to_unicode)


def get_formatted_size(num):
    """
    Formats the given byte count as a human readable rounded size expressed in the most pressing unit among B(ytes),
    K(ilo)B(ytes), M(ega)B(ytes), G(iga)B(ytes) and T(era)B(ytes), with one decimal place.

    Based on http://stackoverflow.com/a/1094933/2028598

    Arguments:
        num (int): The byte count to format

    Returns:
        string: The formatted byte count.
    """

    for x in ["B", "KB", "MB", "GB"]:
        if num < 1024:
            return f"{num:3.1f}{x}"
        num /= 1024
    return "{:3.1f}{}".format(num, "TB")


def is_allowed_file(filename, extensions):
    """
    Determines if the provided ``filename`` has one of the supplied ``extensions``. The check is done case-insensitive.

    Arguments:
        filename (string): The file name to check against the extensions.
        extensions (list): The extensions to check against, a list of strings

    Return:
        boolean: True if the file name's extension matches one of the allowed extensions, False otherwise.
    """

    return "." in filename and filename.rsplit(".", 1)[1].lower() in (
        x.lower() for x in extensions
    )


def get_formatted_timedelta(d):
    """
    Formats a timedelta instance as "HH:MM:ss" and returns the resulting string.

    Arguments:
        d (datetime.timedelta): The timedelta instance to format

    Returns:
        string: The timedelta formatted as "HH:MM:ss"
    """

    if d is None:
        return None
    hours = d.days * 24 + d.seconds // 3600
    minutes = (d.seconds % 3600) // 60
    seconds = d.seconds % 60
    return "%02d:%02d:%02d" % (hours, minutes, seconds)


def get_formatted_datetime(d):
    """
    Formats a datetime instance as "YYYY-mm-dd HH:MM" and returns the resulting string.

    Arguments:
        d (datetime.datetime): The datetime instance to format

    Returns:
        string: The datetime formatted as "YYYY-mm-dd HH:MM"
    """

    if d is None:
        return None

    return d.strftime("%Y-%m-%d %H:%M")


monotonic_time = deprecated(
    "monotonic_time is natively available as time.monotonic in Python 3",
    includedoc="Replaced by :func:`time.monotonic`",
    since="2.0.0",
)(time.monotonic)


def get_class(name):
    """
    Retrieves the class object for a given fully qualified class name.

    Arguments:
        name (string): The fully qualified class name, including all modules separated by ``.``

    Returns:
        type: The class if it could be found.

    Raises:
        ImportError
    """

    import importlib

    mod_name, cls_name = name.rsplit(".", 1)
    m = importlib.import_module(mod_name)
    try:
        return getattr(m, cls_name)
    except AttributeError:
        raise ImportError("No module named " + name)


def get_fully_qualified_classname(o):
    """
    Returns the fully qualified class name for an object.

    Based on https://stackoverflow.com/a/2020083

    Args:
            o: the object of which to determine the fqcn

    Returns:
            (str) the fqcn of the object
    """

    module = getattr(o.__class__, "__module__", None)
    if module is None:
        return o.__class__.__name__
    return module + "." + o.__class__.__name__


def get_exception_string(fmt="{type}: '{message}' @ {file}:{function}:{line}"):
    """
    Retrieves the exception info of the last raised exception and returns it as a string formatted as
    ``<exception type>: <exception message> @ <source file>:<function name>:<line number>``.

    Returns:
        string: The formatted exception information.
    """

    location_info = traceback.extract_tb(sys.exc_info()[2])[0]
    exception = {
        "type": str(sys.exc_info()[0].__name__),
        "message": str(sys.exc_info()[1]),
        "file": os.path.basename(location_info[0]),
        "function": location_info[2],
        "line": location_info[1],
    }
    return fmt.format(**exception)


def sanitize_ascii(line):
<<<<<<< HEAD
    if not isinstance(line, (str, bytes)):
        raise ValueError(
            "Expected either str or bytes but got {} instead".format(
=======
    if not isinstance(line, str):
        raise ValueError(
            "Expected str but got {} instead".format(
>>>>>>> 535dcb71
                line.__class__.__name__ if line is not None else None
            )
        )
    return to_unicode(line, encoding="ascii", errors="replace").rstrip()


def filter_non_ascii(line):
    """
    Filter predicate to test if a line contains non ASCII characters.

    Arguments:
        line (string): The line to test

    Returns:
        boolean: True if the line contains non ASCII characters, False otherwise.
    """

    try:
        to_bytes(to_unicode(line, encoding="ascii"), encoding="ascii")
        return False
    except ValueError:
        return True


def filter_non_utf8(line):
    try:
        to_bytes(to_unicode(line, encoding="utf-8"), encoding="utf-8")
        return False
    except ValueError:
        return True


def chunks(l, n):  # noqa: E741
    """
    Yield successive n-sized chunks from l.

    Taken from http://stackoverflow.com/a/312464/2028598
    """
    for i in range(0, len(l), n):
        yield l[i : i + n]


def is_running_from_source():
    root = os.path.abspath(os.path.join(os.path.dirname(__file__), "../../.."))
    return os.path.isdir(os.path.join(root, "src")) and os.path.isfile(
        os.path.join(root, "setup.py")
    )


def fast_deepcopy(obj):
    # the best way to implement this would be as a C module, that way we'd be able to use
    # the fast path every time.
    try:
        # implemented in C and much faster than deepcopy:
        # https://stackoverflow.com/a/29385667
        return pickle.loads(pickle.dumps(obj, pickle.HIGHEST_PROTOCOL))
    except (AttributeError, pickle.PicklingError):
        # fall back when something unpickable is found
        return copy.deepcopy(obj)


def dict_merge(a, b, leaf_merger=None, in_place=False):
    """
    Recursively deep-merges two dictionaries.

    Based on https://www.xormedia.com/recursively-merge-dictionaries-in-python/

    Example::

        >>> a = dict(foo="foo", bar="bar", fnord=dict(a=1))
        >>> b = dict(foo="other foo", fnord=dict(b=2, l=["some", "list"]))
        >>> expected = dict(foo="other foo", bar="bar", fnord=dict(a=1, b=2, l=["some", "list"]))
        >>> dict_merge(a, b) == expected
        True
        >>> dict_merge(a, None) == a
        True
        >>> dict_merge(None, b) == b
        True
        >>> dict_merge(None, None) == dict()
        True
        >>> def leaf_merger(a, b):
        ...     if isinstance(a, list) and isinstance(b, list):
        ...         return a + b
        ...     raise ValueError()
        >>> result = dict_merge(dict(l1=[3, 4], l2=[1], a="a"), dict(l1=[1, 2], l2="foo", b="b"), leaf_merger=leaf_merger)
        >>> result.get("l1") == [3, 4, 1, 2]
        True
        >>> result.get("l2") == "foo"
        True
        >>> result.get("a") == "a"
        True
        >>> result.get("b") == "b"
        True
        >>> c = dict(foo="foo")
        >>> dict_merge(c, {"bar": "bar"}) is c
        False
        >>> dict_merge(c, {"bar": "bar"}, in_place=True) is c
        True

    Arguments:
        a (dict): The dictionary to merge ``b`` into
        b (dict): The dictionary to merge into ``a``
        leaf_merger (callable): An optional callable to use to merge leaves (non-dict values)
        in_place (boolean): If set to True, a will be merged with b in place, meaning a will be modified

    Returns:
        dict: ``b`` deep-merged into ``a``
    """

    if a is None:
        a = {}
    if b is None:
        b = {}

    if not isinstance(b, dict):
        return b

    if in_place:
        result = a
    else:
        result = fast_deepcopy(a)

    for k, v in b.items():
        if k in result and isinstance(result[k], dict):
            result[k] = dict_merge(
                result[k], v, leaf_merger=leaf_merger, in_place=in_place
            )
        else:
            merged = None
            if k in result and callable(leaf_merger):
                try:
                    merged = leaf_merger(result[k], v)
                except ValueError:
                    # can't be merged by leaf merger
                    pass

            if merged is None:
                merged = fast_deepcopy(v)

            result[k] = merged
    return result


def dict_sanitize(a, b):
    """
    Recursively deep-sanitizes ``a`` based on ``b``, removing all keys (and
    associated values) from ``a`` that do not appear in ``b``.

    Example::

        >>> a = dict(foo="foo", bar="bar", fnord=dict(a=1, b=2, l=["some", "list"]))
        >>> b = dict(foo=None, fnord=dict(a=None, b=None))
        >>> expected = dict(foo="foo", fnord=dict(a=1, b=2))
        >>> dict_sanitize(a, b) == expected
        True
        >>> dict_clean(a, b) == expected
        True

    Arguments:
        a (dict): The dictionary to clean against ``b``.
        b (dict): The dictionary containing the key structure to clean from ``a``.

    Results:
        dict: A new dict based on ``a`` with all keys (and corresponding values) found in ``b`` removed.
    """

    from copy import deepcopy

    if not isinstance(b, dict):
        return a

    result = deepcopy(a)
    for k, v in a.items():
        if k not in b:
            del result[k]
        elif isinstance(v, dict):
            result[k] = dict_sanitize(v, b[k])
        else:
            result[k] = deepcopy(v)
    return result


dict_clean = deprecated(
    "dict_clean has been renamed to dict_sanitize",
    includedoc="Replaced by :func:`dict_sanitize`",
)(dict_sanitize)


def dict_minimal_mergediff(source, target):
    """
    Recursively calculates the minimal dict that would be needed to be deep merged with
    a in order to produce the same result as deep merging a and b.

    Example::

        >>> a = dict(foo=dict(a=1, b=2), bar=dict(c=3, d=4))
        >>> b = dict(bar=dict(c=3, d=5), fnord=None)
        >>> c = dict_minimal_mergediff(a, b)
        >>> c == dict(bar=dict(d=5), fnord=None)
        True
        >>> dict_merge(a, c) == dict_merge(a, b)
        True

    Arguments:
        source (dict): Source dictionary
        target (dict): Dictionary to compare to source dictionary and derive diff for

    Returns:
        dict: The minimal dictionary to deep merge on ``source`` to get the same result
            as deep merging ``target`` on ``source``.
    """

    if not isinstance(source, dict) or not isinstance(target, dict):
        raise ValueError("source and target must be dictionaries")

    if source == target:
        # shortcut: if both are equal, we return an empty dict as result
        return {}

    from copy import deepcopy

    all_keys = set(list(source.keys()) + list(target.keys()))
    result = {}
    for k in all_keys:
        if k not in target:
            # key not contained in b => not contained in result
            continue

        if k in source:
            # key is present in both dicts, we have to take a look at the value
            value_source = source[k]
            value_target = target[k]

            if value_source != value_target:
                # we only need to look further if the values are not equal

                if isinstance(value_source, dict) and isinstance(value_target, dict):
                    # both are dicts => deeper down it goes into the rabbit hole
                    result[k] = dict_minimal_mergediff(value_source, value_target)
                else:
                    # new b wins over old a
                    result[k] = deepcopy(value_target)

        else:
            # key is new, add it
            result[k] = deepcopy(target[k])
    return result


def dict_contains_keys(keys, dictionary):
    """
    Recursively deep-checks if ``dictionary`` contains all keys found in ``keys``.

    Example::

        >>> positive = dict(foo="some_other_bar", fnord=dict(b=100))
        >>> negative = dict(foo="some_other_bar", fnord=dict(b=100, d=20))
        >>> dictionary = dict(foo="bar", fnord=dict(a=1, b=2, c=3))
        >>> dict_contains_keys(positive, dictionary)
        True
        >>> dict_contains_keys(negative, dictionary)
        False

    Arguments:
        a (dict): The dictionary to check for the keys from ``b``.
        b (dict): The dictionary whose keys to check ``a`` for.

    Returns:
        boolean: True if all keys found in ``b`` are also present in ``a``, False otherwise.
    """

    if not isinstance(keys, dict) or not isinstance(dictionary, dict):
        return False

    for k, v in keys.items():
        if k not in dictionary:
            return False
        elif isinstance(v, dict):
            if not dict_contains_keys(v, dictionary[k]):
                return False

    return True


def dict_flatten(dictionary, prefix="", separator="."):
    """
    Flatten a dictionary.

    Example::
        >>> data = {'a': {'a1': 'a1', 'a2': 'a2'}, 'b': 'b'}
        >>> expected = {'a.a1': 'a1', 'a.a2': 'a2', 'b': 'b'}
        >>> actual = dict_flatten(data)
        >>> shared = {(k, actual[k]) for k in actual if k in expected and actual[k] == expected[k]}
        >>> len(shared) == len(expected)
        True

    Args:
        dictionary: the dictionary to flatten
        prefix: the key prefix, initially an empty string
        separator: key separator, '.' by default

    Returns: a flattened dict
    """
    result = {}
    for k, v in dictionary.items():
        key = prefix + separator + k if prefix else k
        if isinstance(v, MutableMapping):
            result.update(dict_flatten(v, prefix=key, separator=separator))
        else:
            result[key] = v
    return result


class fallback_dict(dict):
    def __init__(self, custom, *fallbacks):
        self.custom = custom
        self.fallbacks = fallbacks

    def __getitem__(self, item):
        for dictionary in self._all():
            if item in dictionary:
                return dictionary[item]
        raise KeyError()

    def __setitem__(self, key, value):
        self.custom[key] = value

    def __delitem__(self, key):
        # TODO: mark as deleted and leave fallbacks alone?
        for dictionary in self._all():
            if key in dictionary:
                del dictionary[key]

    def __contains__(self, key):
        return any((key in dictionary) for dictionary in self._all())

    def keys(self):
        result = set()
        for dictionary in self._all():
            for k in dictionary.keys():
                if k in result:
                    continue
                result.add(k)
                yield k

    def values(self):
        result = set()
        for dictionary in self._all():
            for k in dictionary:
                if k in result:
                    continue
                result.add(k)
                yield k

    def items(self):
        result = set()
        for dictionary in self._all():
            for k, v in dictionary.items():
                if k in result:
                    continue
                result.add(k)
                yield k, v

    def _all(self):
        yield self.custom
        yield from self.fallbacks


def dict_filter(dictionary, filter_function):
    """
    Filters a dictionary with the provided filter_function

    Example::

        >>> data = dict(key1="value1", key2="value2", other_key="other_value", foo="bar", bar="foo")
        >>> dict_filter(data, lambda k, v: k.startswith("key")) == dict(key1="value1", key2="value2")
        True
        >>> dict_filter(data, lambda k, v: v.startswith("value")) == dict(key1="value1", key2="value2")
        True
        >>> dict_filter(data, lambda k, v: k == "foo" or v == "foo") == dict(foo="bar", bar="foo")
        True
        >>> dict_filter(data, lambda k, v: False) == dict()
        True
        >>> dict_filter(data, lambda k, v: True) == data
        True
        >>> dict_filter(None, lambda k, v: True)
        Traceback (most recent call last):
            ...
        AssertionError
        >>> dict_filter(data, None)
        Traceback (most recent call last):
            ...
        AssertionError

    Arguments:
        dictionary (dict): The dictionary to filter
        filter_function (callable): The filter function to apply, called with key and
            value of an entry in the dictionary, must return ``True`` for values to
            keep and ``False`` for values to strip

    Returns:
        dict: A shallow copy of the provided dictionary, stripped of the key-value-pairs
            for which the ``filter_function`` returned ``False``
    """
    assert isinstance(dictionary, dict)
    assert callable(filter_function)
    return {k: v for k, v in dictionary.items() if filter_function(k, v)}


# Source: http://stackoverflow.com/a/6190500/562769
class DefaultOrderedDict(collections.OrderedDict):
    def __init__(self, default_factory=None, *a, **kw):

        if default_factory is not None and not callable(default_factory):
            raise TypeError("first argument must be callable")
        collections.OrderedDict.__init__(self, *a, **kw)
        self.default_factory = default_factory

    def __getitem__(self, key):
        try:
            return collections.OrderedDict.__getitem__(self, key)
        except KeyError:
            return self.__missing__(key)

    def __missing__(self, key):
        if self.default_factory is None:
            raise KeyError(key)
        self[key] = value = self.default_factory()
        return value

    def __reduce__(self):
        if self.default_factory is None:
            args = tuple()
        else:
            args = (self.default_factory,)
        return type(self), args, None, None, list(self.items())

    def copy(self):
        return self.__copy__()

    def __copy__(self):
        return type(self)(self.default_factory, self)

    def __deepcopy__(self, memo):
        import copy

        return type(self)(self.default_factory, copy.deepcopy(list(self.items())))

    # noinspection PyMethodOverriding
    def __repr__(self):
        return "OrderedDefaultDict({}, {})".format(
            self.default_factory,
            collections.OrderedDict.__repr__(self),
        )


class Object:
    pass


def guess_mime_type(data):
    import filetype

    return filetype.guess_mime(data)


def parse_mime_type(mime):
    import cgi

<<<<<<< HEAD
    if not mime or not isinstance(mime, (str, bytes)):
        raise ValueError("mime must be a non empty str or bytes")
=======
    if not mime or not isinstance(mime, str):
        raise ValueError("mime must be a non empty str")
>>>>>>> 535dcb71

    mime, params = cgi.parse_header(mime)

    if mime == "*":
        mime = "*/*"

    parts = mime.split("/") if "/" in mime else None
    if not parts or len(parts) != 2:
        raise ValueError("mime must be a mime type of format type/subtype")

    mime_type, mime_subtype = parts
    return mime_type.strip(), mime_subtype.strip(), params


def mime_type_matches(mime, other):
    if not isinstance(mime, tuple):
        mime = parse_mime_type(mime)
    if not isinstance(other, tuple):
        other = parse_mime_type(other)

    mime_type, mime_subtype, _ = mime
    other_type, other_subtype, _ = other

    type_matches = mime_type == other_type or mime_type == "*" or other_type == "*"
    subtype_matches = (
        mime_subtype == other_subtype or mime_subtype == "*" or other_subtype == "*"
    )

    return type_matches and subtype_matches


@contextlib.contextmanager
def atomic_write(
    filename,
    mode="w+b",
    encoding="utf-8",
    prefix="tmp",
    suffix="",
    permissions=None,
    max_permissions=0o777,
):
    if permissions is None:
        permissions = 0o664 & ~UMASK
    if os.path.exists(filename):
        permissions |= os.stat(filename).st_mode
    permissions &= max_permissions

    # Ensure we create the file in the target dir so our move is atomic. See #3719
    dir = os.path.dirname(filename)
    kwargs = {
        "mode": mode,
        "prefix": prefix,
        "suffix": suffix,
        "dir": dir,
        "delete": False,
    }
    if "b" not in mode:
        kwargs["encoding"] = encoding

<<<<<<< HEAD
    temp_config = tempfile.NamedTemporaryFile(
        mode=mode,
        prefix=prefix,
        suffix=suffix,
        delete=False,
        dir=dir,
        encoding=encoding if "b" not in mode else None,
    )
=======
    fd = tempfile.NamedTemporaryFile(**kwargs)
>>>>>>> 535dcb71
    try:
        try:
            yield temp_config
        finally:
            temp_config.close()

        os.chmod(temp_config.name, permissions)
        shutil.move(temp_config.name, filename)
    finally:
<<<<<<< HEAD
        # just in case something went wrong and the temporary file is still there, nuke it now
        silent_remove(temp_config.name)
=======
        silent_remove(fd.name)
>>>>>>> 535dcb71


@contextlib.contextmanager
def tempdir(ignore_errors=False, onerror=None, **kwargs):
    import shutil
    import tempfile

    dirpath = tempfile.mkdtemp(**kwargs)
    try:
        yield dirpath
    finally:
        shutil.rmtree(dirpath, ignore_errors=ignore_errors, onerror=onerror)


@contextlib.contextmanager
def temppath(prefix=None, suffix=""):
    import tempfile

    temp = tempfile.NamedTemporaryFile(
        prefix=prefix if prefix is not None else tempfile.template,
        suffix=suffix,
        delete=False,
    )
    try:
        temp.close()
        yield temp.name
    finally:
        os.remove(temp.name)


<<<<<<< HEAD
if hasattr(tempfile, "TemporaryDirectory"):
    # Python 3
    TemporaryDirectory = tempfile.TemporaryDirectory
else:
    # Python 2
    class TemporaryDirectory:
        def __init__(self, suffix="", prefix="tmp", dir=None):
            self._path = tempfile.mkdtemp(suffix=suffix, prefix=prefix, dir=dir)

        @property
        def name(self):
            return self._path

        def cleanup(self):
            try:
                os.remove(self._path)
            except Exception as exc:
                logging.getLogger(__name__).warning(
                    f"Could not delete temporary directory {self.name}: {exc}"
                )

        def __enter__(self):
            return self.name

        def __exit__(self):
            self.cleanup()
=======
TemporaryDirectory = tempfile.TemporaryDirectory
>>>>>>> 535dcb71


@deprecated("Please use open with '-sig' encoding instead", since="1.8.0")
def bom_aware_open(filename, encoding="ascii", mode="r", **kwargs):
    # TODO Remove in 2.0.0
    import codecs

    assert "b" not in mode, "binary mode not support by bom_aware_open"

    codec = codecs.lookup(encoding)
    encoding = codec.name

    if kwargs is None:
        kwargs = {}

    potential_bom_attribute = "BOM_" + codec.name.replace("utf-", "utf").upper()
    if "r" in mode and hasattr(codecs, potential_bom_attribute):
        # these encodings might have a BOM, so let's see if there is one
        bom = getattr(codecs, potential_bom_attribute)

        with open(filename, mode="rb") as f:
            header = f.read(4)

        if header.startswith(bom):
            encoding += "-sig"

    return open(filename, encoding=encoding, mode=mode, **kwargs)


BOMS = {
    "utf-8-sig": codecs.BOM_UTF8,
    "utf-16-le": codecs.BOM_UTF16_LE,
    "utf-16-be": codecs.BOM_UTF16_BE,
    "utf-32-le": codecs.BOM_UTF32_LE,
    "utf-32-be": codecs.BOM_UTF32_BE,
}


def get_bom(filename, encoding):
    """
    Check if the file has a BOM and if so return it.

    Params:
        filename (str): The file to check.
        encoding (str): The encoding to check for.

    Returns:
        (bytes) the BOM or None if there is no BOM.
    """
    with open(filename, mode="rb") as f:
        header = f.read(4)

    for enc, bom in BOMS.items():
        if header.startswith(bom) and encoding.lower() == enc:
            return bom
    return None


def is_hidden_path(path):
    if path is None:
        # we define a None path as not hidden here
        return False

    path = to_unicode(path)

    filename = os.path.basename(path)
    if filename.startswith("."):
        # filenames starting with a . are hidden
        return True

    if sys.platform == "win32":
        # if we are running on windows we also try to read the hidden file
        # attribute via the windows api
        try:
            import ctypes

            attrs = ctypes.windll.kernel32.GetFileAttributesW(path)
            assert attrs != -1  # INVALID_FILE_ATTRIBUTES == -1
            return bool(attrs & 2)  # FILE_ATTRIBUTE_HIDDEN == 2
        except (AttributeError, AssertionError):
            pass

    # if we reach that point, the path is not hidden
    return False


<<<<<<< HEAD
glob_escape = deprecated(
    "glob_escape is available natively under Python 3 as glob.escape",
    includedoc="Replaced by :func:`glob.escape`",
    since="2.0.0",
)(glob.escape)


=======
>>>>>>> 535dcb71
def thaw_frozendict(obj):
    if not isinstance(obj, (dict, frozendict)):
        raise ValueError("obj must be a dict or frozendict instance")

    # only true love can thaw a frozen dict
    letitgo = {}
    for key, value in obj.items():
        if isinstance(value, (dict, frozendict)):
            letitgo[key] = thaw_frozendict(value)
        else:
            letitgo[key] = copy.deepcopy(value)
    return letitgo


thaw_immutabledict = deprecated(
    "thaw_immutabledict has been renamed back to thaw_frozendict", since="1.8.0"
)(thaw_frozendict)


def utmify(link, source=None, medium=None, name=None, term=None, content=None):
    if source is None:
        return link

    import urllib.parse as urlparse
    from collections import OrderedDict
    from urllib.parse import urlencode

    # inspired by https://stackoverflow.com/a/2506477
    parts = list(urlparse.urlparse(link))

    # parts[4] is the url query
    query = OrderedDict(urlparse.parse_qs(parts[4]))

    query["utm_source"] = source
    if medium is not None:
        query["utm_medium"] = medium
    if name is not None:
        query["utm_name"] = name
    if term is not None:
        query["utm_term"] = term
    if content is not None:
        query["utm_content"] = content

    parts[4] = urlencode(query, doseq=True)

    return urlparse.urlunparse(parts)


class RepeatedTimer(threading.Thread):
    """
    This class represents an action that should be run repeatedly in an interval. It is similar to python's
    own :class:`threading.Timer` class, but instead of only running once the ``function`` will be run again and again,
    sleeping the stated ``interval`` in between.

    RepeatedTimers are started, as with threads, by calling their ``start()`` method. The timer can be stopped (in
    between runs) by calling the :func:`cancel` method. The interval the time waited before execution of a loop may
    not be exactly the same as the interval specified by the user.

    For example:

    .. code-block:: python

       def hello():
           print("Hello World!")

       t = RepeatedTimer(1.0, hello)
       t.start() # prints "Hello World!" every second

    Another example with dynamic interval and loop condition:

    .. code-block:: python

       count = 0
       maximum = 5
       factor = 1

       def interval():
           global count
           global factor
           return count * factor

       def condition():
           global count
           global maximum
           return count <= maximum

       def hello():
           print("Hello World!")

           global count
           count += 1

       t = RepeatedTimer(interval, hello, run_first=True, condition=condition)
       t.start() # prints "Hello World!" 5 times, printing the first one
                 # directly, then waiting 1, 2, 3, 4s in between (adaptive interval)

    Arguments:
        interval (float or callable): The interval between each ``function`` call, in seconds. Can also be a callable
            returning the interval to use, in case the interval is not static.
        function (callable): The function to call.
        args (list or tuple): The arguments for the ``function`` call. Defaults to an empty list.
        kwargs (dict): The keyword arguments for the ``function`` call. Defaults to an empty dict.
        run_first (boolean): If set to True, the function will be run for the first time *before* the first wait period.
            If set to False (the default), the function will be run for the first time *after* the first wait period.
        condition (callable): Condition that needs to be True for loop to continue. Defaults to ``lambda: True``.
        on_condition_false (callable): Callback to call when the timer finishes due to condition becoming false. Will
            be called before the ``on_finish`` callback.
        on_cancelled (callable): Callback to call when the timer finishes due to being cancelled. Will be called
            before the ``on_finish`` callback.
        on_finish (callable): Callback to call when the timer finishes, either due to being cancelled or since
            the condition became false.
        daemon (bool): daemon flag to set on underlying thread.
    """

    def __init__(
        self,
        interval,
        function,
        args=None,
        kwargs=None,
        run_first=False,
        condition=None,
        on_condition_false=None,
        on_cancelled=None,
        on_finish=None,
        daemon=True,
    ):
        threading.Thread.__init__(self)

        if args is None:
            args = []
        if kwargs is None:
            kwargs = {}
        if condition is None:
            condition = lambda: True

        if not callable(interval):
            self.interval = lambda: interval
        else:
            self.interval = interval

        self.function = function
        self.finished = threading.Event()
        self.args = args
        self.kwargs = kwargs
        self.run_first = run_first
        self.condition = condition

        self.on_condition_false = on_condition_false
        self.on_cancelled = on_cancelled
        self.on_finish = on_finish

        self.daemon = daemon

    def cancel(self):
        self._finish(self.on_cancelled)

    def run(self):
        while self.condition():
            if self.run_first:
                # if we are to run the function BEFORE waiting for the first time
                self.function(*self.args, **self.kwargs)

                # make sure our condition is still met before running into the downtime
                if not self.condition():
                    break

            # wait, but break if we are cancelled
            self.finished.wait(self.interval())
            if self.finished.is_set():
                return

            if not self.run_first:
                # if we are to run the function AFTER waiting for the first time
                self.function(*self.args, **self.kwargs)

        # we'll only get here if the condition was false
        self._finish(self.on_condition_false)

    def _finish(self, *callbacks):
        self.finished.set()

        for callback in callbacks:
            if not callable(callback):
                continue
            callback()

        if callable(self.on_finish):
            self.on_finish()


class ResettableTimer(threading.Thread):
    """
    This class represents an action that should be run after a specified amount of time. It is similar to python's
    own :class:`threading.Timer` class, with the addition of being able to reset the counter to zero.

    ResettableTimers are started, as with threads, by calling their ``start()`` method. The timer can be stopped (in
    between runs) by calling the :func:`cancel` method. Resetting the counter can be done with the :func:`reset` method.

    For example:

    .. code-block:: python

       def hello():
           print("Ran hello() at {}").format(time.time())

       t = ResettableTimer(60.0, hello)
       t.start()
       print("Started at {}").format(time.time())
       time.sleep(30)
       t.reset()
       print("Reset at {}").format(time.time())

    Arguments:
        interval (float or callable): The interval before calling ``function``, in seconds. Can also be a callable
            returning the interval to use, in case the interval is not static.
        function (callable): The function to call.
        args (list or tuple): The arguments for the ``function`` call. Defaults to an empty list.
        kwargs (dict): The keyword arguments for the ``function`` call. Defaults to an empty dict.
        on_cancelled (callable): Callback to call when the timer finishes due to being cancelled.
        on_reset (callable): Callback to call when the timer is reset.
        daemon (bool): daemon flag to set on underlying thread.
    """

    def __init__(
        self,
        interval,
        function,
        args=None,
        kwargs=None,
        on_reset=None,
        on_cancelled=None,
        daemon=True,
    ):
        threading.Thread.__init__(self)
        self._event = threading.Event()
        self._mutex = threading.Lock()
        self.is_reset = True

        if args is None:
            args = []
        if kwargs is None:
            kwargs = {}

        self.interval = interval
        self.function = function
        self.args = args
        self.kwargs = kwargs
        self.on_cancelled = on_cancelled
        self.on_reset = on_reset
        self.daemon = daemon

    def run(self):
        while self.is_reset:
            with self._mutex:
                self.is_reset = False
            self._event.wait(self.interval)

        if not self._event.isSet():
            self.function(*self.args, **self.kwargs)
        with self._mutex:
            self._event.set()

    def cancel(self):
        with self._mutex:
            self._event.set()

        if callable(self.on_cancelled):
            self.on_cancelled()

    def reset(self, interval=None):
        with self._mutex:
            if interval:
                self.interval = interval

            self.is_reset = True
            self._event.set()
            self._event.clear()

        if callable(self.on_reset):
            self.on_reset()


class CountedEvent:
    def __init__(self, value=0, minimum=0, maximum=None, **kwargs):
        self._counter = 0
        self._min = minimum
        self._max = kwargs.get("max", maximum)
        self._mutex = threading.RLock()
        self._event = threading.Event()

        self._internal_set(value)

    @property
    def min(self):
        return self._min

    @min.setter
    def min(self, val):
        with self._mutex:
            self._min = val

    @property
    def max(self):
        return self._max

    @max.setter
    def max(self, val):
        with self._mutex:
            self._max = val

    @property
    def is_set(self):
        return self._event.is_set

    @property
    def counter(self):
        with self._mutex:
            return self._counter

    def set(self):
        with self._mutex:
            self._internal_set(self._counter + 1)

    def clear(self, completely=False):
        with self._mutex:
            if completely:
                self._internal_set(0)
            else:
                self._internal_set(self._counter - 1)

    def reset(self):
        self.clear(completely=True)

    def wait(self, timeout=None):
        self._event.wait(timeout)

    def blocked(self):
        return self.counter <= 0

    def acquire(self, blocking=1):
        return self._mutex.acquire(blocking=blocking)

    def release(self):
        return self._mutex.release()

    def _internal_set(self, value):
        self._counter = value
        if self._counter <= 0:
            if self._min is not None and self._counter < self._min:
                self._counter = self._min
            self._event.clear()
        else:
            if self._max is not None and self._counter > self._max:
                self._counter = self._max
            self._event.set()


class InvariantContainer:
    def __init__(self, initial_data=None, guarantee_invariant=None):
        from threading import RLock

        if guarantee_invariant is None:
            guarantee_invariant = lambda data: data

        self._data = []
        self._mutex = RLock()
        self._invariant = guarantee_invariant

        if initial_data is not None and isinstance(initial_data, Iterable):
            for item in initial_data:
                self.append(item)

    def append(self, item):
        with self._mutex:
            self._data.append(item)
            self._data = self._invariant(self._data)

    def remove(self, item):
        with self._mutex:
            self._data.remove(item)
            self._data = self._invariant(self._data)

    def __len__(self):
        return len(self._data)

    def __iter__(self):
        return self._data.__iter__()


class PrependableQueue(queue.Queue):
    def __init__(self, maxsize=0):
        queue.Queue.__init__(self, maxsize=maxsize)

    def prepend(self, item, block=True, timeout=True):
        from time import time as _time

        self.not_full.acquire()
        try:
            if self.maxsize > 0:
                if not block:
                    if self._qsize() == self.maxsize:
                        raise queue.Full
                elif timeout is None:
                    while self._qsize() >= self.maxsize:
                        self.not_full.wait()
                elif timeout < 0:
                    raise ValueError("'timeout' must be a non-negative number")
                else:
                    endtime = _time() + timeout
                    while self._qsize() == self.maxsize:
                        remaining = endtime - _time()
                        if remaining <= 0:
                            raise queue.Full
                        self.not_full.wait(remaining)
            self._prepend(item)
            self.unfinished_tasks += 1
            self.not_empty.notify()
        finally:
            self.not_full.release()

    def _prepend(self, item):
        self.queue.appendleft(item)


class TypedQueue(PrependableQueue):
    def __init__(self, maxsize=0):
        PrependableQueue.__init__(self, maxsize=maxsize)
        self._lookup = set()

    def put(self, item, item_type=None, *args, **kwargs):
        PrependableQueue.put(self, (item, item_type), *args, **kwargs)

    def get(self, *args, **kwargs):
        item, _ = PrependableQueue.get(self, *args, **kwargs)
        return item

    def prepend(self, item, item_type=None, *args, **kwargs):
        PrependableQueue.prepend(self, (item, item_type), *args, **kwargs)

    def _put(self, item):
        _, item_type = item
        if item_type is not None:
            if item_type in self._lookup:
                raise TypeAlreadyInQueue(
                    item_type, f"Type {item_type} is already in queue"
                )
            else:
                self._lookup.add(item_type)

        PrependableQueue._put(self, item)

    def _get(self):
        item = PrependableQueue._get(self)
        _, item_type = item

        if item_type is not None:
            self._lookup.discard(item_type)

        return item

    def _prepend(self, item):
        _, item_type = item
        if item_type is not None:
            if item_type in self._lookup:
                raise TypeAlreadyInQueue(
                    item_type, f"Type {item_type} is already in queue"
                )
            else:
                self._lookup.add(item_type)

        PrependableQueue._prepend(self, item)


class TypeAlreadyInQueue(Exception):
    def __init__(self, t, *args, **kwargs):
        Exception.__init__(self, *args, **kwargs)
        self.type = t


class CaseInsensitiveSet(Set):
    """
    Basic case insensitive set

    Any str or unicode values will be stored and compared in lower case. Other value types are left as-is.
    """

    def __init__(self, *args):
        self.data = {x.lower() if isinstance(x, str) else x for x in args}

    def __contains__(self, item):
        if isinstance(item, str):
            return item.lower() in self.data
        else:
            return item in self.data

    def __iter__(self):
        return iter(self.data)

    def __len__(self):
        return len(self.data)


# originally from https://stackoverflow.com/a/5967539
def natural_key(text):
    return [int(c) if c.isdigit() else c for c in re.split(r"(\d+)", text)]


def count(gen):
    """Used instead of len(generator), which doesn't work"""
    n = 0
    for _ in gen:
        n += 1
    return n


def fqfn(f):
    if hasattr(f, "__self__"):
        # bound method
        return "{}.{}.{}".format(
            f.__self__.__class__.__module__, f.__self__.__class__.__name__, f.__name__
        )
    else:
        return f"{f.__module__}.{f.__name__}"


def time_this(
    logtarget="octoprint.util.timings",
    expand_logtarget=False,
    message="{func} took {timing:.2f}ms",
    incl_func_args=False,
    log_enter=False,
    message_enter="Entering {func}...",
):
    def decorator(f):
        func = fqfn(f)

        lt = logtarget
        if expand_logtarget:
            lt += "." + func

        logger = logging.getLogger(lt)

        @wraps(f)
        def wrapper(*args, **kwargs):
            data = {"func": func, "func_args": "?", "func_kwargs": "?"}
            if incl_func_args and logger.isEnabledFor(logging.DEBUG):
                data.update(
                    func_args=",".join(map(repr, args)),
                    func_kwargs=",".join(
                        map(lambda x: "{}={!r}".format(x[0], x[1]), kwargs.items())
                    ),
                )
            if log_enter:
                logger.debug(message_enter.format(**data), extra=data)

            start = time.time()
            try:
                return f(*args, **kwargs)
            finally:
                timing = (time.time() - start) * 1000
                if logger.isEnabledFor(logging.DEBUG):
                    data.update(timing=timing)
                    logger.debug(message.format(**data), extra=data)

        return wrapper

    return decorator


def generate_api_key():
    import uuid

    return "".join("%02X" % z for z in bytes(uuid.uuid4().bytes))


def map_boolean(value, true_text, false_text):
    return true_text if value else false_text


def serialize(filename, data, encoding="utf-8", compressed=True):
    """
    Serializes data to a file

    In the current implementation this uses json.dumps and - if compressed is True (the
    default) - zlib.compress. Only data that can be serialized by json.dumps in the stock
    configuration is supported.

    This is not thread-safe, if concurrent access is required, the caller needs to ensure
    that only one thread is writing to the file at any given time.

    Arguments:
        filename (str): The file to write to
        data (object): The data to serialize
        encoding (str): The encoding to use for the file
        compressed (bool): Whether to compress the data before writing it to the file
    """
    serialized = json.dumps(data).encode(encoding)

    if compressed:
        serialized = zlib.compress(serialized)

    with open(filename, "wb") as f:
        f.write(serialized)


def deserialize(filename, encoding="utf-8"):
    """
    Deserializes data from a file

    In the current implementation this uses json.loads and - if the file is found to be
    compressed - zlib.decompress.

    Arguments:
        filename (str): The file to deserialize from
        encoding (str): The encoding to use for the file, defaults to utf-8

    Returns:
        The deserialized data structure
    """
    with open(filename, "rb") as f:
        serialized = f.read()

    try:
        serialized = zlib.decompress(serialized)
    except zlib.error:
        pass

    return json.loads(serialized.decode(encoding))<|MERGE_RESOLUTION|>--- conflicted
+++ resolved
@@ -11,17 +11,10 @@
 import collections
 import contextlib
 import copy
-<<<<<<< HEAD
-import glob
-import logging
-import os
-import pickle  # Python 3
-=======
 import json
 import logging
 import os
 import pickle
->>>>>>> 535dcb71
 import queue
 import re
 import shutil
@@ -31,10 +24,7 @@
 import time
 import traceback
 import warnings
-<<<<<<< HEAD
-=======
 import zlib
->>>>>>> 535dcb71
 from collections.abc import Iterable, MutableMapping, Set
 from functools import wraps
 from glob import escape as glob_escape  # noqa: F401
@@ -61,11 +51,7 @@
 
 def to_bytes(
     s_or_u: Union[str, bytes], encoding: str = "utf-8", errors: str = "strict"
-<<<<<<< HEAD
-) -> Union[bytes, None]:
-=======
 ) -> bytes:
->>>>>>> 535dcb71
     """
     Make sure ``s_or_u`` is a byte string.
 
@@ -90,11 +76,7 @@
 
 def to_unicode(
     s_or_u: Union[str, bytes], encoding: str = "utf-8", errors: str = "strict"
-<<<<<<< HEAD
-) -> Union[str, None]:
-=======
 ) -> str:
->>>>>>> 535dcb71
     """
     Make sure ``s_or_u`` is a unicode string (str).
 
@@ -428,13 +410,6 @@
     return d.strftime("%Y-%m-%d %H:%M")
 
 
-monotonic_time = deprecated(
-    "monotonic_time is natively available as time.monotonic in Python 3",
-    includedoc="Replaced by :func:`time.monotonic`",
-    since="2.0.0",
-)(time.monotonic)
-
-
 def get_class(name):
     """
     Retrieves the class object for a given fully qualified class name.
@@ -499,15 +474,9 @@
 
 
 def sanitize_ascii(line):
-<<<<<<< HEAD
     if not isinstance(line, (str, bytes)):
         raise ValueError(
             "Expected either str or bytes but got {} instead".format(
-=======
-    if not isinstance(line, str):
-        raise ValueError(
-            "Expected str but got {} instead".format(
->>>>>>> 535dcb71
                 line.__class__.__name__ if line is not None else None
             )
         )
@@ -977,13 +946,8 @@
 def parse_mime_type(mime):
     import cgi
 
-<<<<<<< HEAD
     if not mime or not isinstance(mime, (str, bytes)):
         raise ValueError("mime must be a non empty str or bytes")
-=======
-    if not mime or not isinstance(mime, str):
-        raise ValueError("mime must be a non empty str")
->>>>>>> 535dcb71
 
     mime, params = cgi.parse_header(mime)
 
@@ -1043,33 +1007,17 @@
     if "b" not in mode:
         kwargs["encoding"] = encoding
 
-<<<<<<< HEAD
-    temp_config = tempfile.NamedTemporaryFile(
-        mode=mode,
-        prefix=prefix,
-        suffix=suffix,
-        delete=False,
-        dir=dir,
-        encoding=encoding if "b" not in mode else None,
-    )
-=======
     fd = tempfile.NamedTemporaryFile(**kwargs)
->>>>>>> 535dcb71
     try:
         try:
-            yield temp_config
+            yield fd
         finally:
-            temp_config.close()
-
-        os.chmod(temp_config.name, permissions)
-        shutil.move(temp_config.name, filename)
+            fd.close()
+
+        os.chmod(fd.name, permissions)
+        shutil.move(fd.name, filename)
     finally:
-<<<<<<< HEAD
-        # just in case something went wrong and the temporary file is still there, nuke it now
-        silent_remove(temp_config.name)
-=======
         silent_remove(fd.name)
->>>>>>> 535dcb71
 
 
 @contextlib.contextmanager
@@ -1100,36 +1048,7 @@
         os.remove(temp.name)
 
 
-<<<<<<< HEAD
-if hasattr(tempfile, "TemporaryDirectory"):
-    # Python 3
-    TemporaryDirectory = tempfile.TemporaryDirectory
-else:
-    # Python 2
-    class TemporaryDirectory:
-        def __init__(self, suffix="", prefix="tmp", dir=None):
-            self._path = tempfile.mkdtemp(suffix=suffix, prefix=prefix, dir=dir)
-
-        @property
-        def name(self):
-            return self._path
-
-        def cleanup(self):
-            try:
-                os.remove(self._path)
-            except Exception as exc:
-                logging.getLogger(__name__).warning(
-                    f"Could not delete temporary directory {self.name}: {exc}"
-                )
-
-        def __enter__(self):
-            return self.name
-
-        def __exit__(self):
-            self.cleanup()
-=======
 TemporaryDirectory = tempfile.TemporaryDirectory
->>>>>>> 535dcb71
 
 
 @deprecated("Please use open with '-sig' encoding instead", since="1.8.0")
@@ -1216,16 +1135,6 @@
     return False
 
 
-<<<<<<< HEAD
-glob_escape = deprecated(
-    "glob_escape is available natively under Python 3 as glob.escape",
-    includedoc="Replaced by :func:`glob.escape`",
-    since="2.0.0",
-)(glob.escape)
-
-
-=======
->>>>>>> 535dcb71
 def thaw_frozendict(obj):
     if not isinstance(obj, (dict, frozendict)):
         raise ValueError("obj must be a dict or frozendict instance")
