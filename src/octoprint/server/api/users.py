# coding=utf-8
from __future__ import absolute_import, division, print_function

__license__ = 'GNU Affero General Public License http://www.gnu.org/licenses/agpl.html'
__copyright__ = "Copyright (C) 2014 The OctoPrint Project - Released under terms of the AGPLv3 License"

from octoprint.server.api import api
from flask import redirect, url_for

# NOTE: The redirects here should rather be 308 PERMANENT REDIRECT, however RFC7538 doesn't seem to be supported
# by all browsers yet. So we stick to 307 TEMPORARY REDIRECT as defined in RFC7231 although it's definitely not a
# temporary redirect we have here.

@api.route("/users", methods=["GET"])
def deprecated_get_users():
	return redirect(url_for("api.get_users"), code=307)


@api.route("/users", methods=["POST"])
def addUser():
<<<<<<< HEAD
	if not userManager.enabled:
		return jsonify(SUCCESS)

	if not "application/json" in request.headers["Content-Type"]:
		return make_response("Expected content-type JSON", 400)

	try:
		data = request.get_json()
	except BadRequest:
		return make_response("Malformed JSON body in request", 400)

	if data is None:
		return make_response("Malformed JSON body in request", 400)

	if not "name" in data:
		return make_response("Missing mandatory name field", 400)
	if not "password" in data:
		return make_response("Missing mandatory password field", 400)
	if not "active" in data:
		return make_response("Missing mandatory active field", 400)

	name = data["name"]
	password = data["password"]
	active = data["active"] in valid_boolean_trues

	roles = ["user"]
	if "admin" in data and data["admin"] in valid_boolean_trues:
		roles.append("admin")

	try:
		userManager.addUser(name, password, active, roles)
	except users.UserAlreadyExists:
		abort(409)
	return getUsers()
=======
	return redirect(url_for("api.add_user"), code=307)
>>>>>>> 3d7016f5


@api.route("/users/<username>", methods=["GET"])
def getUser(username):
<<<<<<< HEAD
	if not userManager.enabled:
		return jsonify(SUCCESS)

	if current_user is not None and not current_user.is_anonymous and (current_user.get_name() == username or current_user.is_admin):
		user = userManager.findUser(username)
		if user is not None:
			return jsonify(user.asDict())
		else:
			abort(404)
	else:
		abort(403)
=======
	return redirect(url_for("api.get_user", username=username), code=307)
>>>>>>> 3d7016f5


@api.route("/users/<username>", methods=["PUT"])
def updateUser(username):
<<<<<<< HEAD
	if not userManager.enabled:
		return jsonify(SUCCESS)

	user = userManager.findUser(username)
	if user is not None:
		if not "application/json" in request.headers["Content-Type"]:
			return make_response("Expected content-type JSON", 400)

		try:
			data = request.get_json()
		except BadRequest:
			return make_response("Malformed JSON body in request", 400)

		if data is None:
			return make_response("Malformed JSON body in request", 400)

		# change roles
		roles = ["user"]
		if "admin" in data and data["admin"] in valid_boolean_trues:
			roles.append("admin")
		userManager.changeUserRoles(username, roles)

		# change activation
		if "active" in data:
			userManager.changeUserActivation(username, data["active"] in valid_boolean_trues)
		return getUsers()
	else:
		abort(404)
=======
	return redirect(url_for("api.update_user", username=username), code=307)
>>>>>>> 3d7016f5


@api.route("/users/<username>", methods=["DELETE"])
def removeUser(username):
	return redirect(url_for("api.remove_user", username=username), code=307)


@api.route("/users/<username>/password", methods=["PUT"])
def changePasswordForUser(username):
<<<<<<< HEAD
	if not userManager.enabled:
		return jsonify(SUCCESS)

	if current_user is not None and not current_user.is_anonymous and (current_user.get_name() == username or current_user.is_admin):
		if not "application/json" in request.headers["Content-Type"]:
			return make_response("Expected content-type JSON", 400)

		try:
			data = request.get_json()
		except BadRequest:
			return make_response("Malformed JSON body in request", 400)

		if data is None:
			return make_response("Malformed JSON body in request", 400)

		if not "password" in data or not data["password"]:
			return make_response("password is missing from request", 400)

		try:
			userManager.changeUserPassword(username, data["password"])
		except users.UnknownUser:
			return make_response(("Unknown user: %s" % username, 404, []))

		return jsonify(SUCCESS)
	else:
		return make_response(("Forbidden", 403, []))
=======
	return redirect(url_for("api.change_password_for_user", username=username), code=307)
>>>>>>> 3d7016f5


@api.route("/users/<username>/settings", methods=["GET"])
def getSettingsForUser(username):
<<<<<<< HEAD
	if not userManager.enabled:
		return jsonify(SUCCESS)

	if current_user is None or current_user.is_anonymous or (current_user.get_name() != username and not current_user.is_admin):
		return make_response("Forbidden", 403)
=======
	return redirect(url_for("api.get_settings_for_user", username=username), code=307)
>>>>>>> 3d7016f5


@api.route("/users/<username>/settings", methods=["PATCH"])
def changeSettingsForUser(username):
	return redirect(url_for("api.change_settings_for_user", username=username), code=307)

<<<<<<< HEAD
	if current_user is None or current_user.is_anonymous or (current_user.get_name() != username and not current_user.is_admin):
		return make_response("Forbidden", 403)

	try:
		data = request.get_json()
	except BadRequest:
		return make_response("Malformed JSON body in request", 400)

	if data is None:
		return make_response("Malformed JSON body in request", 400)

	try:
		userManager.changeUserSettings(username, data)
		return jsonify(SUCCESS)
	except users.UnknownUser:
		return make_response("Unknown user: %s" % username, 404)
=======
>>>>>>> 3d7016f5

@api.route("/users/<username>/apikey", methods=["DELETE"])
def deleteApikeyForUser(username):
<<<<<<< HEAD
	if not userManager.enabled:
		return jsonify(SUCCESS)

	if current_user is not None and not current_user.is_anonymous and (current_user.get_name() == username or current_user.is_admin):
		try:
			userManager.deleteApikey(username)
		except users.UnknownUser:
			return make_response(("Unknown user: %s" % username, 404, []))
		return jsonify(SUCCESS)
	else:
		return make_response(("Forbidden", 403, []))
=======
	return redirect(url_for("api.delete_apikey_for_user", username=username), code=307)
>>>>>>> 3d7016f5


@api.route("/users/<username>/apikey", methods=["POST"])
def generateApikeyForUser(username):
<<<<<<< HEAD
	if not userManager.enabled:
		return jsonify(SUCCESS)

	if current_user is not None and not current_user.is_anonymous and (current_user.get_name() == username or current_user.is_admin):
		try:
			apikey = userManager.generateApiKey(username)
		except users.UnknownUser:
			return make_response(("Unknown user: %s" % username, 404, []))
		return jsonify({"apikey": apikey})
	else:
		return make_response(("Forbidden", 403, []))
=======
	return redirect(url_for("api.generate_apikey_for_user", username=username), code=307)
>>>>>>> 3d7016f5
<|MERGE_RESOLUTION|>--- conflicted
+++ resolved
@@ -18,99 +18,17 @@
 
 @api.route("/users", methods=["POST"])
 def addUser():
-<<<<<<< HEAD
-	if not userManager.enabled:
-		return jsonify(SUCCESS)
-
-	if not "application/json" in request.headers["Content-Type"]:
-		return make_response("Expected content-type JSON", 400)
-
-	try:
-		data = request.get_json()
-	except BadRequest:
-		return make_response("Malformed JSON body in request", 400)
-
-	if data is None:
-		return make_response("Malformed JSON body in request", 400)
-
-	if not "name" in data:
-		return make_response("Missing mandatory name field", 400)
-	if not "password" in data:
-		return make_response("Missing mandatory password field", 400)
-	if not "active" in data:
-		return make_response("Missing mandatory active field", 400)
-
-	name = data["name"]
-	password = data["password"]
-	active = data["active"] in valid_boolean_trues
-
-	roles = ["user"]
-	if "admin" in data and data["admin"] in valid_boolean_trues:
-		roles.append("admin")
-
-	try:
-		userManager.addUser(name, password, active, roles)
-	except users.UserAlreadyExists:
-		abort(409)
-	return getUsers()
-=======
 	return redirect(url_for("api.add_user"), code=307)
->>>>>>> 3d7016f5
 
 
 @api.route("/users/<username>", methods=["GET"])
 def getUser(username):
-<<<<<<< HEAD
-	if not userManager.enabled:
-		return jsonify(SUCCESS)
-
-	if current_user is not None and not current_user.is_anonymous and (current_user.get_name() == username or current_user.is_admin):
-		user = userManager.findUser(username)
-		if user is not None:
-			return jsonify(user.asDict())
-		else:
-			abort(404)
-	else:
-		abort(403)
-=======
 	return redirect(url_for("api.get_user", username=username), code=307)
->>>>>>> 3d7016f5
 
 
 @api.route("/users/<username>", methods=["PUT"])
 def updateUser(username):
-<<<<<<< HEAD
-	if not userManager.enabled:
-		return jsonify(SUCCESS)
-
-	user = userManager.findUser(username)
-	if user is not None:
-		if not "application/json" in request.headers["Content-Type"]:
-			return make_response("Expected content-type JSON", 400)
-
-		try:
-			data = request.get_json()
-		except BadRequest:
-			return make_response("Malformed JSON body in request", 400)
-
-		if data is None:
-			return make_response("Malformed JSON body in request", 400)
-
-		# change roles
-		roles = ["user"]
-		if "admin" in data and data["admin"] in valid_boolean_trues:
-			roles.append("admin")
-		userManager.changeUserRoles(username, roles)
-
-		# change activation
-		if "active" in data:
-			userManager.changeUserActivation(username, data["active"] in valid_boolean_trues)
-		return getUsers()
-	else:
-		abort(404)
-=======
 	return redirect(url_for("api.update_user", username=username), code=307)
->>>>>>> 3d7016f5
 
 
 @api.route("/users/<username>", methods=["DELETE"])
@@ -120,108 +38,24 @@
 
 @api.route("/users/<username>/password", methods=["PUT"])
 def changePasswordForUser(username):
-<<<<<<< HEAD
-	if not userManager.enabled:
-		return jsonify(SUCCESS)
-
-	if current_user is not None and not current_user.is_anonymous and (current_user.get_name() == username or current_user.is_admin):
-		if not "application/json" in request.headers["Content-Type"]:
-			return make_response("Expected content-type JSON", 400)
-
-		try:
-			data = request.get_json()
-		except BadRequest:
-			return make_response("Malformed JSON body in request", 400)
-
-		if data is None:
-			return make_response("Malformed JSON body in request", 400)
-
-		if not "password" in data or not data["password"]:
-			return make_response("password is missing from request", 400)
-
-		try:
-			userManager.changeUserPassword(username, data["password"])
-		except users.UnknownUser:
-			return make_response(("Unknown user: %s" % username, 404, []))
-
-		return jsonify(SUCCESS)
-	else:
-		return make_response(("Forbidden", 403, []))
-=======
 	return redirect(url_for("api.change_password_for_user", username=username), code=307)
->>>>>>> 3d7016f5
 
 
 @api.route("/users/<username>/settings", methods=["GET"])
 def getSettingsForUser(username):
-<<<<<<< HEAD
-	if not userManager.enabled:
-		return jsonify(SUCCESS)
-
-	if current_user is None or current_user.is_anonymous or (current_user.get_name() != username and not current_user.is_admin):
-		return make_response("Forbidden", 403)
-=======
 	return redirect(url_for("api.get_settings_for_user", username=username), code=307)
->>>>>>> 3d7016f5
 
 
 @api.route("/users/<username>/settings", methods=["PATCH"])
 def changeSettingsForUser(username):
 	return redirect(url_for("api.change_settings_for_user", username=username), code=307)
 
-<<<<<<< HEAD
-	if current_user is None or current_user.is_anonymous or (current_user.get_name() != username and not current_user.is_admin):
-		return make_response("Forbidden", 403)
-
-	try:
-		data = request.get_json()
-	except BadRequest:
-		return make_response("Malformed JSON body in request", 400)
-
-	if data is None:
-		return make_response("Malformed JSON body in request", 400)
-
-	try:
-		userManager.changeUserSettings(username, data)
-		return jsonify(SUCCESS)
-	except users.UnknownUser:
-		return make_response("Unknown user: %s" % username, 404)
-=======
->>>>>>> 3d7016f5
 
 @api.route("/users/<username>/apikey", methods=["DELETE"])
 def deleteApikeyForUser(username):
-<<<<<<< HEAD
-	if not userManager.enabled:
-		return jsonify(SUCCESS)
-
-	if current_user is not None and not current_user.is_anonymous and (current_user.get_name() == username or current_user.is_admin):
-		try:
-			userManager.deleteApikey(username)
-		except users.UnknownUser:
-			return make_response(("Unknown user: %s" % username, 404, []))
-		return jsonify(SUCCESS)
-	else:
-		return make_response(("Forbidden", 403, []))
-=======
 	return redirect(url_for("api.delete_apikey_for_user", username=username), code=307)
->>>>>>> 3d7016f5
 
 
 @api.route("/users/<username>/apikey", methods=["POST"])
 def generateApikeyForUser(username):
-<<<<<<< HEAD
-	if not userManager.enabled:
-		return jsonify(SUCCESS)
-
-	if current_user is not None and not current_user.is_anonymous and (current_user.get_name() == username or current_user.is_admin):
-		try:
-			apikey = userManager.generateApiKey(username)
-		except users.UnknownUser:
-			return make_response(("Unknown user: %s" % username, 404, []))
-		return jsonify({"apikey": apikey})
-	else:
-		return make_response(("Forbidden", 403, []))
-=======
-	return redirect(url_for("api.generate_apikey_for_user", username=username), code=307)
->>>>>>> 3d7016f5
+	return redirect(url_for("api.generate_apikey_for_user", username=username), code=307)