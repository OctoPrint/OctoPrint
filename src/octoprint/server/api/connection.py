--- conflicted
+++ resolved
@@ -54,7 +54,6 @@
         return response
 
     if command == "connect":
-<<<<<<< HEAD
         kwargs = {}
 
         if "connection" in data:
@@ -75,31 +74,11 @@
         if "printerProfile" in data:
             printerProfile = data["printerProfile"]
             if not printerProfileManager.exists(printerProfile):
-                return make_response("Invalid printer profile: %s" % printerProfile, 400)
+                abort(400, description="printerProfile is invalid")
             kwargs["profile"] = printerProfile
 
         if "save" in data and data["save"]:  # TODO
             """
-=======
-        connection_options = printer.__class__.get_connection_options()
-
-        port = None
-        baudrate = None
-        printerProfile = None
-        if "port" in data:
-            port = data["port"]
-            if port not in connection_options["ports"] and port != "AUTO":
-                abort(400, description="port is invalid")
-        if "baudrate" in data:
-            baudrate = data["baudrate"]
-            if baudrate not in connection_options["baudrates"] and baudrate != 0:
-                abort(400, description="baudrate is invalid")
-        if "printerProfile" in data:
-            printerProfile = data["printerProfile"]
-            if not printerProfileManager.exists(printerProfile):
-                abort(400, description="printerProfile is invalid")
-        if "save" in data and data["save"]:
->>>>>>> 26298384
             settings().set(["serial", "port"], port)
             settings().setInt(["serial", "baudrate"], baudrate)
             printerProfileManager.set_default(kwargs.get("profile"))
