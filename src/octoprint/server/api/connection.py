__author__ = "Gina Häußge <osd@foosel.net>"
__license__ = "GNU Affero General Public License http://www.gnu.org/licenses/agpl.html"
__copyright__ = "Copyright (C) 2014 The OctoPrint Project - Released under terms of the AGPLv3 License"

from flask import jsonify, make_response, request

<<<<<<< HEAD
from octoprint.settings import settings
from octoprint.server import printer, connectionProfileManager, printerProfileManager, NO_CONTENT
from octoprint.server.api import api
from octoprint.server.util.flask import no_firstrun_access, get_json_command_from_request
=======
>>>>>>> 2a6f7478
from octoprint.access.permissions import Permissions
from octoprint.server import NO_CONTENT, printer, printerProfileManager
from octoprint.server.api import api
from octoprint.server.util.flask import get_json_command_from_request, no_firstrun_access
from octoprint.settings import settings


from octoprint.comm.transport import all_transports
from octoprint.comm.protocol import all_protocols

def _convert_transport_options(options):
	return [option.as_dict() for option in options]

def _convert_protocol_options(options):
	return [option.as_dict() for option in options]

@api.route("/connection", methods=["GET"])
@Permissions.STATUS.require(403)
def connectionState():
<<<<<<< HEAD
	params = printer.get_current_connection_parameters()

	current = dict(state=params["state"],
	               connection=params["connection"],
	               profile=params["printer_profile"],
	               protocol=params["protocol"],
	               protocolOptions=params["protocol_args"],
	               transport=params["transport"],
	               transportOptions=params["transport_args"])

	##~~ legacy

	# TODO remove in 1.5.0
	_, port, baudrate, _ = printer.get_current_connection()
	current.update(dict(port=port, baudrate=baudrate))
=======
    state, port, baudrate, printer_profile = printer.get_current_connection()
    current = {
        "state": state,
        "port": port,
        "baudrate": baudrate,
        "printerProfile": printer_profile["id"]
        if printer_profile is not None and "id" in printer_profile
        else "_default",
    }
>>>>>>> 2a6f7478

    return jsonify({"current": current, "options": _get_options()})


@api.route("/connection", methods=["POST"])
@no_firstrun_access
@Permissions.CONNECTION.require(403)
def connectionCommand():
    valid_commands = {"connect": [], "disconnect": [], "fake_ack": []}

    command, data, response = get_json_command_from_request(request, valid_commands)
    if response is not None:
        return response

    if command == "connect":
        connection_options = printer.__class__.get_connection_options()

<<<<<<< HEAD
	if command == "connect":
		kwargs = dict()

		if "connection" in data:
			kwargs["connection"] = data["connection"]

		if "protocol" in data:
			kwargs["protocol"] = data["protocol"]

		if "protocolOptions" in data:
			kwargs["protocol_options"] = data["protocolOptions"]

		if "transport" in data:
			kwargs["transport"] = data["transport"]

		if "transportOptions" in data:
			kwargs["transport_options"] = data["transportOptions"]

		if "printerProfile" in data:
			printerProfile = data["printerProfile"]
			if not printerProfileManager.exists(printerProfile):
				return make_response("Invalid printer profile: %s" % printerProfile, 400)
			kwargs["profile"] = printerProfile

		if "save" in data and data["save"]:
			"""
			settings().set(["serial", "port"], port)
			settings().setInt(["serial", "baudrate"], baudrate)
			printerProfileManager.set_default(kwargs.get("profile"))
			"""

		if "autoconnect" in data:
			settings().setBoolean(["serial", "autoconnect"], data["autoconnect"])

		##~~ legacy

		# TODO remove in 1.5.0

		if "port" in data.keys():
			kwargs["port"] = data["port"]

		if "baudrate" in data.keys():
			kwargs["baudrate"] = data["baudrate"]

		settings().save()
		printer.connect(**kwargs)

	elif command == "disconnect":
		printer.disconnect()

	elif command == "fake_ack":
		printer.fake_ack()
=======
        port = None
        baudrate = None
        printerProfile = None
        if "port" in data:
            port = data["port"]
            if port not in connection_options["ports"] and port != "AUTO":
                return make_response("Invalid port: %s" % port, 400)
        if "baudrate" in data:
            baudrate = data["baudrate"]
            if baudrate not in connection_options["baudrates"] and baudrate != 0:
                return make_response("Invalid baudrate: %d" % baudrate, 400)
        if "printerProfile" in data:
            printerProfile = data["printerProfile"]
            if not printerProfileManager.exists(printerProfile):
                return make_response("Invalid printer profile: %s" % printerProfile, 400)
        if "save" in data and data["save"]:
            settings().set(["serial", "port"], port)
            settings().setInt(["serial", "baudrate"], baudrate)
            printerProfileManager.set_default(printerProfile)
        if "autoconnect" in data:
            settings().setBoolean(["serial", "autoconnect"], data["autoconnect"])
        settings().save()
        printer.connect(port=port, baudrate=baudrate, profile=printerProfile)
    elif command == "disconnect":
        printer.disconnect()
    elif command == "fake_ack":
        printer.fake_ack()

    return NO_CONTENT
>>>>>>> 2a6f7478


def _get_options():
<<<<<<< HEAD
	transports = []
	for transport in all_transports():
		transports.append(dict(name=transport.name,
		                       key=transport.key,
		                       options=_convert_transport_options(transport.get_connection_options())))

	protocols = []
	for protocol in all_protocols():
		protocols.append(dict(name=protocol.name,
		                      key=protocol.key,
		                      options=_convert_protocol_options(protocol.get_connection_options())))

	connection_options = printer.__class__.get_connection_options()
	profile_options = printerProfileManager.get_all()
	default_profile = printerProfileManager.get_default()

	connection_profiles = connectionProfileManager.get_all()
	default_connection = connectionProfileManager.get_default()

	options = dict(
		ports=connection_options["ports"],
		baudrates=connection_options["baudrates"],
		printerProfiles=[dict(id=printer_profile["id"], name=printer_profile["name"] if "name" in printer_profile else printer_profile["id"]) for printer_profile in profile_options.values() if "id" in printer_profile],
		connectionProfiles=[connection_profile.as_dict() for connection_profile in connection_profiles.values()],
		portPreference=connection_options["portPreference"],
		baudratePreference=connection_options["baudratePreference"],
		printerProfilePreference=default_profile["id"] if default_profile and "id" in default_profile else None,
		connectionProfilePreference=default_connection.id if default_connection else None,
		protocols=protocols,
		transports=transports
	)
=======
    connection_options = printer.__class__.get_connection_options()
    profile_options = printerProfileManager.get_all()
    default_profile = printerProfileManager.get_default()

    options = {
        "ports": connection_options["ports"],
        "baudrates": connection_options["baudrates"],
        "printerProfiles": [
            {
                "id": printer_profile["id"],
                "name": printer_profile["name"]
                if "name" in printer_profile
                else printer_profile["id"],
            }
            for printer_profile in profile_options.values()
            if "id" in printer_profile
        ],
        "portPreference": connection_options["portPreference"],
        "baudratePreference": connection_options["baudratePreference"],
        "printerProfilePreference": default_profile["id"]
        if "id" in default_profile
        else None,
    }
>>>>>>> 2a6f7478

    return options<|MERGE_RESOLUTION|>--- conflicted
+++ resolved
@@ -4,59 +4,41 @@
 
 from flask import jsonify, make_response, request
 
-<<<<<<< HEAD
-from octoprint.settings import settings
-from octoprint.server import printer, connectionProfileManager, printerProfileManager, NO_CONTENT
-from octoprint.server.api import api
-from octoprint.server.util.flask import no_firstrun_access, get_json_command_from_request
-=======
->>>>>>> 2a6f7478
 from octoprint.access.permissions import Permissions
-from octoprint.server import NO_CONTENT, printer, printerProfileManager
+from octoprint.comm.protocol import all_protocols
+from octoprint.comm.transport import all_transports
+from octoprint.server import (
+    NO_CONTENT,
+    connectionProfileManager,
+    printer,
+    printerProfileManager,
+)
 from octoprint.server.api import api
 from octoprint.server.util.flask import get_json_command_from_request, no_firstrun_access
 from octoprint.settings import settings
 
 
-from octoprint.comm.transport import all_transports
-from octoprint.comm.protocol import all_protocols
+def _convert_transport_options(options):
+    return [option.as_dict() for option in options]
 
-def _convert_transport_options(options):
-	return [option.as_dict() for option in options]
 
 def _convert_protocol_options(options):
-	return [option.as_dict() for option in options]
+    return [option.as_dict() for option in options]
+
 
 @api.route("/connection", methods=["GET"])
 @Permissions.STATUS.require(403)
 def connectionState():
-<<<<<<< HEAD
-	params = printer.get_current_connection_parameters()
-
-	current = dict(state=params["state"],
-	               connection=params["connection"],
-	               profile=params["printer_profile"],
-	               protocol=params["protocol"],
-	               protocolOptions=params["protocol_args"],
-	               transport=params["transport"],
-	               transportOptions=params["transport_args"])
-
-	##~~ legacy
-
-	# TODO remove in 1.5.0
-	_, port, baudrate, _ = printer.get_current_connection()
-	current.update(dict(port=port, baudrate=baudrate))
-=======
-    state, port, baudrate, printer_profile = printer.get_current_connection()
+    params = printer.get_current_connection_parameters()
     current = {
-        "state": state,
-        "port": port,
-        "baudrate": baudrate,
-        "printerProfile": printer_profile["id"]
-        if printer_profile is not None and "id" in printer_profile
-        else "_default",
+        "state": params["state"],
+        "connection": params["connection"],
+        "profile": params["printer_profile"],
+        "protocol": params["protocol"],
+        "protocolOptions": params["protocol_args"],
+        "transport": params["transport"],
+        "transportOptions": params["transport_args"],
     }
->>>>>>> 2a6f7478
 
     return jsonify({"current": current, "options": _get_options()})
 
@@ -72,131 +54,88 @@
         return response
 
     if command == "connect":
-        connection_options = printer.__class__.get_connection_options()
+        kwargs = {}
 
-<<<<<<< HEAD
-	if command == "connect":
-		kwargs = dict()
+        if "connection" in data:
+            kwargs["connection"] = data["connection"]
 
-		if "connection" in data:
-			kwargs["connection"] = data["connection"]
+        if "protocol" in data:
+            kwargs["protocol"] = data["protocol"]
 
-		if "protocol" in data:
-			kwargs["protocol"] = data["protocol"]
+        if "protocolOptions" in data:
+            kwargs["protocol_options"] = data["protocolOptions"]
 
-		if "protocolOptions" in data:
-			kwargs["protocol_options"] = data["protocolOptions"]
+        if "transport" in data:
+            kwargs["transport"] = data["transport"]
 
-		if "transport" in data:
-			kwargs["transport"] = data["transport"]
+        if "transportOptions" in data:
+            kwargs["transport_options"] = data["transportOptions"]
 
-		if "transportOptions" in data:
-			kwargs["transport_options"] = data["transportOptions"]
-
-		if "printerProfile" in data:
-			printerProfile = data["printerProfile"]
-			if not printerProfileManager.exists(printerProfile):
-				return make_response("Invalid printer profile: %s" % printerProfile, 400)
-			kwargs["profile"] = printerProfile
-
-		if "save" in data and data["save"]:
-			"""
-			settings().set(["serial", "port"], port)
-			settings().setInt(["serial", "baudrate"], baudrate)
-			printerProfileManager.set_default(kwargs.get("profile"))
-			"""
-
-		if "autoconnect" in data:
-			settings().setBoolean(["serial", "autoconnect"], data["autoconnect"])
-
-		##~~ legacy
-
-		# TODO remove in 1.5.0
-
-		if "port" in data.keys():
-			kwargs["port"] = data["port"]
-
-		if "baudrate" in data.keys():
-			kwargs["baudrate"] = data["baudrate"]
-
-		settings().save()
-		printer.connect(**kwargs)
-
-	elif command == "disconnect":
-		printer.disconnect()
-
-	elif command == "fake_ack":
-		printer.fake_ack()
-=======
-        port = None
-        baudrate = None
-        printerProfile = None
-        if "port" in data:
-            port = data["port"]
-            if port not in connection_options["ports"] and port != "AUTO":
-                return make_response("Invalid port: %s" % port, 400)
-        if "baudrate" in data:
-            baudrate = data["baudrate"]
-            if baudrate not in connection_options["baudrates"] and baudrate != 0:
-                return make_response("Invalid baudrate: %d" % baudrate, 400)
         if "printerProfile" in data:
             printerProfile = data["printerProfile"]
             if not printerProfileManager.exists(printerProfile):
                 return make_response("Invalid printer profile: %s" % printerProfile, 400)
+            kwargs["profile"] = printerProfile
+
         if "save" in data and data["save"]:
+            """
             settings().set(["serial", "port"], port)
             settings().setInt(["serial", "baudrate"], baudrate)
-            printerProfileManager.set_default(printerProfile)
+            printerProfileManager.set_default(kwargs.get("profile"))
+            """
+
         if "autoconnect" in data:
             settings().setBoolean(["serial", "autoconnect"], data["autoconnect"])
+
+        ##~~ legacy
+
+        # TODO remove in 1.5.0
+
+        if "port" in data.keys():
+            kwargs["port"] = data["port"]
+
+        if "baudrate" in data.keys():
+            kwargs["baudrate"] = data["baudrate"]
+
         settings().save()
-        printer.connect(port=port, baudrate=baudrate, profile=printerProfile)
+        printer.connect(**kwargs)
+
     elif command == "disconnect":
         printer.disconnect()
+
     elif command == "fake_ack":
         printer.fake_ack()
 
     return NO_CONTENT
->>>>>>> 2a6f7478
 
 
 def _get_options():
-<<<<<<< HEAD
-	transports = []
-	for transport in all_transports():
-		transports.append(dict(name=transport.name,
-		                       key=transport.key,
-		                       options=_convert_transport_options(transport.get_connection_options())))
+    transports = []
+    for transport in all_transports():
+        transports.append(
+            {
+                "name": transport.name,
+                "key": transport.key,
+                "options": _convert_transport_options(transport.get_connection_options()),
+            }
+        )
 
-	protocols = []
-	for protocol in all_protocols():
-		protocols.append(dict(name=protocol.name,
-		                      key=protocol.key,
-		                      options=_convert_protocol_options(protocol.get_connection_options())))
+    protocols = []
+    for protocol in all_protocols():
+        protocols.append(
+            {
+                "name": protocol.name,
+                "key": protocol.key,
+                "options": _convert_protocol_options(protocol.get_connection_options()),
+            }
+        )
 
-	connection_options = printer.__class__.get_connection_options()
-	profile_options = printerProfileManager.get_all()
-	default_profile = printerProfileManager.get_default()
-
-	connection_profiles = connectionProfileManager.get_all()
-	default_connection = connectionProfileManager.get_default()
-
-	options = dict(
-		ports=connection_options["ports"],
-		baudrates=connection_options["baudrates"],
-		printerProfiles=[dict(id=printer_profile["id"], name=printer_profile["name"] if "name" in printer_profile else printer_profile["id"]) for printer_profile in profile_options.values() if "id" in printer_profile],
-		connectionProfiles=[connection_profile.as_dict() for connection_profile in connection_profiles.values()],
-		portPreference=connection_options["portPreference"],
-		baudratePreference=connection_options["baudratePreference"],
-		printerProfilePreference=default_profile["id"] if default_profile and "id" in default_profile else None,
-		connectionProfilePreference=default_connection.id if default_connection else None,
-		protocols=protocols,
-		transports=transports
-	)
-=======
     connection_options = printer.__class__.get_connection_options()
     profile_options = printerProfileManager.get_all()
     default_profile = printerProfileManager.get_default()
+
+    connection_profiles = connectionProfileManager.get_all()
+    default_connection = connectionProfileManager.get_default()
 
     options = {
         "ports": connection_options["ports"],
@@ -211,12 +150,20 @@
             for printer_profile in profile_options.values()
             if "id" in printer_profile
         ],
+        "connectionProfiles": [
+            connection_profile.as_dict()
+            for connection_profile in connection_profiles.values()
+        ],
         "portPreference": connection_options["portPreference"],
         "baudratePreference": connection_options["baudratePreference"],
         "printerProfilePreference": default_profile["id"]
         if "id" in default_profile
         else None,
+        "connectionProfilePreference": default_connection.id
+        if default_connection
+        else None,
+        "protocols": protocols,
+        "transports": transports,
     }
->>>>>>> 2a6f7478
 
     return options