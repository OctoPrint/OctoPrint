__author__ = "Gina Häußge <osd@foosel.net>"
__license__ = "GNU Affero General Public License http://www.gnu.org/licenses/agpl.html"
__copyright__ = "Copyright (C) 2014 The OctoPrint Project - Released under terms of the AGPLv3 License"

import logging

from flask import abort, jsonify, request
from flask_login import current_user
<<<<<<< HEAD
from werkzeug.exceptions import BadRequest
=======
from past.builtins import basestring
>>>>>>> f9745515

import octoprint.plugin
import octoprint.util
from octoprint.access.permissions import Permissions
from octoprint.server import pluginManager, printer, userManager
from octoprint.server.api import api
from octoprint.server.util.flask import no_firstrun_access, with_revalidation_checking
from octoprint.settings import settings, valid_boolean_trues

# ~~ settings

FOLDER_TYPES = ("uploads", "timelapse", "timelapse_tmp", "logs", "watched")
FOLDER_MAPPING = {"timelapseTmp": "timelapse_tmp"}


def _lastmodified():
    return settings().last_modified


def _etag(lm=None):
    if lm is None:
        lm = _lastmodified()

    connection_options = printer.__class__.get_connection_options()
    plugins = sorted(octoprint.plugin.plugin_manager().enabled_plugins)
    plugin_settings = _get_plugin_settings()

    from collections import OrderedDict

    sorted_plugin_settings = OrderedDict()
    for key in sorted(plugin_settings.keys()):
        sorted_plugin_settings[key] = plugin_settings.get(key, {})

    if current_user is not None and not current_user.is_anonymous:
        roles = sorted(current_user.permissions, key=lambda x: x.key)
    else:
        roles = []

    import hashlib

    hash = hashlib.sha1()

    def hash_update(value):
        value = value.encode("utf-8")
        hash.update(value)

    # last modified timestamp
    hash_update(str(lm))

    # effective config from config.yaml + overlays
    hash_update(repr(settings().effective))

    # might duplicate settings().effective, but plugins might also inject additional keys into the settings
    # output that are not stored in config.yaml
    hash_update(repr(sorted_plugin_settings))

    # connection options are also part of the settings
    hash_update(repr(connection_options))

    # if the list of plugins changes, the settings structure changes too
    hash_update(repr(plugins))

    # and likewise if the role of the user changes
    hash_update(repr(roles))

    return hash.hexdigest()


@api.route("/settings", methods=["GET"])
@with_revalidation_checking(
    etag_factory=_etag,
    lastmodified_factory=_lastmodified,
    unless=lambda: request.values.get("force", "false") in valid_boolean_trues
    or settings().getBoolean(["server", "firstRun"])
    or not userManager.has_been_customized(),
)
def getSettings():
    if not Permissions.SETTINGS_READ.can() and not (
        settings().getBoolean(["server", "firstRun"])
        or not userManager.has_been_customized()
    ):
        abort(403)

    s = settings()

    connectionOptions = printer.__class__.get_connection_options()

    # NOTE: Remember to adjust the docs of the data model on the Settings API if anything
    # is changed, added or removed here

    data = {
        "api": {
            "allowCrossOrigin": s.get(["api", "allowCrossOrigin"]),
        },
        "appearance": {
            "name": s.get(["appearance", "name"]),
            "color": s.get(["appearance", "color"]),
            "colorTransparent": s.getBoolean(["appearance", "colorTransparent"]),
            "colorIcon": s.getBoolean(["appearance", "colorIcon"]),
            "defaultLanguage": s.get(["appearance", "defaultLanguage"]),
            "showFahrenheitAlso": s.getBoolean(["appearance", "showFahrenheitAlso"]),
            "fuzzyTimes": s.getBoolean(["appearance", "fuzzyTimes"]),
            "closeModalsWithClick": s.getBoolean(["appearance", "closeModalsWithClick"]),
            "showInternalFilename": s.getBoolean(["appearance", "showInternalFilename"]),
        },
        "printer": {
            "defaultExtrusionLength": s.getInt(
                ["printerParameters", "defaultExtrusionLength"]
            )
        },
        "webcam": {
            "webcamEnabled": s.getBoolean(["webcam", "webcamEnabled"]),
            "timelapseEnabled": s.getBoolean(["webcam", "timelapseEnabled"]),
            "streamUrl": s.get(["webcam", "stream"]),
            "streamRatio": s.get(["webcam", "streamRatio"]),
            "streamTimeout": s.getInt(["webcam", "streamTimeout"]),
            "snapshotUrl": s.get(["webcam", "snapshot"]),
            "snapshotTimeout": s.getInt(["webcam", "snapshotTimeout"]),
            "snapshotSslValidation": s.getBoolean(["webcam", "snapshotSslValidation"]),
            "ffmpegPath": s.get(["webcam", "ffmpeg"]),
            "bitrate": s.get(["webcam", "bitrate"]),
            "ffmpegThreads": s.get(["webcam", "ffmpegThreads"]),
            "ffmpegVideoCodec": s.get(["webcam", "ffmpegVideoCodec"]),
            "watermark": s.getBoolean(["webcam", "watermark"]),
            "flipH": s.getBoolean(["webcam", "flipH"]),
            "flipV": s.getBoolean(["webcam", "flipV"]),
            "rotate90": s.getBoolean(["webcam", "rotate90"]),
        },
        "feature": {
            "temperatureGraph": s.getBoolean(["feature", "temperatureGraph"]),
            "sdSupport": s.getBoolean(["feature", "sdSupport"]),
            "keyboardControl": s.getBoolean(["feature", "keyboardControl"]),
            "pollWatched": s.getBoolean(["feature", "pollWatched"]),
            "modelSizeDetection": s.getBoolean(["feature", "modelSizeDetection"]),
            "printStartConfirmation": s.getBoolean(["feature", "printStartConfirmation"]),
            "printCancelConfirmation": s.getBoolean(
                ["feature", "printCancelConfirmation"]
            ),
            "g90InfluencesExtruder": s.getBoolean(["feature", "g90InfluencesExtruder"]),
            "autoUppercaseBlacklist": s.get(["feature", "autoUppercaseBlacklist"]),
        },
        "gcodeAnalysis": {
            "runAt": s.get(["gcodeAnalysis", "runAt"]),
            "bedZ": s.getFloat(["gcodeAnalysis", "bedZ"]),
        },
        "serial": {
            "port": connectionOptions["portPreference"],
            "baudrate": connectionOptions["baudratePreference"],
            "exclusive": s.getBoolean(["serial", "exclusive"]),
            "portOptions": connectionOptions["ports"],
            "baudrateOptions": connectionOptions["baudrates"],
            "autoconnect": s.getBoolean(["serial", "autoconnect"]),
            "timeoutConnection": s.getFloat(["serial", "timeout", "connection"]),
            "timeoutDetectionFirst": s.getFloat(["serial", "timeout", "detectionFirst"]),
            "timeoutDetectionConsecutive": s.getFloat(
                ["serial", "timeout", "detectionConsecutive"]
            ),
            "timeoutCommunication": s.getFloat(["serial", "timeout", "communication"]),
            "timeoutCommunicationBusy": s.getFloat(
                ["serial", "timeout", "communicationBusy"]
            ),
            "timeoutTemperature": s.getFloat(["serial", "timeout", "temperature"]),
            "timeoutTemperatureTargetSet": s.getFloat(
                ["serial", "timeout", "temperatureTargetSet"]
            ),
            "timeoutTemperatureAutoreport": s.getFloat(
                ["serial", "timeout", "temperatureAutoreport"]
            ),
            "timeoutSdStatus": s.getFloat(["serial", "timeout", "sdStatus"]),
            "timeoutSdStatusAutoreport": s.getFloat(
                ["serial", "timeout", "sdStatusAutoreport"]
            ),
            "timeoutBaudrateDetectionPause": s.getFloat(
                ["serial", "timeout", "baudrateDetectionPause"]
            ),
            "timeoutPositionLogWait": s.getFloat(
                ["serial", "timeout", "positionLogWait"]
            ),
            "log": s.getBoolean(["serial", "log"]),
            "additionalPorts": s.get(["serial", "additionalPorts"]),
            "additionalBaudrates": s.get(["serial", "additionalBaudrates"]),
            "blacklistedPorts": s.get(["serial", "blacklistedPorts"]),
            "blacklistedBaudrates": s.get(["serial", "blacklistedBaudrates"]),
            "longRunningCommands": s.get(["serial", "longRunningCommands"]),
            "checksumRequiringCommands": s.get(["serial", "checksumRequiringCommands"]),
            "blockedCommands": s.get(["serial", "blockedCommands"]),
            "pausingCommands": s.get(["serial", "pausingCommands"]),
            "emergencyCommands": s.get(["serial", "emergencyCommands"]),
            "helloCommand": s.get(["serial", "helloCommand"]),
            "ignoreErrorsFromFirmware": s.getBoolean(
                ["serial", "ignoreErrorsFromFirmware"]
            ),
            "disconnectOnErrors": s.getBoolean(["serial", "disconnectOnErrors"]),
            "triggerOkForM29": s.getBoolean(["serial", "triggerOkForM29"]),
            "logPositionOnPause": s.getBoolean(["serial", "logPositionOnPause"]),
            "logPositionOnCancel": s.getBoolean(["serial", "logPositionOnCancel"]),
            "abortHeatupOnCancel": s.getBoolean(["serial", "abortHeatupOnCancel"]),
            "supportResendsWithoutOk": s.get(["serial", "supportResendsWithoutOk"]),
            "waitForStart": s.getBoolean(["serial", "waitForStartOnConnect"]),
            "alwaysSendChecksum": s.getBoolean(["serial", "alwaysSendChecksum"]),
            "neverSendChecksum": s.getBoolean(["serial", "neverSendChecksum"]),
            "sdRelativePath": s.getBoolean(["serial", "sdRelativePath"]),
            "sdAlwaysAvailable": s.getBoolean(["serial", "sdAlwaysAvailable"]),
            "swallowOkAfterResend": s.getBoolean(["serial", "swallowOkAfterResend"]),
            "repetierTargetTemp": s.getBoolean(["serial", "repetierTargetTemp"]),
            "externalHeatupDetection": s.getBoolean(
                ["serial", "externalHeatupDetection"]
            ),
            "ignoreIdenticalResends": s.getBoolean(["serial", "ignoreIdenticalResends"]),
            "firmwareDetection": s.getBoolean(["serial", "firmwareDetection"]),
            "blockWhileDwelling": s.getBoolean(["serial", "blockWhileDwelling"]),
            "useParityWorkaround": s.get(["serial", "useParityWorkaround"]),
            "sanityCheckTools": s.getBoolean(["serial", "sanityCheckTools"]),
            "notifySuppressedCommands": s.get(["serial", "notifySuppressedCommands"]),
            "sendM112OnError": s.getBoolean(["serial", "sendM112OnError"]),
            "disableSdPrintingDetection": s.getBoolean(
                ["serial", "disableSdPrintingDetection"]
            ),
            "ackMax": s.getInt(["serial", "ackMax"]),
            "maxTimeoutsIdle": s.getInt(["serial", "maxCommunicationTimeouts", "idle"]),
            "maxTimeoutsPrinting": s.getInt(
                ["serial", "maxCommunicationTimeouts", "printing"]
            ),
            "maxTimeoutsLong": s.getInt(["serial", "maxCommunicationTimeouts", "long"]),
            "capAutoreportTemp": s.getBoolean(
                ["serial", "capabilities", "autoreport_temp"]
            ),
            "capAutoreportSdStatus": s.getBoolean(
                ["serial", "capabilities", "autoreport_sdstatus"]
            ),
            "capBusyProtocol": s.getBoolean(["serial", "capabilities", "busy_protocol"]),
            "capEmergencyParser": s.getBoolean(
                ["serial", "capabilities", "emergency_parser"]
            ),
            "resendRatioThreshold": s.getInt(["serial", "resendRatioThreshold"]),
            "resendRatioStart": s.getInt(["serial", "resendRatioStart"]),
        },
        "folder": {
            "uploads": s.getBaseFolder("uploads"),
            "timelapse": s.getBaseFolder("timelapse"),
            "timelapseTmp": s.getBaseFolder("timelapse_tmp"),
            "logs": s.getBaseFolder("logs"),
            "watched": s.getBaseFolder("watched"),
        },
        "temperature": {
            "profiles": s.get(["temperature", "profiles"]),
            "cutoff": s.getInt(["temperature", "cutoff"]),
            "sendAutomatically": s.getBoolean(["temperature", "sendAutomatically"]),
            "sendAutomaticallyAfter": s.getInt(
                ["temperature", "sendAutomaticallyAfter"], min=0, max=30
            ),
        },
        "system": {
            "actions": s.get(["system", "actions"]),
            "events": s.get(["system", "events"]),
        },
        "terminalFilters": s.get(["terminalFilters"]),
        "scripts": {
            "gcode": {
                "afterPrinterConnected": None,
                "beforePrinterDisconnected": None,
                "beforePrintStarted": None,
                "afterPrintCancelled": None,
                "afterPrintDone": None,
                "beforePrintPaused": None,
                "afterPrintResumed": None,
                "beforeToolChange": None,
                "afterToolChange": None,
                "snippets": {},
            }
        },
        "server": {
            "commands": {
                "systemShutdownCommand": s.get(
                    ["server", "commands", "systemShutdownCommand"]
                ),
                "systemRestartCommand": s.get(
                    ["server", "commands", "systemRestartCommand"]
                ),
                "serverRestartCommand": s.get(
                    ["server", "commands", "serverRestartCommand"]
                ),
            },
            "diskspace": {
                "warning": s.getInt(["server", "diskspace", "warning"]),
                "critical": s.getInt(["server", "diskspace", "critical"]),
            },
            "onlineCheck": {
                "enabled": s.getBoolean(["server", "onlineCheck", "enabled"]),
                "interval": int(s.getInt(["server", "onlineCheck", "interval"]) / 60),
                "host": s.get(["server", "onlineCheck", "host"]),
                "port": s.getInt(["server", "onlineCheck", "port"]),
                "name": s.get(["server", "onlineCheck", "name"]),
            },
            "pluginBlacklist": {
                "enabled": s.getBoolean(["server", "pluginBlacklist", "enabled"]),
                "url": s.get(["server", "pluginBlacklist", "url"]),
                "ttl": int(s.getInt(["server", "pluginBlacklist", "ttl"]) / 60),
            },
            "allowFraming": s.getBoolean(["server", "allowFraming"]),
        },
        "devel": {"pluginTimings": s.getBoolean(["devel", "pluginTimings"])},
        "slicing": {"defaultSlicer": s.get(["slicing", "defaultSlicer"])},
    }

    gcode_scripts = s.listScripts("gcode")
    if gcode_scripts:
        data["scripts"] = {"gcode": {}}
        for name in gcode_scripts:
            data["scripts"]["gcode"][name] = s.loadScript("gcode", name, source=True)

    plugin_settings = _get_plugin_settings()
    if len(plugin_settings):
        data["plugins"] = plugin_settings

    return jsonify(data)


def _get_plugin_settings():
    logger = logging.getLogger(__name__)

    data = {}

    def process_plugin_result(name, result):
        if result:
            try:
                jsonify(test=result)
            except Exception:
                logger.exception(
                    "Error while jsonifying settings from plugin {}, please contact the plugin author about this".format(
                        name
                    )
                )
                raise
            else:
                if "__enabled" in result:
                    del result["__enabled"]
                data[name] = result

    for plugin in octoprint.plugin.plugin_manager().get_implementations(
        octoprint.plugin.SettingsPlugin
    ):
        try:
            result = plugin.on_settings_load()
            process_plugin_result(plugin._identifier, result)
        except Exception:
            logger.exception(
                "Could not load settings for plugin {name} ({version})".format(
                    version=plugin._plugin_version, name=plugin._plugin_name
                ),
                extra={"plugin": plugin._identifier},
            )

    return data


@api.route("/settings", methods=["POST"])
@no_firstrun_access
@Permissions.SETTINGS.require(403)
def setSettings():
    if "application/json" not in request.headers["Content-Type"]:
        abort(400, description="Expected content-type JSON")

    data = request.get_json()
    if data is None or not isinstance(data, dict):
        abort(400, description="Malformed JSON body in request")

    response = _saveSettings(data)
    if response:
        return response
    return getSettings()


@api.route("/settings/templates", methods=["GET"])
@no_firstrun_access
@Permissions.SETTINGS.require(403)
def fetchTemplateData():
    from octoprint.server.views import fetch_template_data

    refresh = request.values.get("refresh", "false") in valid_boolean_trues
    templates, _, _ = fetch_template_data(refresh=refresh)

    result = {}
    for tt in templates:
        result[tt] = []
        for key in templates[tt]["order"]:
            entry = templates[tt]["entries"].get(key)
            if not entry:
                continue

            if isinstance(entry, dict):
                name = key
            else:
                name, entry = entry

            data = {"id": key, "name": name}

            if entry and "_plugin" in entry:
                plugin = pluginManager.get_plugin_info(
                    entry["_plugin"], require_enabled=False
                )
                data["plugin_id"] = plugin.key
                data["plugin_name"] = plugin.name

            result[tt].append(data)

    return jsonify(order=result)


def _saveSettings(data):
    logger = logging.getLogger(__name__)

    s = settings()

    # NOTE: Remember to adjust the docs of the data model on the Settings API if anything
    # is changed, added or removed here

    if "folder" in data:
        try:
            folders = {
                FOLDER_MAPPING.get(folder, folder): path
                for folder, path in data["folder"].items()
            }
            future = {}
            for folder in FOLDER_TYPES:
                future[folder] = s.getBaseFolder(folder)
                if folder in folders:
                    future[folder] = data["folder"][folder]

            for folder in data["folder"]:
                if folder not in FOLDER_TYPES:
                    continue
                for other_folder in FOLDER_TYPES:
                    if folder == other_folder:
                        continue
                    if future[folder] == future[other_folder]:
                        # duplicate detected, raise
                        raise ValueError(
                            "Duplicate folder path for {} and {}".format(
                                folder, other_folder
                            )
                        )

                s.setBaseFolder(folder, future[folder])
        except Exception:
            abort(400, description="At least one of the configured folders is invalid")

    if "api" in data:
        if "allowCrossOrigin" in data["api"]:
            s.setBoolean(["api", "allowCrossOrigin"], data["api"]["allowCrossOrigin"])

    if "appearance" in data:
        if "name" in data["appearance"]:
            s.set(["appearance", "name"], data["appearance"]["name"])
        if "color" in data["appearance"]:
            s.set(["appearance", "color"], data["appearance"]["color"])
        if "colorTransparent" in data["appearance"]:
            s.setBoolean(
                ["appearance", "colorTransparent"], data["appearance"]["colorTransparent"]
            )
        if "colorIcon" in data["appearance"]:
            s.setBoolean(["appearance", "colorIcon"], data["appearance"]["colorIcon"])
        if "defaultLanguage" in data["appearance"]:
            s.set(
                ["appearance", "defaultLanguage"], data["appearance"]["defaultLanguage"]
            )
        if "showFahrenheitAlso" in data["appearance"]:
            s.setBoolean(
                ["appearance", "showFahrenheitAlso"],
                data["appearance"]["showFahrenheitAlso"],
            )
        if "fuzzyTimes" in data["appearance"]:
            s.setBoolean(["appearance", "fuzzyTimes"], data["appearance"]["fuzzyTimes"])
        if "closeModalsWithClick" in data["appearance"]:
            s.setBoolean(
                ["appearance", "closeModalsWithClick"],
                data["appearance"]["closeModalsWithClick"],
            )
        if "showInternalFilename" in data["appearance"]:
            s.setBoolean(
                ["appearance", "showInternalFilename"],
                data["appearance"]["showInternalFilename"],
            )

    if "printer" in data:
        if "defaultExtrusionLength" in data["printer"]:
            s.setInt(
                ["printerParameters", "defaultExtrusionLength"],
                data["printer"]["defaultExtrusionLength"],
            )

    if "webcam" in data:
        if "webcamEnabled" in data["webcam"]:
            s.setBoolean(["webcam", "webcamEnabled"], data["webcam"]["webcamEnabled"])
        if "timelapseEnabled" in data["webcam"]:
            s.setBoolean(
                ["webcam", "timelapseEnabled"], data["webcam"]["timelapseEnabled"]
            )
        if "streamUrl" in data["webcam"]:
            s.set(["webcam", "stream"], data["webcam"]["streamUrl"])
        if "streamRatio" in data["webcam"] and data["webcam"]["streamRatio"] in (
            "16:9",
            "4:3",
        ):
            s.set(["webcam", "streamRatio"], data["webcam"]["streamRatio"])
        if "streamTimeout" in data["webcam"]:
            s.setInt(["webcam", "streamTimeout"], data["webcam"]["streamTimeout"])
        if "snapshotUrl" in data["webcam"]:
            s.set(["webcam", "snapshot"], data["webcam"]["snapshotUrl"])
        if "snapshotTimeout" in data["webcam"]:
            s.setInt(["webcam", "snapshotTimeout"], data["webcam"]["snapshotTimeout"])
        if "snapshotSslValidation" in data["webcam"]:
            s.setBoolean(
                ["webcam", "snapshotSslValidation"],
                data["webcam"]["snapshotSslValidation"],
            )
        if "ffmpegPath" in data["webcam"]:
            s.set(["webcam", "ffmpeg"], data["webcam"]["ffmpegPath"])
        if "bitrate" in data["webcam"]:
            s.set(["webcam", "bitrate"], data["webcam"]["bitrate"])
        if "ffmpegThreads" in data["webcam"]:
            s.setInt(["webcam", "ffmpegThreads"], data["webcam"]["ffmpegThreads"])
        if "ffmpegVideoCodec" in data["webcam"] and data["webcam"][
            "ffmpegVideoCodec"
        ] in ("mpeg2video", "libx264"):
            s.set(["webcam", "ffmpegVideoCodec"], data["webcam"]["ffmpegVideoCodec"])
        if "watermark" in data["webcam"]:
            s.setBoolean(["webcam", "watermark"], data["webcam"]["watermark"])
        if "flipH" in data["webcam"]:
            s.setBoolean(["webcam", "flipH"], data["webcam"]["flipH"])
        if "flipV" in data["webcam"]:
            s.setBoolean(["webcam", "flipV"], data["webcam"]["flipV"])
        if "rotate90" in data["webcam"]:
            s.setBoolean(["webcam", "rotate90"], data["webcam"]["rotate90"])

    if "feature" in data:
        if "temperatureGraph" in data["feature"]:
            s.setBoolean(
                ["feature", "temperatureGraph"], data["feature"]["temperatureGraph"]
            )
        if "sdSupport" in data["feature"]:
            s.setBoolean(["feature", "sdSupport"], data["feature"]["sdSupport"])
        if "keyboardControl" in data["feature"]:
            s.setBoolean(
                ["feature", "keyboardControl"], data["feature"]["keyboardControl"]
            )
        if "pollWatched" in data["feature"]:
            s.setBoolean(["feature", "pollWatched"], data["feature"]["pollWatched"])
        if "modelSizeDetection" in data["feature"]:
            s.setBoolean(
                ["feature", "modelSizeDetection"], data["feature"]["modelSizeDetection"]
            )
        if "printStartConfirmation" in data["feature"]:
            s.setBoolean(
                ["feature", "printStartConfirmation"],
                data["feature"]["printStartConfirmation"],
            )
        if "printCancelConfirmation" in data["feature"]:
            s.setBoolean(
                ["feature", "printCancelConfirmation"],
                data["feature"]["printCancelConfirmation"],
            )
        if "g90InfluencesExtruder" in data["feature"]:
            s.setBoolean(
                ["feature", "g90InfluencesExtruder"],
                data["feature"]["g90InfluencesExtruder"],
            )
        if "autoUppercaseBlacklist" in data["feature"] and isinstance(
            data["feature"]["autoUppercaseBlacklist"], (list, tuple)
        ):
            s.set(
                ["feature", "autoUppercaseBlacklist"],
                data["feature"]["autoUppercaseBlacklist"],
            )

    if "gcodeAnalysis" in data:
        if "runAt" in data["gcodeAnalysis"]:
            s.set(["gcodeAnalysis", "runAt"], data["gcodeAnalysis"]["runAt"])
        if "bedZ" in data["gcodeAnalysis"]:
            s.setBoolean(["gcodeAnalysis", "bedZ"], data["gcodeAnalysis"]["bedZ"])

    if "serial" in data:
        if "autoconnect" in data["serial"]:
            s.setBoolean(["serial", "autoconnect"], data["serial"]["autoconnect"])
        if "port" in data["serial"]:
            s.set(["serial", "port"], data["serial"]["port"])
        if "baudrate" in data["serial"]:
            s.setInt(["serial", "baudrate"], data["serial"]["baudrate"])
        if "exclusive" in data["serial"]:
            s.setBoolean(["serial", "exclusive"], data["serial"]["exclusive"])
        if "timeoutConnection" in data["serial"]:
            s.setFloat(
                ["serial", "timeout", "connection"],
                data["serial"]["timeoutConnection"],
                min=1.0,
            )
        if "timeoutDetectionFirst" in data["serial"]:
            s.setFloat(
                ["serial", "timeout", "detectionFirst"],
                data["serial"]["timeoutDetectionFirst"],
                min=1.0,
            )
        if "timeoutDetectionConsecutive" in data["serial"]:
            s.setFloat(
                ["serial", "timeout", "detectionConsecutive"],
                data["serial"]["timeoutDetectionConsecutive"],
                min=1.0,
            )
        if "timeoutCommunication" in data["serial"]:
            s.setFloat(
                ["serial", "timeout", "communication"],
                data["serial"]["timeoutCommunication"],
                min=1.0,
            )
        if "timeoutCommunicationBusy" in data["serial"]:
            s.setFloat(
                ["serial", "timeout", "communicationBusy"],
                data["serial"]["timeoutCommunicationBusy"],
                min=1.0,
            )
        if "timeoutTemperature" in data["serial"]:
            s.setFloat(
                ["serial", "timeout", "temperature"],
                data["serial"]["timeoutTemperature"],
                min=1.0,
            )
        if "timeoutTemperatureTargetSet" in data["serial"]:
            s.setFloat(
                ["serial", "timeout", "temperatureTargetSet"],
                data["serial"]["timeoutTemperatureTargetSet"],
                min=1.0,
            )
        if "timeoutTemperatureAutoreport" in data["serial"]:
            s.setFloat(
                ["serial", "timeout", "temperatureAutoreport"],
                data["serial"]["timeoutTemperatureAutoreport"],
                min=0.0,
            )
        if "timeoutSdStatus" in data["serial"]:
            s.setFloat(
                ["serial", "timeout", "sdStatus"],
                data["serial"]["timeoutSdStatus"],
                min=1.0,
            )
        if "timeoutSdStatusAutoreport" in data["serial"]:
            s.setFloat(
                ["serial", "timeout", "sdStatusAutoreport"],
                data["serial"]["timeoutSdStatusAutoreport"],
                min=0.0,
            )
        if "timeoutBaudrateDetectionPause" in data["serial"]:
            s.setFloat(
                ["serial", "timeout", "baudrateDetectionPause"],
                data["serial"]["timeoutBaudrateDetectionPause"],
                min=0.0,
            )
        if "timeoutPositionLogWait" in data["serial"]:
            s.setFloat(
                ["serial", "timeout", "positionLogWait"],
                data["serial"]["timeoutPositionLogWait"],
                min=1.0,
            )
        if "additionalPorts" in data["serial"] and isinstance(
            data["serial"]["additionalPorts"], (list, tuple)
        ):
            s.set(["serial", "additionalPorts"], data["serial"]["additionalPorts"])
        if "additionalBaudrates" in data["serial"] and isinstance(
            data["serial"]["additionalBaudrates"], (list, tuple)
        ):
            s.set(
                ["serial", "additionalBaudrates"], data["serial"]["additionalBaudrates"]
            )
        if "blacklistedPorts" in data["serial"] and isinstance(
            data["serial"]["blacklistedPorts"], (list, tuple)
        ):
            s.set(["serial", "blacklistedPorts"], data["serial"]["blacklistedPorts"])
        if "blacklistedBaudrates" in data["serial"] and isinstance(
            data["serial"]["blacklistedBaudrates"], (list, tuple)
        ):
            s.set(
                ["serial", "blacklistedBaudrates"], data["serial"]["blacklistedBaudrates"]
            )
        if "longRunningCommands" in data["serial"] and isinstance(
            data["serial"]["longRunningCommands"], (list, tuple)
        ):
            s.set(
                ["serial", "longRunningCommands"], data["serial"]["longRunningCommands"]
            )
        if "checksumRequiringCommands" in data["serial"] and isinstance(
            data["serial"]["checksumRequiringCommands"], (list, tuple)
        ):
            s.set(
                ["serial", "checksumRequiringCommands"],
                data["serial"]["checksumRequiringCommands"],
            )
        if "blockedCommands" in data["serial"] and isinstance(
            data["serial"]["blockedCommands"], (list, tuple)
        ):
            s.set(["serial", "blockedCommands"], data["serial"]["blockedCommands"])
        if "pausingCommands" in data["serial"] and isinstance(
            data["serial"]["pausingCommands"], (list, tuple)
        ):
            s.set(["serial", "pausingCommands"], data["serial"]["pausingCommands"])
        if "emergencyCommands" in data["serial"] and isinstance(
            data["serial"]["emergencyCommands"], (list, tuple)
        ):
            s.set(["serial", "emergencyCommands"], data["serial"]["emergencyCommands"])
        if "helloCommand" in data["serial"]:
            s.set(["serial", "helloCommand"], data["serial"]["helloCommand"])
        if "ignoreErrorsFromFirmware" in data["serial"]:
            s.setBoolean(
                ["serial", "ignoreErrorsFromFirmware"],
                data["serial"]["ignoreErrorsFromFirmware"],
            )
        if "disconnectOnErrors" in data["serial"]:
            s.setBoolean(
                ["serial", "disconnectOnErrors"], data["serial"]["disconnectOnErrors"]
            )
        if "triggerOkForM29" in data["serial"]:
            s.setBoolean(["serial", "triggerOkForM29"], data["serial"]["triggerOkForM29"])
        if "supportResendsWithoutOk" in data["serial"]:
            value = data["serial"]["supportResendsWithoutOk"]
            if value in ("always", "detect", "never"):
                s.set(["serial", "supportResendsWithoutOk"], value)
        if "waitForStart" in data["serial"]:
            s.setBoolean(
                ["serial", "waitForStartOnConnect"], data["serial"]["waitForStart"]
            )
        if "alwaysSendChecksum" in data["serial"]:
            s.setBoolean(
                ["serial", "alwaysSendChecksum"], data["serial"]["alwaysSendChecksum"]
            )
        if "neverSendChecksum" in data["serial"]:
            s.setBoolean(
                ["serial", "neverSendChecksum"], data["serial"]["neverSendChecksum"]
            )
        if "sdRelativePath" in data["serial"]:
            s.setBoolean(["serial", "sdRelativePath"], data["serial"]["sdRelativePath"])
        if "sdAlwaysAvailable" in data["serial"]:
            s.setBoolean(
                ["serial", "sdAlwaysAvailable"], data["serial"]["sdAlwaysAvailable"]
            )
        if "swallowOkAfterResend" in data["serial"]:
            s.setBoolean(
                ["serial", "swallowOkAfterResend"], data["serial"]["swallowOkAfterResend"]
            )
        if "repetierTargetTemp" in data["serial"]:
            s.setBoolean(
                ["serial", "repetierTargetTemp"], data["serial"]["repetierTargetTemp"]
            )
        if "externalHeatupDetection" in data["serial"]:
            s.setBoolean(
                ["serial", "externalHeatupDetection"],
                data["serial"]["externalHeatupDetection"],
            )
        if "ignoreIdenticalResends" in data["serial"]:
            s.setBoolean(
                ["serial", "ignoreIdenticalResends"],
                data["serial"]["ignoreIdenticalResends"],
            )
        if "firmwareDetection" in data["serial"]:
            s.setBoolean(
                ["serial", "firmwareDetection"], data["serial"]["firmwareDetection"]
            )
        if "blockWhileDwelling" in data["serial"]:
            s.setBoolean(
                ["serial", "blockWhileDwelling"], data["serial"]["blockWhileDwelling"]
            )
        if "useParityWorkaround" in data["serial"]:
            value = data["serial"]["useParityWorkaround"]
            if value in ("always", "detect", "never"):
                s.set(["serial", "useParityWorkaround"], value)
        if "sanityCheckTools" in data["serial"]:
            s.setBoolean(
                ["serial", "sanityCheckTools"], data["serial"]["sanityCheckTools"]
            )
        if "notifySuppressedCommands" in data["serial"]:
            value = data["serial"]["notifySuppressedCommands"]
            if value in ("info", "warn", "never"):
                s.set(["serial", "notifySuppressedCommands"], value)
        if "sendM112OnError" in data["serial"]:
            s.setBoolean(["serial", "sendM112OnError"], data["serial"]["sendM112OnError"])
        if "disableSdPrintingDetection" in data["serial"]:
            s.setBoolean(
                ["serial", "disableSdPrintingDetection"],
                data["serial"]["disableSdPrintingDetection"],
            )
        if "ackMax" in data["serial"]:
            s.setInt(["serial", "ackMax"], data["serial"]["ackMax"])
        if "logPositionOnPause" in data["serial"]:
            s.setBoolean(
                ["serial", "logPositionOnPause"], data["serial"]["logPositionOnPause"]
            )
        if "logPositionOnCancel" in data["serial"]:
            s.setBoolean(
                ["serial", "logPositionOnCancel"], data["serial"]["logPositionOnCancel"]
            )
        if "abortHeatupOnCancel" in data["serial"]:
            s.setBoolean(
                ["serial", "abortHeatupOnCancel"], data["serial"]["abortHeatupOnCancel"]
            )
        if "maxTimeoutsIdle" in data["serial"]:
            s.setInt(
                ["serial", "maxCommunicationTimeouts", "idle"],
                data["serial"]["maxTimeoutsIdle"],
            )
        if "maxTimeoutsPrinting" in data["serial"]:
            s.setInt(
                ["serial", "maxCommunicationTimeouts", "printing"],
                data["serial"]["maxTimeoutsPrinting"],
            )
        if "maxTimeoutsLong" in data["serial"]:
            s.setInt(
                ["serial", "maxCommunicationTimeouts", "long"],
                data["serial"]["maxTimeoutsLong"],
            )
        if "capAutoreportTemp" in data["serial"]:
            s.setBoolean(
                ["serial", "capabilities", "autoreport_temp"],
                data["serial"]["capAutoreportTemp"],
            )
        if "capAutoreportSdStatus" in data["serial"]:
            s.setBoolean(
                ["serial", "capabilities", "autoreport_sdstatus"],
                data["serial"]["capAutoreportSdStatus"],
            )
        if "capBusyProtocol" in data["serial"]:
            s.setBoolean(
                ["serial", "capabilities", "busy_protocol"],
                data["serial"]["capBusyProtocol"],
            )
        if "capEmergencyParser" in data["serial"]:
            s.setBoolean(
                ["serial", "capabilities", "emergency_parser"],
                data["serial"]["capEmergencyParser"],
            )
        if "resendRatioThreshold" in data["serial"]:
            s.setInt(
                ["serial", "resendRatioThreshold"], data["serial"]["resendRatioThreshold"]
            )
        if "resendRatioStart" in data["serial"]:
            s.setInt(["serial", "resendRatioStart"], data["serial"]["resendRatioStart"])

        oldLog = s.getBoolean(["serial", "log"])
        if "log" in data["serial"]:
            s.setBoolean(["serial", "log"], data["serial"]["log"])
        if oldLog and not s.getBoolean(["serial", "log"]):
            # disable debug logging to serial.log
            logging.getLogger("SERIAL").debug("Disabling serial logging")
            logging.getLogger("SERIAL").setLevel(logging.CRITICAL)
        elif not oldLog and s.getBoolean(["serial", "log"]):
            # enable debug logging to serial.log
            logging.getLogger("SERIAL").setLevel(logging.DEBUG)
            logging.getLogger("SERIAL").debug("Enabling serial logging")

    if "temperature" in data:
        if "profiles" in data["temperature"]:
            result = []
            for profile in data["temperature"]["profiles"]:
                try:
                    profile["bed"] = int(profile["bed"])
                    profile["extruder"] = int(profile["extruder"])
                except ValueError:
                    pass
                result.append(profile)
            s.set(["temperature", "profiles"], result)
        if "cutoff" in data["temperature"]:
            try:
                cutoff = int(data["temperature"]["cutoff"])
                if cutoff > 1:
                    s.setInt(["temperature", "cutoff"], cutoff)
            except ValueError:
                pass
        if "sendAutomatically" in data["temperature"]:
            s.setBoolean(
                ["temperature", "sendAutomatically"],
                data["temperature"]["sendAutomatically"],
            )
        if "sendAutomaticallyAfter" in data["temperature"]:
            s.setInt(
                ["temperature", "sendAutomaticallyAfter"],
                data["temperature"]["sendAutomaticallyAfter"],
                min=0,
                max=30,
            )

    if "terminalFilters" in data:
        s.set(["terminalFilters"], data["terminalFilters"])

    if "system" in data:
        if "actions" in data["system"]:
            s.set(["system", "actions"], data["system"]["actions"])
        if "events" in data["system"]:
            s.set(["system", "events"], data["system"]["events"])

    if "scripts" in data:
        if "gcode" in data["scripts"] and isinstance(data["scripts"]["gcode"], dict):
            for name, script in data["scripts"]["gcode"].items():
                if name == "snippets":
                    continue
                if not isinstance(script, str):
                    continue
                s.saveScript(
                    "gcode", name, script.replace("\r\n", "\n").replace("\r", "\n")
                )

    if "server" in data:
        if "commands" in data["server"]:
            if "systemShutdownCommand" in data["server"]["commands"]:
                s.set(
                    ["server", "commands", "systemShutdownCommand"],
                    data["server"]["commands"]["systemShutdownCommand"],
                )
            if "systemRestartCommand" in data["server"]["commands"]:
                s.set(
                    ["server", "commands", "systemRestartCommand"],
                    data["server"]["commands"]["systemRestartCommand"],
                )
            if "serverRestartCommand" in data["server"]["commands"]:
                s.set(
                    ["server", "commands", "serverRestartCommand"],
                    data["server"]["commands"]["serverRestartCommand"],
                )
        if "diskspace" in data["server"]:
            if "warning" in data["server"]["diskspace"]:
                s.setInt(
                    ["server", "diskspace", "warning"],
                    data["server"]["diskspace"]["warning"],
                )
            if "critical" in data["server"]["diskspace"]:
                s.setInt(
                    ["server", "diskspace", "critical"],
                    data["server"]["diskspace"]["critical"],
                )
        if "onlineCheck" in data["server"]:
            if "enabled" in data["server"]["onlineCheck"]:
                s.setBoolean(
                    ["server", "onlineCheck", "enabled"],
                    data["server"]["onlineCheck"]["enabled"],
                )
            if "interval" in data["server"]["onlineCheck"]:
                try:
                    interval = int(data["server"]["onlineCheck"]["interval"])
                    s.setInt(["server", "onlineCheck", "interval"], interval * 60)
                except ValueError:
                    pass
            if "host" in data["server"]["onlineCheck"]:
                s.set(
                    ["server", "onlineCheck", "host"],
                    data["server"]["onlineCheck"]["host"],
                )
            if "port" in data["server"]["onlineCheck"]:
                s.setInt(
                    ["server", "onlineCheck", "port"],
                    data["server"]["onlineCheck"]["port"],
                )
            if "name" in data["server"]["onlineCheck"]:
                s.set(
                    ["server", "onlineCheck", "name"],
                    data["server"]["onlineCheck"]["name"],
                )
        if "pluginBlacklist" in data["server"]:
            if "enabled" in data["server"]["pluginBlacklist"]:
                s.setBoolean(
                    ["server", "pluginBlacklist", "enabled"],
                    data["server"]["pluginBlacklist"]["enabled"],
                )
            if "url" in data["server"]["pluginBlacklist"]:
                s.set(
                    ["server", "pluginBlacklist", "url"],
                    data["server"]["pluginBlacklist"]["url"],
                )
            if "ttl" in data["server"]["pluginBlacklist"]:
                try:
                    ttl = int(data["server"]["pluginBlacklist"]["ttl"])
                    s.setInt(["server", "pluginBlacklist", "ttl"], ttl * 60)
                except ValueError:
                    pass
        if "allowFraming" in data["server"]:
            s.setBoolean(["server", "allowFraming"], data["server"]["allowFraming"])

    if "devel" in data:
        oldLog = s.getBoolean(["devel", "pluginTimings"])
        if "pluginTimings" in data["devel"]:
            s.setBoolean(["devel", "pluginTimings"], data["devel"]["pluginTimings"])
        if oldLog and not s.getBoolean(["devel", "pluginTimings"]):
            # disable plugin timing logging to plugintimings.log
            logging.getLogger("PLUGIN_TIMINGS").debug("Disabling plugin timings logging")
            logging.getLogger("PLUGIN_TIMINGS").setLevel(logging.INFO)
        elif not oldLog and s.getBoolean(["devel", "pluginTimings"]):
            # enable plugin timing logging to plugintimings.log
            logging.getLogger("PLUGIN_TIMINGS").setLevel(logging.DEBUG)
            logging.getLogger("PLUGIN_TIMINGS").debug("Enabling plugin timings logging")

    if "slicing" in data:
        if "defaultSlicer" in data["slicing"]:
            s.set(["slicing", "defaultSlicer"], data["slicing"]["defaultSlicer"])

    if "plugins" in data:
        for plugin in octoprint.plugin.plugin_manager().get_implementations(
            octoprint.plugin.SettingsPlugin
        ):
            plugin_id = plugin._identifier
            if plugin_id in data["plugins"]:
                try:
                    plugin.on_settings_save(data["plugins"][plugin_id])
                except TypeError:
                    logger.warning(
                        "Could not save settings for plugin {name} ({version}) since it called super(...)".format(
                            name=plugin._plugin_name, version=plugin._plugin_version
                        )
                    )
                    logger.warning(
                        "in a way which has issues due to OctoPrint's dynamic reloading after plugin operations."
                    )
                    logger.warning(
                        "Please contact the plugin's author and ask to update the plugin to use a direct call like"
                    )
                    logger.warning(
                        "octoprint.plugin.SettingsPlugin.on_settings_save(self, data) instead."
                    )
                except Exception:
                    logger.exception(
                        "Could not save settings for plugin {name} ({version})".format(
                            version=plugin._plugin_version, name=plugin._plugin_name
                        ),
                        extra={"plugin": plugin._identifier},
                    )

    s.save(trigger_event=True)<|MERGE_RESOLUTION|>--- conflicted
+++ resolved
@@ -6,11 +6,6 @@
 
 from flask import abort, jsonify, request
 from flask_login import current_user
-<<<<<<< HEAD
-from werkzeug.exceptions import BadRequest
-=======
-from past.builtins import basestring
->>>>>>> f9745515
 
 import octoprint.plugin
 import octoprint.util
