--- conflicted
+++ resolved
@@ -75,10 +75,10 @@
 
 def _recursiveUpdateData(dir):
 	dir.update({
-			"refs": {
+				"refs": {
 				"resource": url_for(".deleteGcodeFile", target=FileDestinations.LOCAL, filename=dir["relativepath"], _external=True)
-			}
-		})
+				}
+			})
 
 	for d in dir["data"]:
 		if d["type"] is "dir":
@@ -86,13 +86,8 @@
 		else:
 			d.update({
 				"refs": {
-<<<<<<< HEAD
 					"resource": url_for(".readGcodeFile", target=FileDestinations.LOCAL, filename=d["relativepath"], _external=True),
-					"download": urlForDownload(FileDestinations.LOCAL, d["relativepath"])
-=======
-					"resource": url_for(".readGcodeFile", target=FileDestinations.LOCAL, filename=file["name"], _external=True),
-					"download": url_for("index", _external=True) + "downloads/files/" + FileDestinations.LOCAL + "/" + file["name"]
->>>>>>> d5e2bf54
+					"download": url_for("index", _external=True) + "downloads/files/" + FileDestinations.LOCAL + "/" +  d["relativepath"]
 				}
 			})
 
@@ -142,57 +137,54 @@
 		currentSd = currentJob["file"]["origin"] == FileDestinations.SDCARD
 
 	files = {}
-<<<<<<< HEAD
 	for subdir in directories:
-		# determine future filename of file to be uploaded, abort if it can't be uploaded
+	# determine future filename of file to be uploaded, abort if it can't be uploaded
 		futureFilename = gcodeManager.getFutureFilename(subdir, file)
-		if futureFilename is None or (not settings().getBoolean(["cura", "enabled"]) and not gcodefiles.isGcodeFileName(futureFilename)):
-			return make_response("Can not upload file %s, wrong format?" % file.filename, 415)
-
-		# prohibit overwriting currently selected file while it's being printed
-		if futureFilename == currentFilename and sd == currentSd and printer.isPrinting() or printer.isPaused():
-			return make_response("Trying to overwrite file that is currently being printed: %s" % currentFilename, 409)
-
-		filename = None
-
-		def fileProcessingFinished(filename, absFilename, destination):
-			"""
-			Callback for when the file processing (upload, optional slicing, addition to analysis queue) has
-			finished.
-
-			Depending on the file's destination triggers either streaming to SD card or directly calls selectAndOrPrint.
-			"""
-			if destination == FileDestinations.SDCARD:
-				return filename, printer.addSdFile(filename, absFilename, selectAndOrPrint)
-			else:
-				selectAndOrPrint(absFilename, destination)
-				return filename
-
-		def selectAndOrPrint(nameToSelect, destination):
-			"""
-			Callback for when the file is ready to be selected and optionally printed. For SD file uploads this is only
-			the case after they have finished streaming to the printer, which is why this callback is also used
-			for the corresponding call to addSdFile.
-
-			Selects the just uploaded file if either selectAfterUpload or printAfterSelect are True, or if the
-			exact file is already selected, such reloading it.
-			"""
-			sd = destination == FileDestinations.SDCARD
-			if selectAfterUpload or printAfterSelect or (currentFilename == filename and currentSd == sd):
-				printer.selectFile(nameToSelect, sd, printAfterSelect)
-
-		destination = FileDestinations.SDCARD if sd else FileDestinations.LOCAL
-		filename, done = gcodeManager.addFile(subdir, file, destination, fileProcessingFinished)
-		if filename is None:
-			return make_response("Could not upload the file %s" % file.filename, 500)
-
-		sdFilename = None
-		if isinstance(filename, tuple):
-			filename, sdFilename = filename
-
-		eventManager.fire(Events.UPLOAD, {"file": filename, "target": target})
-		if done:
-=======
+	if futureFilename is None or (not settings().getBoolean(["cura", "enabled"]) and not gcodefiles.isGcodeFileName(futureFilename)):
+		return make_response("Can not upload file %s, wrong format?" % file.filename, 415)
+
+	# prohibit overwriting currently selected file while it's being printed
+	if futureFilename == currentFilename and sd == currentSd and printer.isPrinting() or printer.isPaused():
+		return make_response("Trying to overwrite file that is currently being printed: %s" % currentFilename, 409)
+
+	filename = None
+
+	def fileProcessingFinished(filename, absFilename, destination):
+		"""
+		Callback for when the file processing (upload, optional slicing, addition to analysis queue) has
+		finished.
+
+		Depending on the file's destination triggers either streaming to SD card or directly calls selectAndOrPrint.
+		"""
+		if destination == FileDestinations.SDCARD:
+			return filename, printer.addSdFile(filename, absFilename, selectAndOrPrint)
+		else:
+			selectAndOrPrint(absFilename, destination)
+			return filename
+
+	def selectAndOrPrint(nameToSelect, destination):
+		"""
+		Callback for when the file is ready to be selected and optionally printed. For SD file uploads this is only
+		the case after they have finished streaming to the printer, which is why this callback is also used
+		for the corresponding call to addSdFile.
+
+		Selects the just uploaded file if either selectAfterUpload or printAfterSelect are True, or if the
+		exact file is already selected, such reloading it.
+		"""
+		sd = destination == FileDestinations.SDCARD
+		if selectAfterUpload or printAfterSelect or (currentFilename == filename and currentSd == sd):
+			printer.selectFile(nameToSelect, sd, printAfterSelect)
+
+	destination = FileDestinations.SDCARD if sd else FileDestinations.LOCAL
+	filename, done = gcodeManager.addFile(subdir, file, destination, fileProcessingFinished)
+	if filename is None:
+		return make_response("Could not upload the file %s" % file.filename, 500)
+
+	sdFilename = None
+	if isinstance(filename, tuple):
+		filename, sdFilename = filename
+
+	eventManager.fire(Events.UPLOAD, {"file": filename, "target": target})
 	if done:
 		files.update({
 			FileDestinations.LOCAL: {
@@ -206,28 +198,15 @@
 		})
 
 		if sd and sdFilename:
->>>>>>> d5e2bf54
 			files.update({
-				FileDestinations.LOCAL: {
-					"name": filename,
-					"origin": FileDestinations.LOCAL,
+				FileDestinations.SDCARD: {
+					"name": sdFilename,
+					"origin": FileDestinations.SDCARD,
 					"refs": {
-						"resource": url_for(".readGcodeFile", target=FileDestinations.LOCAL, filename=filename, _external=True),
-						"download": urlForDownload(FileDestinations.LOCAL, filename)
+						"resource": url_for(".readGcodeFile", target=FileDestinations.SDCARD, filename=sdFilename, _external=True)
 					}
 				}
 			})
-
-			if sd and sdFilename:
-				files.update({
-					FileDestinations.SDCARD: {
-						"name": sdFilename,
-						"origin": FileDestinations.SDCARD,
-						"refs": {
-							"resource": url_for(".readGcodeFile", target=FileDestinations.SDCARD, filename=sdFilename, _external=True)
-						}
-					}
-				})
 
 	return make_response(jsonify(files=files, done=done), 201)
 
@@ -310,9 +289,7 @@
 	else:
 		gcodeManager.removeFile(filename.replace("/", sep))
 
-<<<<<<< HEAD
-	# return an updated list of files
-	return readGcodeFiles()
+	return NO_CONTENT
 
 @api.route("/files/command", methods=["POST"])
 @restricted_access
@@ -415,7 +392,4 @@
 				gcodeManager.removeFile(target)
 
 	# return an updated list of files
-	return readGcodeFiles()
-=======
-	return NO_CONTENT
->>>>>>> d5e2bf54
+	return readGcodeFiles()