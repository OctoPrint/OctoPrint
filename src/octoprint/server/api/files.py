--- conflicted
+++ resolved
@@ -48,37 +48,6 @@
 
 
 def _create_lastmodified(path, recursive):
-<<<<<<< HEAD
-	if path.endswith("/files"):
-		# all storages involved
-		lms = [0]
-		for storage in fileManager.registered_storages:
-			try:
-				lms.append(fileManager.last_modified(storage, recursive=recursive))
-			except NotImplementedError:
-				pass
-			except Exception:
-				logging.getLogger(__name__).exception("There was an error retrieving the last modified data from storage {}".format(storage))
-				lms.append(None)
-
-		if any(filter(lambda x: x is None, lms)):
-			# we return None if ANY of the involved storages returned None
-			return None
-
-		# if we reach this point, we return the maximum of all dates
-		return max(lms)
-
-	elif path.endswith("/files/local"):
-		# only local storage involved
-		try:
-			return fileManager.last_modified(FileDestinations.LOCAL, recursive=recursive)
-		except Exception:
-			logging.getLogger(__name__).exception("There was an error retrieving the last modified data from storage {}".format(FileDestinations.LOCAL))
-			return None
-
-	else:
-		return None
-=======
     path = path[len("/api/files") :]
     if path.startswith("/"):
         path = path[1:]
@@ -89,6 +58,8 @@
         for storage in fileManager.registered_storages:
             try:
                 lms.append(fileManager.last_modified(storage, recursive=recursive))
+            except NotImplementedError:
+                pass
             except Exception:
                 logging.getLogger(__name__).exception(
                     "There was an error retrieving the last modified data from storage {}".format(
@@ -122,7 +93,6 @@
                 )
             )
             return None
->>>>>>> 2a6f7478
 
 
 def _create_etag(path, filter, recursive, lm=None):
@@ -470,221 +440,6 @@
 @no_firstrun_access
 @Permissions.FILES_UPLOAD.require(403)
 def uploadGcodeFile(target):
-<<<<<<< HEAD
-	input_name = "file"
-	input_upload_name = input_name + "." + settings().get(["server", "uploads", "nameSuffix"])
-	input_upload_path = input_name + "." + settings().get(["server", "uploads", "pathSuffix"])
-	if input_upload_name in request.values and input_upload_path in request.values:
-		if not target in [FileDestinations.LOCAL, FileDestinations.SDCARD]:
-			return make_response("Unknown target: %s" % target, 404)
-
-		upload = octoprint.filemanager.util.DiskFileWrapper(request.values[input_upload_name], request.values[input_upload_path])
-
-		# Store any additional user data the caller may have passed.
-		userdata = None
-		if "userdata" in request.values:
-			import json
-			try:
-				userdata = json.loads(request.values["userdata"])
-			except Exception:
-				return make_response("userdata contains invalid JSON", 400)
-
-		if target == FileDestinations.SDCARD and not settings().getBoolean(["feature", "sdSupport"]):
-			return make_response("SD card support is disabled", 404)
-
-		sd = target == FileDestinations.SDCARD
-		selectAfterUpload = "select" in request.values and request.values["select"] in valid_boolean_trues and Permissions.FILES_SELECT.can()
-		printAfterSelect = "print" in request.values and request.values["print"] in valid_boolean_trues and Permissions.PRINT.can()
-
-		if sd:
-			# validate that all preconditions for SD upload are met before attempting it
-			if not (printer.is_operational() and not (printer.is_printing() or printer.is_paused())):
-				return make_response("Can not upload to SD card, printer is either not operational or already busy", 409)
-			if not printer.is_sd_ready():
-				return make_response("Can not upload to SD card, not yet initialized", 409)
-
-		# determine future filename of file to be uploaded, abort if it can't be uploaded
-		try:
-			# FileDestinations.LOCAL = should normally be target, but can't because SDCard handling isn't implemented yet
-			canonPath, canonFilename = fileManager.canonicalize(FileDestinations.LOCAL, upload.filename)
-			futurePath = fileManager.sanitize_path(FileDestinations.LOCAL, canonPath)
-			futureFilename = fileManager.sanitize_name(FileDestinations.LOCAL, canonFilename)
-		except Exception:
-			canonFilename = None
-			futurePath = None
-			futureFilename = None
-
-		if futureFilename is None:
-			return make_response("Can not upload file %s, wrong format?" % upload.filename, 415)
-
-		if "path" in request.values and request.values["path"]:
-			# we currently only support uploads to sdcard via local, so first target is local instead of "target"
-			futurePath = fileManager.sanitize_path(FileDestinations.LOCAL, request.values["path"])
-
-		# prohibit overwriting currently selected file while it's being printed
-		futureFullPath = fileManager.join_path(FileDestinations.LOCAL, futurePath, futureFilename)
-		futureFullPathInStorage = fileManager.path_in_storage(FileDestinations.LOCAL, futureFullPath)
-
-		if not printer.can_modify_file(futureFullPathInStorage, sd):
-			return make_response("Trying to overwrite file that is currently being printed: %s" % futureFullPath, 409)
-
-		reselect = printer.is_current_file(futureFullPathInStorage, sd)
-
-		user = current_user.get_name()
-
-		def fileProcessingFinished(filename, absFilename, destination):
-			"""
-			Callback for when the file processing (upload, optional slicing, addition to analysis queue) has
-			finished.
-
-			Depending on the file's destination triggers either streaming to SD card or directly calls selectAndOrPrint.
-			"""
-
-			if destination == FileDestinations.SDCARD and octoprint.filemanager.valid_file_type(filename, "machinecode"):
-				return filename, printer.add_sd_file(filename, absFilename,
-				                                     on_success=selectAndOrPrint,
-				                                     tags={"source:api", "api:files.sd"},
-				                                     user=user)
-			else:
-				selectAndOrPrint(filename, absFilename, destination)
-				return filename
-
-		def selectAndOrPrint(filename, absFilename, destination):
-			"""
-			Callback for when the file is ready to be selected and optionally printed. For SD file uploads this is only
-			the case after they have finished streaming to the printer, which is why this callback is also used
-			for the corresponding call to addSdFile.
-
-			Selects the just uploaded file if either selectAfterUpload or printAfterSelect are True, or if the
-			exact file is already selected, such reloading it.
-			"""
-			if octoprint.filemanager.valid_file_type(added_file, "gcode") and (selectAfterUpload or printAfterSelect or reselect):
-				printer.select_file(absFilename, destination == FileDestinations.SDCARD, printAfterSelect, user)
-
-		try:
-			added_file = fileManager.add_file(FileDestinations.LOCAL, futureFullPathInStorage, upload,
-			                                  allow_overwrite=True,
-			                                  display=canonFilename)
-		except octoprint.filemanager.storage.StorageError as e:
-			if e.code == octoprint.filemanager.storage.StorageError.INVALID_FILE:
-				return make_response("Could not upload the file \"{}\", invalid type".format(upload.filename), 400)
-			else:
-				return make_response("Could not upload the file \"{}\"".format(upload.filename), 500)
-
-		if octoprint.filemanager.valid_file_type(added_file, "stl"):
-			filename = added_file
-			done = True
-		else:
-			filename = fileProcessingFinished(added_file, fileManager.path_on_disk(FileDestinations.LOCAL, added_file), target)
-			done = not sd
-
-		if userdata is not None:
-			# upload included userdata, add this now to the metadata
-			fileManager.set_additional_metadata(FileDestinations.LOCAL, added_file, "userdata", userdata)
-
-		sdFilename = None
-		if isinstance(filename, tuple):
-			filename, sdFilename = filename
-
-		eventManager.fire(Events.UPLOAD, {"name": futureFilename,
-		                                  "path": filename,
-		                                  "target": target,
-
-		                                  # TODO deprecated, remove in 1.4.0
-		                                  "file": filename})
-
-		files = {}
-		location = url_for(".readGcodeFile", target=FileDestinations.LOCAL, filename=filename, _external=True)
-		files.update({
-			FileDestinations.LOCAL: {
-				"name": futureFilename,
-				"path": filename,
-				"origin": FileDestinations.LOCAL,
-				"refs": {
-					"resource": location,
-					"download": url_for("index", _external=True) + "downloads/files/" + FileDestinations.LOCAL + "/" + filename
-				}
-			}
-		})
-
-		if sd and sdFilename:
-			location = url_for(".readGcodeFile", target=FileDestinations.SDCARD, filename=sdFilename, _external=True)
-			files.update({
-				FileDestinations.SDCARD: {
-					"name": sdFilename,
-					"path": sdFilename,
-					"origin": FileDestinations.SDCARD,
-					"refs": {
-						"resource": location
-					}
-				}
-			})
-
-		r = make_response(jsonify(files=files, done=done), 201)
-		r.headers["Location"] = location
-		return r
-
-	elif "foldername" in request.values:
-		foldername = request.values["foldername"]
-
-		if not target in [FileDestinations.LOCAL]:
-			return make_response("Unknown target: %s" % target, 400)
-
-		canonPath, canonName = fileManager.canonicalize(target, foldername)
-		futurePath = fileManager.sanitize_path(target, canonPath)
-		futureName = fileManager.sanitize_name(target, canonName)
-		if not futureName or not futurePath:
-			return make_response("Can't create a folder with an empty name", 400)
-
-		if "path" in request.values and request.values["path"]:
-			futurePath = fileManager.sanitize_path(FileDestinations.LOCAL,
-			                                       request.values["path"])
-
-		futureFullPath = fileManager.join_path(target, futurePath, futureName)
-		if octoprint.filemanager.valid_file_type(futureName):
-			return make_response("Can't create a folder named %s, please try another name" % futureName, 409)
-
-		try:
-			added_folder = fileManager.add_folder(target, futureFullPath, display=canonName)
-		except octoprint.filemanager.storage.StorageError as e:
-			if e.code == octoprint.filemanager.storage.StorageError.INVALID_DIRECTORY:
-				return make_response("Could not create folder {}, invalid directory".format(futureName))
-			else:
-				return make_response("Could not create folder {}".format(futureName))
-
-		location = url_for(".readGcodeFile",
-		                   target=FileDestinations.LOCAL,
-		                   filename=added_folder,
-		                   _external=True)
-		folder = dict(name=futureName,
-		              path=added_folder,
-		              origin=target,
-		              refs=dict(resource=location))
-
-		r = make_response(jsonify(folder=folder, done=True), 201)
-		r.headers["Location"] = location
-		return r
-
-	else:
-		return make_response("No file to upload and no folder to create", 400)
-
-
-@api.route("/files/<string:target>/<path:filename>", methods=["GET"])
-@Permissions.FILES_DOWNLOAD.require(403)
-def readGcodeFile(target, filename):
-	if not target in [FileDestinations.LOCAL, FileDestinations.SDCARD]:
-		return make_response("Unknown target: %s" % target, 404)
-
-	recursive = False
-	if "recursive" in request.values:
-		recursive = request.values["recursive"] in valid_boolean_trues
-
-	file = _getFileDetails(target, filename, recursive=recursive)
-	if not file:
-		return make_response("File not found on '%s': %s" % (target, filename), 404)
-
-	return jsonify(file)
-=======
     input_name = "file"
     input_upload_name = (
         input_name + "." + settings().get(["server", "uploads", "nameSuffix"])
@@ -804,6 +559,7 @@
                     absFilename,
                     on_success=selectAndOrPrint,
                     tags={"source:api", "api:files.sd"},
+                    user=user,
                 )
             else:
                 selectAndOrPrint(filename, absFilename, destination)
@@ -983,272 +739,11 @@
 
     else:
         return make_response("No file to upload and no folder to create", 400)
->>>>>>> 2a6f7478
 
 
 @api.route("/files/<string:target>/<path:filename>", methods=["POST"])
 @no_firstrun_access
 def gcodeFileCommand(filename, target):
-<<<<<<< HEAD
-	if not target in [FileDestinations.LOCAL, FileDestinations.SDCARD]:
-		return make_response("Unknown target: %s" % target, 404)
-
-	# valid file commands, dict mapping command name to mandatory parameters
-	valid_commands = {
-		"select": [],
-		"slice": [],
-		"analyse": [],
-		"copy": ["destination"],
-		"move": ["destination"]
-	}
-
-	command, data, response = get_json_command_from_request(request, valid_commands)
-	if response is not None:
-		return response
-
-	user = current_user.get_name()
-
-	if command == "select":
-		with Permissions.FILES_SELECT.require(403):
-			if not _verifyFileExists(target, filename):
-				return make_response("File not found on '%s': %s" % (target, filename), 404)
-
-			# selects/loads a file
-			if not octoprint.filemanager.valid_file_type(filename, type="machinecode"):
-				return make_response("Cannot select {filename} for printing, not a machinecode file".format(**locals()), 415)
-
-		print_after_loading = False
-		if "print" in data and data["print"] in valid_boolean_trues:
-			with Permissions.PRINT.require(403):
-				if not printer.is_operational():
-					return make_response("Printer is not operational, cannot directly start printing", 409)
-				print_after_loading = True
-
-		job = fileManager.create_print_job(target, filename, user=user)
-		printer.select_job(job, start_printing=print_after_loading)
-
-	elif command == "slice":
-		with Permissions.SLICE.require(403):
-			if not _verifyFileExists(target, filename):
-				return make_response("File not found on '%s': %s" % (target, filename), 404)
-
-			try:
-				if "slicer" in data:
-					slicer = data["slicer"]
-					del data["slicer"]
-					slicer_instance = slicingManager.get_slicer(slicer)
-
-				elif "cura" in slicingManager.registered_slicers:
-					slicer = "cura"
-					slicer_instance = slicingManager.get_slicer("cura")
-
-				else:
-					return make_response("Cannot slice {filename}, no slicer available".format(**locals()), 415)
-			except octoprint.slicing.UnknownSlicer as e:
-				return make_response("Slicer {slicer} is not available".format(slicer=e.slicer), 400)
-
-			if not any([octoprint.filemanager.valid_file_type(filename, type=source_file_type) for source_file_type in slicer_instance.get_slicer_properties().get("source_file_types", ["model"])]):
-				return make_response("Cannot slice {filename}, not a model file".format(**locals()), 415)
-
-			cores = psutil.cpu_count()
-			if slicer_instance.get_slicer_properties().get("same_device", True) and (printer.is_printing() or printer.is_paused()) and (cores is None or cores < 2):
-				# slicer runs on same device as OctoPrint, slicing while printing is hence disabled
-				return make_response("Cannot slice on {slicer} while printing on single core systems or systems of unknown core count due to performance reasons".format(**locals()), 409)
-
-			if "destination" in data and data["destination"]:
-				destination = data["destination"]
-				del data["destination"]
-			elif "gcode" in data and data["gcode"]:
-				destination = data["gcode"]
-				del data["gcode"]
-			else:
-				import os
-				name, _ = os.path.splitext(filename)
-				destination = name + "." + slicer_instance.get_slicer_properties().get("destination_extensions", ["gco", "gcode", "g"])[0]
-
-			full_path = destination
-			if "path" in data and data["path"]:
-				full_path = fileManager.join_path(target, data["path"], destination)
-			else:
-				path, _ = fileManager.split_path(target, filename)
-				if path:
-					full_path = fileManager.join_path(target, path, destination)
-
-			canon_path, canon_name = fileManager.canonicalize(target, full_path)
-			sanitized_name = fileManager.sanitize_name(target, canon_name)
-
-			if canon_path:
-				full_path = fileManager.join_path(target, canon_path, sanitized_name)
-			else:
-				full_path = sanitized_name
-
-			# prohibit overwriting the file that is currently being printed
-			currentOrigin, currentFilename = _getCurrentFile()
-			if currentFilename == full_path and currentOrigin == target and (printer.is_printing() or printer.is_paused()):
-				make_response("Trying to slice into file that is currently being printed: %s" % full_path, 409)
-
-			if "profile" in data and data["profile"]:
-				profile = data["profile"]
-				del data["profile"]
-			else:
-				profile = None
-
-			if "printerProfile" in data and data["printerProfile"]:
-				printerProfile = data["printerProfile"]
-				del data["printerProfile"]
-			else:
-				printerProfile = None
-
-			if "position" in data and data["position"] and isinstance(data["position"], dict) and "x" in data["position"] and "y" in data["position"]:
-				position = data["position"]
-				del data["position"]
-			else:
-				position = None
-
-			select_after_slicing = False
-			if "select" in data and data["select"] in valid_boolean_trues:
-				if not printer.is_operational():
-					return make_response("Printer is not operational, cannot directly select for printing", 409)
-				select_after_slicing = True
-
-			print_after_slicing = False
-			if "print" in data and data["print"] in valid_boolean_trues:
-				if not printer.is_operational():
-					return make_response("Printer is not operational, cannot directly start printing", 409)
-				select_after_slicing = print_after_slicing = True
-
-			override_keys = [k for k in data if k.startswith("profile.") and data[k] is not None]
-			overrides = dict()
-			for key in override_keys:
-				overrides[key[len("profile."):]] = data[key]
-
-			def slicing_done(target, path, select_after_slicing, print_after_slicing):
-				if select_after_slicing or print_after_slicing:
-					sd = False
-					if target == FileDestinations.SDCARD:
-						filenameToSelect = path
-						sd = True
-					else:
-						filenameToSelect = fileManager.path_on_disk(target, path)
-					printer.select_file(filenameToSelect, sd, print_after_slicing, user)
-
-			try:
-				fileManager.slice(slicer, target, filename, target, full_path,
-				                  profile=profile,
-				                  printer_profile_id=printerProfile,
-				                  position=position,
-				                  overrides=overrides,
-								  display=canon_name,
-				                  callback=slicing_done,
-				                  callback_args=(target, full_path, select_after_slicing, print_after_slicing))
-			except octoprint.slicing.UnknownProfile:
-				return make_response("Profile {profile} doesn't exist".format(**locals()), 400)
-
-			files = {}
-			location = url_for(".readGcodeFile", target=target, filename=full_path, _external=True)
-			result = {
-				"name": destination,
-				"path": full_path,
-				"display": canon_name,
-				"origin": FileDestinations.LOCAL,
-				"refs": {
-					"resource": location,
-					"download": url_for("index", _external=True) + "downloads/files/" + target + "/" + full_path
-				}
-			}
-
-			r = make_response(jsonify(result), 202)
-			r.headers["Location"] = location
-			return r
-
-	elif command == "analyse":
-		with Permissions.FILES_UPLOAD.require(403):
-			if not _verifyFileExists(target, filename):
-				return make_response("File not found on '%s': %s" % (target, filename), 404)
-
-			printer_profile = None
-			if "printerProfile" in data and data["printerProfile"]:
-				printer_profile = data["printerProfile"]
-
-			if not fileManager.analyse(target, filename, printer_profile_id=printer_profile):
-				return make_response("No analysis possible for {} on {}".format(filename, target), 400)
-
-	elif command == "copy" or command == "move":
-		with Permissions.FILES_UPLOAD.require(403):
-			# Copy and move are only possible on local storage
-			if not target in [FileDestinations.LOCAL]:
-				return make_response("Unsupported target for {}: {}".format(command, target), 400)
-
-			if not _verifyFileExists(target, filename) and not _verifyFolderExists(target, filename):
-				return make_response("File or folder not found on {}: {}".format(target, filename), 404)
-
-			path, name = fileManager.split_path(target, filename)
-
-			destination = data["destination"]
-			dst_path, dst_name = fileManager.split_path(target, destination)
-			sanitized_destination = fileManager.join_path(target, dst_path, fileManager.sanitize_name(target, dst_name))
-
-			if _verifyFolderExists(target, destination) and sanitized_destination != filename:
-				# destination is an existing folder and not ourselves (= display rename), we'll assume we are supposed
-				# to move filename to this folder under the same name
-				destination = fileManager.join_path(target, destination, name)
-
-			if _verifyFileExists(target, destination) or _verifyFolderExists(target, destination):
-				return make_response("File or folder does already exist on {}: {}".format(target, destination), 409)
-
-			is_file = fileManager.file_exists(target, filename)
-			is_folder = fileManager.folder_exists(target, filename)
-
-			if not (is_file or is_folder):
-				return make_response("{} on {} is neither file or folder, can't {}".format(filename, target, command), 400)
-
-			if command == "copy":
-				# destination already there? error...
-				if _verifyFileExists(target, destination) or _verifyFolderExists(target, destination):
-					return make_response("File or folder does already exist on {}: {}".format(target, destination), 409)
-
-				if is_file:
-					fileManager.copy_file(target, filename, destination)
-				else:
-					fileManager.copy_folder(target, filename, destination)
-
-			elif command == "move":
-				if _isBusy(target, filename):
-					return make_response("Trying to move a file or folder that is currently in use: {}".format(filename), 409)
-
-				# destination already there AND not ourselves (= display rename)? error...
-				if (_verifyFileExists(target, destination) or _verifyFolderExists(target, destination)) \
-						and sanitized_destination != filename:
-					return make_response("File or folder does already exist on {}: {}".format(target, destination), 409)
-
-				# deselect the file if it's currently selected
-				currentOrigin, currentFilename = _getCurrentFile()
-				if currentFilename is not None and filename == currentFilename:
-					printer.unselect_file()
-
-				if is_file:
-					fileManager.move_file(target, filename, destination)
-				else:
-					fileManager.move_folder(target, filename, destination)
-
-			location = url_for(".readGcodeFile", target=target, filename=destination, _external=True)
-			result = {
-				"name": name,
-				"path": destination,
-				"origin": FileDestinations.LOCAL,
-				"refs": {
-					"resource": location
-				}
-			}
-			if is_file:
-				result["refs"]["download"] = url_for("index", _external=True) + "downloads/files/" + target + "/" + destination
-
-			r = make_response(jsonify(result), 201)
-			r.headers["Location"] = location
-			return r
-
-	return NO_CONTENT
-=======
     if target not in [FileDestinations.LOCAL, FileDestinations.SDCARD]:
         return make_response("Unknown target: %s" % target, 404)
 
@@ -1288,23 +783,18 @@
                     "Printer is already printing, cannot select a new file", 409
                 )
 
-            printAfterLoading = False
-            if "print" in data and data["print"] in valid_boolean_trues:
-                with Permissions.PRINT.require(403):
-                    if not printer.is_operational():
-                        return make_response(
-                            "Printer is not operational, cannot directly start printing",
-                            409,
-                        )
-                    printAfterLoading = True
-
-            sd = False
-            if target == FileDestinations.SDCARD:
-                filenameToSelect = filename
-                sd = True
-            else:
-                filenameToSelect = fileManager.path_on_disk(target, filename)
-            printer.select_file(filenameToSelect, sd, printAfterLoading, user)
+        print_after_loading = False
+        if "print" in data and data["print"] in valid_boolean_trues:
+            with Permissions.PRINT.require(403):
+                if not printer.is_operational():
+                    return make_response(
+                        "Printer is not operational, cannot directly start printing",
+                        409,
+                    )
+                print_after_loading = True
+
+        job = fileManager.create_print_job(target, filename, user=user)
+        printer.select_job(job, start_printing=print_after_loading)
 
     elif command == "slice":
         with Permissions.SLICE.require(403):
@@ -1654,7 +1144,6 @@
             return r
 
     return NO_CONTENT
->>>>>>> 2a6f7478
 
 
 @api.route("/files/<string:target>/<path:filename>", methods=["DELETE"])
