--- conflicted
+++ resolved
@@ -5,13 +5,7 @@
 
 import copy
 
-<<<<<<< HEAD
-from flask import jsonify, make_response, request, url_for
-from werkzeug.exceptions import BadRequest
-=======
 from flask import abort, jsonify, request, url_for
-from past.builtins import basestring
->>>>>>> f9745515
 
 from octoprint.access.permissions import Permissions
 from octoprint.printer.profile import CouldNotOverwriteError, InvalidProfileError
