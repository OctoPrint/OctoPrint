# coding=utf-8
from __future__ import absolute_import, division, print_function

__author__ = "Gina Häußge <osd@foosel.net>"
__license__ = 'GNU Affero General Public License http://www.gnu.org/licenses/agpl.html'
__copyright__ = "Copyright (C) 2014 The OctoPrint Project - Released under terms of the AGPLv3 License"

import uuid
from sockjs.tornado import SockJSRouter
from flask import Flask, g, request, session, Blueprint, Request, Response, current_app
from flask_login import LoginManager, current_user, session_protected, user_logged_out
from flask_principal import Principal, Permission, RoleNeed, identity_loaded, identity_changed, UserNeed, AnonymousIdentity
from flask_babel import Babel, gettext, ngettext
from flask_assets import Environment, Bundle
from babel import Locale
from watchdog.observers import Observer
from watchdog.observers.polling import PollingObserver
from collections import defaultdict

from builtins import bytes, range
from past.builtins import basestring

from octoprint import util

import os
import logging
import logging.config
import atexit
import signal
import base64

try:
	import fcntl
except ImportError:
	fcntl = None

SUCCESS = {}
NO_CONTENT = ("", 204)
NOT_MODIFIED = ("Not Modified", 304)

app = Flask("octoprint")

assets = None
babel = None
debug = False
safe_mode = False

printer = None
printerProfileManager = None
fileManager = None
slicingManager = None
analysisQueue = None
userManager = None
permissionManager = None
groupManager = None
eventManager = None
loginManager = None
pluginManager = None
appSessionManager = None
pluginLifecycleManager = None
preemptiveCache = None
jsonEncoder = None
jsonDecoder = None
connectivityChecker = None

principals = Principal(app)

import octoprint.access.permissions as permissions

# TODO deprecated, remove in future release
admin_permission = util.variable_deprecated("admin_permission has been deprecated, please use new Permissions.ADMIN instead", since="now")(
	permissions.Permissions.ADMIN)
#user_permission = util.variable_deprecated("user_permission has been deprecated and will be removed in a future version", since="now")(
#	permissions.Permissions.USER)

# only import the octoprint stuff down here, as it might depend on things defined above to be initialized already
from octoprint import __version__, __branch__, __display_version__, __revision__
from octoprint.printer.profile import PrinterProfileManager
from octoprint.printer.standard import Printer
from octoprint.settings import settings
import octoprint.access.users as users
import octoprint.access.groups as groups
import octoprint.events as events
import octoprint.plugin
import octoprint.timelapse
import octoprint._version
import octoprint.filemanager.storage
import octoprint.filemanager.analysis
import octoprint.slicing
from octoprint.server.util import enforceApiKeyRequestHandler, loginFromApiKeyRequestHandler, corsRequestHandler, \
	corsResponseHandler
from octoprint.server.util.flask import PreemptiveCache
from octoprint.server.util.serialization import OctoPrintJsonEncoder, OctoPrintJsonDecoder

UI_API_KEY = ''.join('%02X' % z for z in bytes(uuid.uuid4().bytes))

VERSION = __version__
BRANCH = __branch__
DISPLAY_VERSION = __display_version__
REVISION = __revision__

LOCALES = []
LANGUAGES = set()

@identity_loaded.connect_via(app)
def on_identity_loaded(sender, identity):
	user = load_user(identity.id)
	if user is None:
		return

	identity.provides.add(UserNeed(user.get_id()))
	for need in user.needs:
		identity.provides.add(need)


def _clear_identity(sender):
	# Remove session keys set by Flask-Principal
	for key in ('identity.id', 'identity.name', 'identity.auth_type'):
		if key in session:
			del session[key]

	# switch to anonymous identity
	identity_changed.send(sender, identity=AnonymousIdentity())


@session_protected.connect_via(app)
def on_session_protected(sender):
	# session was protected, that means the user is no more and we need to clear our identity
	_clear_identity(sender)


@user_logged_out.connect_via(app)
def on_user_logged_out(sender, user=None):
	# user was logged out, clear identity
	_clear_identity(sender)


def load_user(id):
	if id is None:
		return users.AnonymousUser([groupManager.guest_group])

	if id == "_api":
		return users.ApiUser([groupManager.admin_group])

	if not userManager.enabled:
		return users.DummyUser()

	if session and "usersession.id" in session:
		sessionid = session["usersession.id"]
	else:
		sessionid = None

<<<<<<< HEAD
	if userManager.enabled:
		if sessionid:
			return userManager.find_user(userid=id, session=sessionid)
		else:
			return userManager.find_user(userid=id)
	return users.DummyUser([groupManager.admin_group])
=======
	if sessionid:
		user = userManager.findUser(userid=id, session=sessionid)
	else:
		user = userManager.findUser(userid=id)

	if user and user.is_active:
		return user

	return None
>>>>>>> e6061fdd


#~~ startup code


class Server(object):
	def __init__(self, settings=None, plugin_manager=None, connectivity_checker=None, environment_detector=None,
	             event_manager=None, host="0.0.0.0", port=5000, debug=False, safe_mode=False, allow_root=False,
	             octoprint_daemon=None):
		self._settings = settings
		self._plugin_manager = plugin_manager
		self._connectivity_checker = connectivity_checker
		self._environment_detector = environment_detector
		self._event_manager = event_manager
		self._host = host
		self._port = port
		self._debug = debug
		self._safe_mode = safe_mode
		self._allow_root = allow_root
		self._octoprint_daemon = octoprint_daemon
		self._server = None

		self._logger = None

		self._lifecycle_callbacks = defaultdict(list)

		self._template_searchpaths = []

		self._intermediary_server = None

	def run(self):
		if not self._allow_root:
			self._check_for_root()

		if self._settings is None:
			self._settings = settings()
		if self._plugin_manager is None:
			self._plugin_manager = octoprint.plugin.plugin_manager()

		global app
		global babel

		global printer
		global printerProfileManager
		global fileManager
		global slicingManager
		global analysisQueue
		global userManager
		global permissionManager
		global groupManager
		global eventManager
		global loginManager
		global pluginManager
		global appSessionManager
		global pluginLifecycleManager
		global preemptiveCache
		global jsonEncoder
		global jsonDecoder
		global connectivityChecker
		global debug
		global safe_mode

		from tornado.ioloop import IOLoop
		from tornado.web import Application

		debug = self._debug
		safe_mode = self._safe_mode

		self._logger = logging.getLogger(__name__)
		pluginManager = self._plugin_manager

		# monkey patch some stuff
		util.flask.enable_additional_translations(additional_folders=[self._settings.getBaseFolder("translations")])

		# setup app
		self._setup_app(app)

		# setup i18n
		self._setup_i18n(app)

		if self._settings.getBoolean(["serial", "log"]):
			# enable debug logging to serial.log
			logging.getLogger("SERIAL").setLevel(logging.DEBUG)

		# start the intermediary server
		self._start_intermediary_server()

		### IMPORTANT!
		###
		### Best do not start any subprocesses until the intermediary server shuts down again or they MIGHT inherit the
		### open port and prevent us from firing up Tornado later.
		###
		### The intermediary server's socket should have the CLOSE_EXEC flag (or its equivalent) set where possible, but
		### we can only do that if fcntl is availabel or we are on Windows, so better safe than sorry.
		###
		### See also issues #2035 and #2090

		# then initialize the plugin manager
		pluginManager.reload_plugins(startup=True, initialize_implementations=False)

		printerProfileManager = PrinterProfileManager()
		eventManager = self._event_manager
		analysisQueue = octoprint.filemanager.analysis.AnalysisQueue()
		slicingManager = octoprint.slicing.SlicingManager(self._settings.getBaseFolder("slicingProfiles"), printerProfileManager)

		storage_managers = dict()
		storage_managers[octoprint.filemanager.FileDestinations.LOCAL] = octoprint.filemanager.storage.LocalFileStorage(self._settings.getBaseFolder("uploads"))

		fileManager = octoprint.filemanager.FileManager(analysisQueue, slicingManager, printerProfileManager, initial_storage_managers=storage_managers)
		appSessionManager = util.flask.AppSessionManager()
		pluginLifecycleManager = LifecycleManager(pluginManager)
		preemptiveCache = PreemptiveCache(os.path.join(self._settings.getBaseFolder("data"), "preemptive_cache_config.yaml"))

		jsonEncoder = OctoPrintJsonEncoder()
		jsonDecoder = OctoPrintJsonDecoder()

		jsonEncoder.add_multi_encoder(users.User, lambda u: u.as_dict())
		jsonEncoder.add_encoder(groups.Group, lambda g: g.as_dict())
		jsonEncoder.add_encoder(permissions.OctoPrintPermission, lambda op: op.as_dict())

		# start regular check if we are connected to the internet
		connectivityEnabled = self._settings.getBoolean(["server", "onlineCheck", "enabled"])
		connectivityInterval = self._settings.getInt(["server", "onlineCheck", "interval"])
		connectivityHost = self._settings.get(["server", "onlineCheck", "host"])
		connectivityPort = self._settings.getInt(["server", "onlineCheck", "port"])

		def on_connectivity_change(old_value, new_value):
			eventManager.fire(events.Events.CONNECTIVITY_CHANGED, payload=dict(old=old_value, new=new_value))

		connectivityChecker = self._connectivity_checker

		def on_settings_update(*args, **kwargs):
			# make sure our connectivity checker runs with the latest settings
			connectivityEnabled = self._settings.getBoolean(["server", "onlineCheck", "enabled"])
			connectivityInterval = self._settings.getInt(["server", "onlineCheck", "interval"])
			connectivityHost = self._settings.get(["server", "onlineCheck", "host"])
			connectivityPort = self._settings.getInt(["server", "onlineCheck", "port"])

			if connectivityChecker.enabled != connectivityEnabled \
					or connectivityChecker.interval != connectivityInterval \
					or connectivityChecker.host != connectivityHost \
					or connectivityChecker.port != connectivityPort:
				connectivityChecker.enabled = connectivityEnabled
				connectivityChecker.interval = connectivityInterval
				connectivityChecker.host = connectivityHost
				connectivityChecker.port = connectivityPort
				connectivityChecker.check_immediately()

		eventManager.subscribe(events.Events.SETTINGS_UPDATED, on_settings_update)

		components = dict(
			plugin_manager=pluginManager,
			printer_profile_manager=printerProfileManager,
			event_bus=eventManager,
			analysis_queue=analysisQueue,
			slicing_manager=slicingManager,
			file_manager=fileManager,
			app_session_manager=appSessionManager,
			plugin_lifecycle_manager=pluginLifecycleManager,
			preemptive_cache=preemptiveCache,
			json_encoder=jsonEncoder,
			json_decoder=jsonDecoder,
			connectivity_checker=connectivityChecker,
			environment_detector=self._environment_detector
		)

		#~~ setup access control

		# get additional permissions from plugins
		self._setup_plugin_permissions()

		# create group manager instance
		group_manager_factories = pluginManager.get_hooks("octoprint.access.groups.factory")
		for name, factory in group_manager_factories.items():
			try:
				groupManager = factory(components, self._settings)
				if groupManager is not None:
					self._logger.debug("Created group manager instance from factory {}".format(name))
					break
			except:
				self._logger.exception("Error while creating group manager instance from factory {}".format(name))
		else:
			group_manager_name = self._settings.get(["accessControl", "groupManager"])
			try:
				clazz = octoprint.util.get_class(group_manager_name)
				groupManager = clazz()
			except AttributeError as e:
				self._logger.exception("Could not instantiate group manager {}, "
				                       "falling back to FilebasedGroupManager!".format(group_manager_name))
				groupManager = octoprint.access.groups.FilebasedGroupManager()
		components.update(dict(group_manager=groupManager))

		# create user manager instance
		user_manager_factories = pluginManager.get_hooks("octoprint.users.factory") # legacy, set first so that new wins
		user_manager_factories.update(pluginManager.get_hooks("octoprint.access.users.factory"))
		for name, factory in user_manager_factories.items():
			try:
				userManager = factory(components, self._settings)
				if userManager is not None:
					self._logger.debug("Created user manager instance from factory {}".format(name))
					break
			except:
				self._logger.exception("Error while creating user manager instance from factory {}".format(name))
		else:
			user_manager_name = self._settings.get(["accessControl", "userManager"])
			try:
				clazz = octoprint.util.get_class(user_manager_name)
				userManager = clazz(groupManager)
			except:
				self._logger.exception("Could not instantiate user manager {}, "
				                       "falling back to FilebasedUserManager!".format(user_manager_name))
				userManager = octoprint.access.users.FilebasedUserManager(groupManager)
			finally:
				userManager.enabled = self._settings.getBoolean(["accessControl", "enabled"])
		components.update(dict(user_manager=userManager))

		# create printer instance
		printer_factories = pluginManager.get_hooks("octoprint.printer.factory")
		for name, factory in printer_factories.items():
			try:
				printer = factory(components)
				if printer is not None:
					self._logger.debug("Created printer instance from factory {}".format(name))
					break
			except:
				self._logger.exception("Error while creating printer instance from factory {}".format(name))
		else:
			printer = Printer(fileManager, analysisQueue, printerProfileManager)
		components.update(dict(printer=printer))

		def octoprint_plugin_inject_factory(name, implementation):
			"""Factory for injections for all OctoPrintPlugins"""
			if not isinstance(implementation, octoprint.plugin.OctoPrintPlugin):
				return None
			props = dict()
			props.update(components)
			props.update(dict(
				data_folder=os.path.join(self._settings.getBaseFolder("data"), name)
			))
			return props

		def settings_plugin_inject_factory(name, implementation):
			"""Factory for additional injections/initializations depending on plugin type"""
			if not isinstance(implementation, octoprint.plugin.SettingsPlugin):
				return

			default_settings_overlay = dict(plugins=dict())
			default_settings_overlay["plugins"][name] = implementation.get_settings_defaults()
			self._settings.add_overlay(default_settings_overlay, at_end=True)

			plugin_settings = octoprint.plugin.plugin_settings_for_settings_plugin(name, implementation)
			if plugin_settings is None:
				return

			return dict(settings=plugin_settings)

		def settings_plugin_config_migration_and_cleanup(identifier, implementation):
			"""Take care of migrating and cleaning up any old settings"""

			if not isinstance(implementation, octoprint.plugin.SettingsPlugin):
				return

			settings_version = implementation.get_settings_version()
			settings_migrator = implementation.on_settings_migrate

			if settings_version is not None and settings_migrator is not None:
				stored_version = implementation._settings.get_int([octoprint.plugin.SettingsPlugin.config_version_key])
				if stored_version is None or stored_version < settings_version:
					settings_migrator(settings_version, stored_version)
					implementation._settings.set_int([octoprint.plugin.SettingsPlugin.config_version_key], settings_version, force=True)

			implementation.on_settings_cleanup()
			implementation._settings.save()

			implementation.on_settings_initialized()

		pluginManager.implementation_inject_factories=[octoprint_plugin_inject_factory,
		                                               settings_plugin_inject_factory]
		pluginManager.initialize_implementations()

		settingsPlugins = pluginManager.get_implementations(octoprint.plugin.SettingsPlugin)
		for implementation in settingsPlugins:
			try:
				settings_plugin_config_migration_and_cleanup(implementation._identifier, implementation)
			except:
				self._logger.exception("Error while trying to migrate settings for plugin {}, ignoring it".format(implementation._identifier))

		pluginManager.implementation_post_inits=[settings_plugin_config_migration_and_cleanup]

		pluginManager.log_all_plugins()

		# log environment data now
		self._environment_detector.log_detected_environment()

		# initialize file manager and register it for changes in the registered plugins
		fileManager.initialize()
		pluginLifecycleManager.add_callback(["enabled", "disabled"], lambda name, plugin: fileManager.reload_plugins())

		# initialize slicing manager and register it for changes in the registered plugins
		slicingManager.initialize()
		pluginLifecycleManager.add_callback(["enabled", "disabled"], lambda name, plugin: slicingManager.reload_slicers())

		# setup jinja2
		self._setup_jinja2()

		# make sure plugin lifecycle events relevant for jinja2 are taken care of
		def template_enabled(name, plugin):
			if plugin.implementation is None or not isinstance(plugin.implementation, octoprint.plugin.TemplatePlugin):
				return
			self._register_additional_template_plugin(plugin.implementation)
		def template_disabled(name, plugin):
			if plugin.implementation is None or not isinstance(plugin.implementation, octoprint.plugin.TemplatePlugin):
				return
			self._unregister_additional_template_plugin(plugin.implementation)
		pluginLifecycleManager.add_callback("enabled", template_enabled)
		pluginLifecycleManager.add_callback("disabled", template_disabled)

		# setup assets
		self._setup_assets()

		# configure timelapse
		octoprint.timelapse.configure_timelapse()

		# setup command triggers
		events.CommandTrigger(printer)
		if self._debug:
			events.DebugEventListener()

		loginManager = LoginManager()
		loginManager.session_protection = "strong"
		loginManager.user_callback = load_user

		if userManager.enabled:
			def anonymous_user_factory():
				return users.AnonymousUser([groupManager.guest_group])
			loginManager.anonymous_user = anonymous_user_factory # TODO: remove in 1.5.0
		else:
			def dummy_user_factory():
				return users.DummyUser([groupManager.admin_group])
			loginManager.anonymous_user = dummy_user_factory
			principals.identity_loaders.appendleft(users.dummy_identity_loader)
		loginManager.init_app(app, add_context_processor=False)

		# register API blueprint
		self._setup_blueprints()

		## Tornado initialization starts here

		if self._host is None:
			self._host = self._settings.get(["server", "host"])
		if self._port is None:
			self._port = self._settings.getInt(["server", "port"])

		ioloop = IOLoop()
		ioloop.install()

		self._router = SockJSRouter(self._create_socket_connection, "/sockjs",
		                            session_kls=util.sockjs.ThreadSafeSession)

		upload_suffixes = dict(name=self._settings.get(["server", "uploads", "nameSuffix"]), path=self._settings.get(["server", "uploads", "pathSuffix"]))

		def mime_type_guesser(path):
			from octoprint.filemanager import get_mime_type
			return get_mime_type(path)

		def download_name_generator(path):
			metadata = fileManager.get_metadata("local", path)
			if metadata and "display" in metadata:
				return metadata["display"]

		download_handler_kwargs = dict(
			as_attachment=True,
			allow_client_caching=False
		)

		additional_mime_types=dict(mime_type_guesser=mime_type_guesser)

		##~~ Permission validators

		timelapse_permission_validator = dict(access_validation=util.tornado.access_validation_factory(app, loginManager, util.flask.permission_validator, permissions.Permissions.TIMELAPSE))
		download_permission_validator = dict(access_validation=util.tornado.access_validation_factory(app, loginManager, util.flask.permission_validator, permissions.Permissions.DOWNLOAD))
		log_permission_validator = dict(access_validation=util.tornado.access_validation_factory(app, loginManager, util.flask.permission_validator, permissions.Permissions.LOGS))
		camera_permission_validator = dict(access_validation=util.tornado.access_validation_factory(app, loginManager, util.flask.permission_validator, permissions.Permissions.WEBCAM))

		no_hidden_files_validator = dict(path_validation=util.tornado.path_validation_factory(lambda path: not octoprint.util.is_hidden_path(path),
		                                                                                      status_code=404))

		def joined_dict(*dicts):
			if not len(dicts):
				return dict()

			joined = dict()
			for d in dicts:
				joined.update(d)
			return joined

		util.tornado.RequestlessExceptionLoggingMixin.LOG_REQUEST = debug

		server_routes = self._router.urls + [
			# various downloads
			# .mpg and .mp4 timelapses:
			(r"/downloads/timelapse/([^/]*\.mp[g4])", util.tornado.LargeResponseHandler, joined_dict(dict(path=self._settings.getBaseFolder("timelapse")),
																								  timelapse_permission_validator,
			                                                                                      download_handler_kwargs,
			                                                                                      no_hidden_files_validator)),
			(r"/downloads/files/local/(.*)", util.tornado.LargeResponseHandler, joined_dict(dict(path=self._settings.getBaseFolder("uploads"),
			                                                                                     as_attachment=True,
			                                                                                     name_generator=download_name_generator),
																							download_permission_validator,
			                                                                                download_handler_kwargs,
			                                                                                no_hidden_files_validator,
			                                                                                additional_mime_types)),
			(r"/downloads/logs/([^/]*)", util.tornado.LargeResponseHandler, joined_dict(dict(path=self._settings.getBaseFolder("logs")),
			                                                                            download_handler_kwargs,
			                                                                            log_permission_validator)),
			# camera snapshot
			(r"/downloads/camera/current", util.tornado.UrlProxyHandler, joined_dict(dict(url=self._settings.get(["webcam", "snapshot"]),
			                                                                  as_attachment=True),
			                                                                         camera_permission_validator)),
			# generated webassets
			(r"/static/webassets/(.*)", util.tornado.LargeResponseHandler, dict(path=os.path.join(self._settings.getBaseFolder("generated"), "webassets"))),

			# online indicators - text file with "online" as content and a transparent gif
			(r"/online.txt", util.tornado.StaticDataHandler, dict(data="online\n")),
			(r"/online.gif", util.tornado.StaticDataHandler, dict(data=bytes(base64.b64decode("R0lGODlhAQABAIAAAAAAAP///yH5BAEAAAAALAAAAAABAAEAAAIBRAA7")),
			                                                      content_type="image/gif"))
		]

		# fetch additional routes from plugins
		for name, hook in pluginManager.get_hooks("octoprint.server.http.routes").items():
			try:
				result = hook(list(server_routes))
			except:
				self._logger.exception("There was an error while retrieving additional server routes from plugin hook {name}".format(**locals()))
			else:
				if isinstance(result, (list, tuple)):
					for entry in result:
						if not isinstance(entry, tuple) or not len(entry) == 3:
							continue
						if not isinstance(entry[0], basestring):
							continue
						if not isinstance(entry[2], dict):
							continue

						route, handler, kwargs = entry
						route = r"/plugin/{name}/{route}".format(name=name, route=route if not route.startswith("/") else route[1:])

						self._logger.debug("Adding additional route {route} handled by handler {handler} and with additional arguments {kwargs!r}".format(**locals()))
						server_routes.append((route, handler, kwargs))

		headers =         {"X-Robots-Tag": "noindex, nofollow, noimageindex"}
		removed_headers = ["Server"]

		server_routes.append((r".*", util.tornado.UploadStorageFallbackHandler, dict(fallback=util.tornado.WsgiInputContainer(app.wsgi_app,
		                                                                                                                      headers=headers,
		                                                                                                                      removed_headers=removed_headers),
		                                                                             file_prefix="octoprint-file-upload-",
		                                                                             file_suffix=".tmp",
		                                                                             suffixes=upload_suffixes)))

		transforms = [util.tornado.GlobalHeaderTransform.for_headers("OctoPrintGlobalHeaderTransform",
		                                                             headers=headers,
		                                                             removed_headers=removed_headers)]

		self._tornado_app = Application(handlers=server_routes,
		                                transforms=transforms)
		max_body_sizes = [
			("POST", r"/api/files/([^/]*)", self._settings.getInt(["server", "uploads", "maxSize"])),
			("POST", r"/api/languages", 5 * 1024 * 1024)
		]

		# allow plugins to extend allowed maximum body sizes
		for name, hook in pluginManager.get_hooks("octoprint.server.http.bodysize").items():
			try:
				result = hook(list(max_body_sizes))
			except:
				self._logger.exception("There was an error while retrieving additional upload sizes from plugin hook {name}".format(**locals()))
			else:
				if isinstance(result, (list, tuple)):
					for entry in result:
						if not isinstance(entry, tuple) or not len(entry) == 3:
							continue
						if not entry[0] in util.tornado.UploadStorageFallbackHandler.BODY_METHODS:
							continue
						if not isinstance(entry[2], int):
							continue

						method, route, size = entry
						route = r"/plugin/{name}/{route}".format(name=name, route=route if not route.startswith("/") else route[1:])

						self._logger.debug("Adding maximum body size of {size}B for {method} requests to {route})".format(**locals()))
						max_body_sizes.append((method, route, size))

		self._stop_intermediary_server()

		# initialize and bind the server
		self._server = util.tornado.CustomHTTPServer(self._tornado_app, max_body_sizes=max_body_sizes, default_max_body_size=self._settings.getInt(["server", "maxSize"]))
		self._server.listen(self._port, address=self._host)

		### From now on it's ok to launch subprocesses again

		eventManager.fire(events.Events.STARTUP)

		# analysis backlog
		fileManager.process_backlog()

		# auto connect
		if self._settings.getBoolean(["serial", "autoconnect"]):
			try:
				(port, baudrate) = self._settings.get(["serial", "port"]), self._settings.getInt(["serial", "baudrate"])
				printer_profile = printerProfileManager.get_default()
				connectionOptions = printer.__class__.get_connection_options()
				if port in connectionOptions["ports"]:
						printer.connect(port=port, baudrate=baudrate, profile=printer_profile["id"] if "id" in printer_profile else "_default")
			except:
				self._logger.exception("Something went wrong while attempting to automatically connect to the printer")

		# start up watchdogs
		if self._settings.getBoolean(["feature", "pollWatched"]):
			# use less performant polling observer if explicitely configured
			observer = PollingObserver()
		else:
			# use os default
			observer = Observer()
		observer.schedule(util.watchdog.GcodeWatchdogHandler(fileManager, printer), self._settings.getBaseFolder("watched"))
		observer.start()

		# run our startup plugins
		octoprint.plugin.call_plugin(octoprint.plugin.StartupPlugin,
		                             "on_startup",
		                             args=(self._host, self._port),
		                             sorting_context="StartupPlugin.on_startup")

		def call_on_startup(name, plugin):
			implementation = plugin.get_implementation(octoprint.plugin.StartupPlugin)
			if implementation is None:
				return
			implementation.on_startup(self._host, self._port)
		pluginLifecycleManager.add_callback("enabled", call_on_startup)

		# prepare our after startup function
		def on_after_startup():
			self._logger.info("Listening on http://%s:%d" % (self._host, self._port))

			if safe_mode and self._settings.getBoolean(["server", "startOnceInSafeMode"]):
				self._logger.info("Server started successfully in safe mode as requested from config, removing flag")
				self._settings.setBoolean(["server", "startOnceInSafeMode"], False)
				self._settings.save()

			# now this is somewhat ugly, but the issue is the following: startup plugins might want to do things for
			# which they need the server to be already alive (e.g. for being able to resolve urls, such as favicons
			# or service xmls or the like). While they are working though the ioloop would block. Therefore we'll
			# create a single use thread in which to perform our after-startup-tasks, start that and hand back
			# control to the ioloop
			def work():
				octoprint.plugin.call_plugin(octoprint.plugin.StartupPlugin,
				                             "on_after_startup",
				                             sorting_context="StartupPlugin.on_after_startup")

				def call_on_after_startup(name, plugin):
					implementation = plugin.get_implementation(octoprint.plugin.StartupPlugin)
					if implementation is None:
						return
					implementation.on_after_startup()
				pluginLifecycleManager.add_callback("enabled", call_on_after_startup)

				# when we are through with that we also run our preemptive cache
				if settings().getBoolean(["devel", "cache", "preemptive"]):
					self._execute_preemptive_flask_caching(preemptiveCache)

			import threading
			threading.Thread(target=work).start()
		ioloop.add_callback(on_after_startup)

		# prepare our shutdown function
		def on_shutdown():
			# will be called on clean system exit and shutdown the watchdog observer and call the on_shutdown methods
			# on all registered ShutdownPlugins
			self._logger.info("Shutting down...")
			observer.stop()
			observer.join()
			eventManager.fire(events.Events.SHUTDOWN)
			octoprint.plugin.call_plugin(octoprint.plugin.ShutdownPlugin,
			                             "on_shutdown",
			                             sorting_context="ShutdownPlugin.on_shutdown")

			# wait for shutdown event to be processed, but maximally for 15s
			event_timeout = 15.0
			if eventManager.join(timeout=event_timeout):
				self._logger.warn("Event loop was still busy processing after {}s, shutting down anyhow".format(event_timeout))

			if self._octoprint_daemon is not None:
				self._logger.info("Cleaning up daemon pidfile")
				self._octoprint_daemon.terminated()

			self._logger.info("Goodbye!")
		atexit.register(on_shutdown)

		def sigterm_handler(*args, **kwargs):
			# will stop tornado on SIGTERM, making the program exit cleanly
			def shutdown_tornado():
				self._logger.debug("Shutting down tornado's IOLoop...")
				ioloop.stop()
			self._logger.debug("SIGTERM received...")
			ioloop.add_callback_from_signal(shutdown_tornado)
		signal.signal(signal.SIGTERM, sigterm_handler)

		try:
			# this is the main loop - as long as tornado is running, OctoPrint is running
			ioloop.start()
			self._logger.debug("Tornado's IOLoop stopped")
		except (KeyboardInterrupt, SystemExit):
			pass
		except:
			self._logger.fatal("Now that is embarrassing... Something really really went wrong here. Please report this including the stacktrace below in OctoPrint's bugtracker. Thanks!")
			self._logger.exception("Stacktrace follows:")

	def _create_socket_connection(self, session):
		global printer, fileManager, analysisQueue, userManager, eventManager
		return util.sockjs.PrinterStateConnection(printer, fileManager, analysisQueue, userManager, groupManager,
		                                          eventManager, pluginManager, session)

	def _check_for_root(self):
		if "geteuid" in dir(os) and os.geteuid() == 0:
			exit("You should not run OctoPrint as root!")

	def _get_locale(self):
		global LANGUAGES

		if "l10n" in request.values:
			return Locale.negotiate([request.values["l10n"]], LANGUAGES)

		if "X-Locale" in request.headers:
			return Locale.negotiate([request.headers["X-Locale"]], LANGUAGES)

		if hasattr(g, "identity") and g.identity and userManager.enabled:
			userid = g.identity.id
			try:
				user_language = userManager.get_user_setting(userid, ("interface", "language"))
				if user_language is not None and not user_language == "_default":
					return Locale.negotiate([user_language], LANGUAGES)
			except octoprint.access.users.UnknownUser:
				pass

		default_language = self._settings.get(["appearance", "defaultLanguage"])
		if default_language is not None and not default_language == "_default" and default_language in LANGUAGES:
			return Locale.negotiate([default_language], LANGUAGES)

		return Locale.parse(request.accept_languages.best_match(LANGUAGES))

	def _setup_app(self, app):
		from octoprint.server.util.flask import ReverseProxiedEnvironment, OctoPrintFlaskRequest, OctoPrintFlaskResponse, deprecate_flaskext

		deprecate_flaskext() # TODO: remove in OctoPrint 1.5.0

		s = settings()

		# setup octoprint's flask json serialization/deserialization
		app.json_encoder = OctoPrintJsonEncoder.Encoder
		app.json_decoder = OctoPrintJsonDecoder.Decoder

		app.debug = self._debug
		app.config["TEMPLATES_AUTO_RELOAD"] = True

		secret_key = s.get(["server", "secretKey"])
		if not secret_key:
			import string
			from random import choice
			chars = string.ascii_lowercase + string.ascii_uppercase + string.digits
			secret_key = "".join(choice(chars) for _ in range(32))
			s.set(["server", "secretKey"], secret_key)
			s.save()

		app.secret_key = secret_key

		reverse_proxied = ReverseProxiedEnvironment(
			header_prefix=s.get(["server", "reverseProxy", "prefixHeader"]),
			header_scheme=s.get(["server", "reverseProxy", "schemeHeader"]),
			header_host=s.get(["server", "reverseProxy", "hostHeader"]),
			header_server=s.get(["server", "reverseProxy", "serverHeader"]),
			header_port=s.get(["server", "reverseProxy", "portHeader"]),
			prefix=s.get(["server", "reverseProxy", "prefixFallback"]),
			scheme=s.get(["server", "reverseProxy", "schemeFallback"]),
			host=s.get(["server", "reverseProxy", "hostFallback"]),
			server=s.get(["server", "reverseProxy", "serverFallback"]),
			port=s.get(["server", "reverseProxy", "portFallback"])
		)

		OctoPrintFlaskRequest.environment_wrapper = reverse_proxied
		app.request_class = OctoPrintFlaskRequest
		app.response_class = OctoPrintFlaskResponse

		@app.before_request
		def before_request():
			g.locale = self._get_locale()

		@app.after_request
		def after_request(response):
			# send no-cache headers with all POST responses
			if request.method == "POST":
				response.cache_control.no_cache = True
			response.headers.add("X-Clacks-Overhead", "GNU Terry Pratchett")
			return response

		from octoprint.util.jinja import MarkdownFilter
		MarkdownFilter(app)

	def _setup_i18n(self, app):
		global babel
		global LOCALES
		global LANGUAGES

		babel = Babel(app)

		def get_available_locale_identifiers(locales):
			result = set()

			# add available translations
			for locale in locales:
				result.add(locale.language)
				if locale.territory:
					# if a territory is specified, add that too
					result.add("%s_%s" % (locale.language, locale.territory))

			return result

		LOCALES = babel.list_translations()
		LANGUAGES = get_available_locale_identifiers(LOCALES)

		@babel.localeselector
		def get_locale():
			return self._get_locale()

	def _setup_jinja2(self):
		import re

		app.jinja_env.add_extension("jinja2.ext.do")
		app.jinja_env.add_extension("octoprint.util.jinja.trycatch")

		def regex_replace(s, find, replace):
			return re.sub(find, replace, s)

		html_header_regex = re.compile("<h(?P<number>[1-6])>(?P<content>.*?)</h(?P=number)>")
		def offset_html_headers(s, offset):
			def repl(match):
				number = int(match.group("number"))
				number += offset
				if number > 6:
					number = 6
				elif number < 1:
					number = 1
				return "<h{number}>{content}</h{number}>".format(number=number, content=match.group("content"))
			return html_header_regex.sub(repl, s)

		markdown_header_regex = re.compile("^(?P<hashs>#+)\s+(?P<content>.*)$", flags=re.MULTILINE)
		def offset_markdown_headers(s, offset):
			def repl(match):
				number = len(match.group("hashs"))
				number += offset
				if number > 6:
					number = 6
				elif number < 1:
					number = 1
				return "{hashs} {content}".format(hashs="#" * number, content=match.group("content"))
			return markdown_header_regex.sub(repl, s)

		html_link_regex = re.compile("<(?P<tag>a.*?)>(?P<content>.*?)</a>")
		def externalize_links(text):
			def repl(match):
				tag = match.group("tag")
				if not u"href" in tag:
					return match.group(0)

				if not u"target=" in tag and not u"rel=" in tag:
					tag += u" target=\"_blank\" rel=\"noreferrer noopener\""

				content = match.group("content")
				return u"<{tag}>{content}</a>".format(tag=tag, content=content)
			return html_link_regex.sub(repl, text)

		app.jinja_env.filters["regex_replace"] = regex_replace
		app.jinja_env.filters["offset_html_headers"] = offset_html_headers
		app.jinja_env.filters["offset_markdown_headers"] = offset_markdown_headers
		app.jinja_env.filters["externalize_links"] = externalize_links

		# configure additional template folders for jinja2
		import jinja2
		import octoprint.util.jinja
		filesystem_loader = octoprint.util.jinja.FilteredFileSystemLoader([],
		                                                                  path_filter=lambda x: not octoprint.util.is_hidden_path(x))
		filesystem_loader.searchpath = self._template_searchpaths

		loaders = [app.jinja_loader, filesystem_loader]
		if octoprint.util.is_running_from_source():
			root = os.path.abspath(os.path.join(os.path.dirname(__file__), "../../.."))
			allowed = ["AUTHORS.md", "CHANGELOG.md", "SUPPORTERS.md", "THIRDPARTYLICENSES.md"]
			files = {"_data/" + name: os.path.join(root, name) for name in allowed}
			loaders.append(octoprint.util.jinja.SelectedFilesLoader(files))

		jinja_loader = jinja2.ChoiceLoader(loaders)
		app.jinja_loader = jinja_loader

		self._register_template_plugins()

	def _execute_preemptive_flask_caching(self, preemptive_cache):
		from werkzeug.test import EnvironBuilder
		import time

		# we clean up entries from our preemptive cache settings that haven't been
		# accessed longer than server.preemptiveCache.until days
		preemptive_cache_timeout = settings().getInt(["server", "preemptiveCache", "until"])
		cutoff_timestamp = time.time() - preemptive_cache_timeout * 24 * 60 * 60

		def filter_current_entries(entry):
			"""Returns True for entries younger than the cutoff date"""
			return "_timestamp" in entry and entry["_timestamp"] > cutoff_timestamp

		def filter_http_entries(entry):
			"""Returns True for entries targeting http or https."""
			return "base_url" in entry \
			       and entry["base_url"] \
			       and (entry["base_url"].startswith("http://")
			            or entry["base_url"].startswith("https://"))

		def filter_entries(entry):
			"""Combined filter."""
			filters = (filter_current_entries,
			           filter_http_entries)
			return all([f(entry) for f in filters])

		# filter out all old and non-http entries
		cache_data = preemptive_cache.clean_all_data(lambda root, entries: filter(filter_entries, entries))
		if not cache_data:
			return

		def execute_caching():
			logger = logging.getLogger(__name__ + ".preemptive_cache")

			for route in sorted(cache_data.keys(), key=lambda x: (x.count("/"), x)):
				entries = reversed(sorted(cache_data[route], key=lambda x: x.get("_count", 0)))
				for kwargs in entries:
					plugin = kwargs.get("plugin", None)
					if plugin:
						try:
							plugin_info = pluginManager.get_plugin_info(plugin, require_enabled=True)
							if plugin_info is None:
								logger.info("About to preemptively cache plugin {} but it is not installed or enabled, preemptive caching makes no sense".format(plugin))
								continue

							implementation = plugin_info.implementation
							if implementation is None or not isinstance(implementation, octoprint.plugin.UiPlugin):
								logger.info("About to preemptively cache plugin {} but it is not a UiPlugin, preemptive caching makes no sense".format(plugin))
								continue
							if not implementation.get_ui_preemptive_caching_enabled():
								logger.info("About to preemptively cache plugin {} but it has disabled preemptive caching".format(plugin))
								continue
						except:
							logger.exception("Error while trying to check if plugin {} has preemptive caching enabled, skipping entry")
							continue

					additional_request_data = kwargs.get("_additional_request_data", dict())
					kwargs = dict((k, v) for k, v in kwargs.items() if not k.startswith("_") and not k == "plugin")
					kwargs.update(additional_request_data)

					try:
						start = time.time()
						if plugin:
							logger.info("Preemptively caching {} (ui {}) for {!r}".format(route, plugin, kwargs))
						else:
							logger.info("Preemptively caching {} (ui _default) for {!r}".format(route, kwargs))

						headers = kwargs.get("headers", dict())
						headers["X-Force-View"] = plugin if plugin else "_default"
						headers["X-Preemptive-Record"] = "no"
						kwargs["headers"] = headers

						builder = EnvironBuilder(**kwargs)
						app(builder.get_environ(), lambda *a, **kw: None)

						logger.info("... done in {:.2f}s".format(time.time() - start))
					except:
						logger.exception("Error while trying to preemptively cache {} for {!r}".format(route, kwargs))

		# asynchronous caching
		import threading
		cache_thread = threading.Thread(target=execute_caching, name="Preemptive Cache Worker")
		cache_thread.daemon = True
		cache_thread.start()

	def _register_template_plugins(self):
		template_plugins = pluginManager.get_implementations(octoprint.plugin.TemplatePlugin)
		for plugin in template_plugins:
			try:
				self._register_additional_template_plugin(plugin)
			except:
				self._logger.exception("Error while trying to register templates of plugin {}, ignoring it".format(plugin._identifier))

	def _register_additional_template_plugin(self, plugin):
		folder = plugin.get_template_folder()
		if folder is not None and not folder in self._template_searchpaths:
			self._template_searchpaths.append(folder)

	def _unregister_additional_template_plugin(self, plugin):
		folder = plugin.get_template_folder()
		if folder is not None and folder in self._template_searchpaths:
			self._template_searchpaths.remove(folder)

	def _setup_blueprints(self):
		from octoprint.server.api import api
		from octoprint.server.apps import apps, clear_registered_app
		import octoprint.server.views

		app.register_blueprint(api, url_prefix="/api")
		app.register_blueprint(apps, url_prefix="/apps")

		# also register any blueprints defined in BlueprintPlugins
		self._register_blueprint_plugins()

		# and register a blueprint for serving the static files of asset plugins which are not blueprint plugins themselves
		self._register_asset_plugins()

		global pluginLifecycleManager
		def clear_apps(name, plugin):
			clear_registered_app()
		pluginLifecycleManager.add_callback("enabled", clear_apps)
		pluginLifecycleManager.add_callback("disabled", clear_apps)

	def _register_blueprint_plugins(self):
		blueprint_plugins = octoprint.plugin.plugin_manager().get_implementations(octoprint.plugin.BlueprintPlugin)
		for plugin in blueprint_plugins:
			try:
				self._register_blueprint_plugin(plugin)
			except:
				self._logger.exception("Error while registering blueprint of plugin {}, ignoring it".format(plugin._identifier))
				continue

	def _register_asset_plugins(self):
		asset_plugins = octoprint.plugin.plugin_manager().get_implementations(octoprint.plugin.AssetPlugin)
		for plugin in asset_plugins:
			if isinstance(plugin, octoprint.plugin.BlueprintPlugin):
				continue
			try:
				self._register_asset_plugin(plugin)
			except:
				self._logger.exception("Error while registering assets of plugin {}, ignoring it".format(plugin._identifier))
				continue

	def _register_blueprint_plugin(self, plugin):
		name = plugin._identifier
		blueprint = plugin.get_blueprint()
		if blueprint is None:
			return

		if plugin.is_blueprint_protected():
			blueprint.before_request(corsRequestHandler)
			blueprint.before_request(enforceApiKeyRequestHandler)
			blueprint.before_request(loginFromApiKeyRequestHandler)
			blueprint.after_request(corsResponseHandler)
		else:
			blueprint.before_request(corsRequestHandler)
			blueprint.before_request(loginFromApiKeyRequestHandler)
			blueprint.after_request(corsResponseHandler)

		url_prefix = "/plugin/{name}".format(name=name)
		app.register_blueprint(blueprint, url_prefix=url_prefix)

		if self._logger:
			self._logger.debug("Registered API of plugin {name} under URL prefix {url_prefix}".format(name=name, url_prefix=url_prefix))

	def _register_asset_plugin(self, plugin):
		name = plugin._identifier

		url_prefix = "/plugin/{name}".format(name=name)
		blueprint = Blueprint("plugin." + name, name, static_folder=plugin.get_asset_folder())
		app.register_blueprint(blueprint, url_prefix=url_prefix)

		if self._logger:
			self._logger.debug("Registered assets of plugin {name} under URL prefix {url_prefix}".format(name=name, url_prefix=url_prefix))

	def _setup_assets(self):
		global app
		global assets
		global pluginManager

		util.flask.fix_webassets_cache()
		util.flask.fix_webassets_filtertool()

		base_folder = self._settings.getBaseFolder("generated")

		# clean the folder
		if self._settings.getBoolean(["devel", "webassets", "clean_on_startup"]):
			import shutil
			import errno

			for entry in ("webassets", ".webassets-cache"):
				path = os.path.join(base_folder, entry)

				# delete path if it exists
				if os.path.isdir(path):
					try:
						self._logger.debug("Deleting {path}...".format(**locals()))
						shutil.rmtree(path)
					except:
						self._logger.exception("Error while trying to delete {path}, leaving it alone".format(**locals()))
						continue

				# re-create path
				self._logger.debug("Creating {path}...".format(**locals()))
				error_text = "Error while trying to re-create {path}, that might cause errors with the webassets cache".format(**locals())
				try:
					os.makedirs(path)
				except OSError as e:
					if e.errno == errno.EACCES:
						# that might be caused by the user still having the folder open somewhere, let's try again after
						# waiting a bit
						import time
						for n in range(3):
							time.sleep(0.5)
							self._logger.debug("Creating {path}: Retry #{retry} after {time}s".format(path=path, retry=n+1, time=(n + 1)*0.5))
							try:
								os.makedirs(path)
								break
							except:
								if self._logger.isEnabledFor(logging.DEBUG):
									self._logger.exception("Ignored error while creating directory {path}".format(**locals()))
								pass
						else:
							# this will only get executed if we never did
							# successfully execute makedirs above
							self._logger.exception(error_text)
							continue
					else:
						# not an access error, so something we don't understand
						# went wrong -> log an error and stop
						self._logger.exception(error_text)
						continue
				except:
					# not an OSError, so something we don't understand
					# went wrong -> log an error and stop
					self._logger.exception(error_text)
					continue

				self._logger.info("Reset webasset folder {path}...".format(**locals()))

		AdjustedEnvironment = type(Environment)(Environment.__name__, (Environment,), dict(
			resolver_class=util.flask.PluginAssetResolver
		))
		class CustomDirectoryEnvironment(AdjustedEnvironment):
			@property
			def directory(self):
				return base_folder

		assets = CustomDirectoryEnvironment(app)
		assets.debug = not self._settings.getBoolean(["devel", "webassets", "bundle"])

		UpdaterType = type(util.flask.SettingsCheckUpdater)(util.flask.SettingsCheckUpdater.__name__, (util.flask.SettingsCheckUpdater,), dict(
			updater=assets.updater
		))
		assets.updater = UpdaterType

		enable_gcodeviewer = self._settings.getBoolean(["gcodeViewer", "enabled"])
		preferred_stylesheet = self._settings.get(["devel", "stylesheet"])

		dynamic_core_assets = util.flask.collect_core_assets(enable_gcodeviewer=enable_gcodeviewer)
		dynamic_plugin_assets = util.flask.collect_plugin_assets(
			enable_gcodeviewer=enable_gcodeviewer,
			preferred_stylesheet=preferred_stylesheet
		)

		js_libs = [
			"js/lib/jquery/jquery.js",
			"js/lib/modernizr.custom.js",
			"js/lib/lodash.min.js",
			"js/lib/sprintf.min.js",
			"js/lib/knockout.js",
			"js/lib/knockout.mapping-latest.js",
			"js/lib/babel.js",
			"js/lib/avltree.js",
			"js/lib/bootstrap/bootstrap.js",
			"js/lib/bootstrap/bootstrap-modalmanager.js",
			"js/lib/bootstrap/bootstrap-modal.js",
			"js/lib/bootstrap/bootstrap-slider.js",
			"js/lib/bootstrap/bootstrap-tabdrop.js",
			"js/lib/jquery/jquery.ui.core.js",
			"js/lib/jquery/jquery.ui.widget.js",
			"js/lib/jquery/jquery.ui.mouse.js",
			"js/lib/jquery/jquery.flot.js",
			"js/lib/jquery/jquery.flot.time.js",
			"js/lib/jquery/jquery.flot.crosshair.js",
			"js/lib/jquery/jquery.flot.resize.js",
			"js/lib/jquery/jquery.iframe-transport.js",
			"js/lib/jquery/jquery.fileupload.js",
			"js/lib/jquery/jquery.slimscroll.min.js",
			"js/lib/jquery/jquery.qrcode.min.js",
			"js/lib/jquery/jquery.bootstrap.wizard.js",
			"js/lib/pnotify/pnotify.core.min.js",
			"js/lib/pnotify/pnotify.buttons.min.js",
			"js/lib/pnotify/pnotify.callbacks.min.js",
			"js/lib/pnotify/pnotify.confirm.min.js",
			"js/lib/pnotify/pnotify.desktop.min.js",
			"js/lib/pnotify/pnotify.history.min.js",
			"js/lib/pnotify/pnotify.mobile.min.js",
			"js/lib/pnotify/pnotify.nonblock.min.js",
			"js/lib/pnotify/pnotify.reference.min.js",
			"js/lib/pnotify/pnotify.tooltip.min.js",
			"js/lib/moment-with-locales.min.js",
			"js/lib/pusher.color.min.js",
			"js/lib/detectmobilebrowser.js",
			"js/lib/md5.min.js",
			"js/lib/bootstrap-slider-knockout-binding.js",
			"js/lib/loglevel.min.js",
			"js/lib/sockjs.js"
		]
		js_client = [
			"js/app/client/base.js",
			"js/app/client/socket.js",
			"js/app/client/browser.js",
			"js/app/client/connection.js",
			"js/app/client/control.js",
			"js/app/client/files.js",
			"js/app/client/job.js",
			"js/app/client/languages.js",
			"js/app/client/logs.js",
			"js/app/client/printer.js",
			"js/app/client/printerprofiles.js",
			"js/app/client/settings.js",
			"js/app/client/slicing.js",
			"js/app/client/system.js",
			"js/app/client/timelapse.js",
			"js/app/client/users.js",
			"js/app/client/util.js",
			"js/app/client/wizard.js",
			"js/app/client/access.js"
		]
		js_core = dynamic_core_assets["js"] + \
		    dynamic_plugin_assets["bundled"]["js"] + \
		    ["js/app/dataupdater.js",
		     "js/app/helpers.js",
		     "js/app/main.js"]
		js_plugins = dynamic_plugin_assets["external"]["js"]

		css_libs = [
			"css/bootstrap.min.css",
			"css/bootstrap-modal.css",
			"css/bootstrap-slider.css",
			"css/bootstrap-tabdrop.css",
			"vendor/font-awesome-3.2.1/css/font-awesome.min.css",
			"vendor/font-awesome-4.7.0/css/font-awesome.min.css",
			"css/jquery.fileupload-ui.css",
			"css/pnotify.core.min.css",
			"css/pnotify.buttons.min.css",
			"css/pnotify.history.min.css"
		]
		css_core = list(dynamic_core_assets["css"]) + list(dynamic_plugin_assets["bundled"]["css"])
		css_plugins = list(dynamic_plugin_assets["external"]["css"])

		less_core = list(dynamic_core_assets["less"]) + list(dynamic_plugin_assets["bundled"]["less"])
		less_plugins = list(dynamic_plugin_assets["external"]["less"])

		# a couple of custom filters
		from octoprint.server.util.webassets import LessImportRewrite, JsDelimiterBundler, JsPluginDelimiterBundler, \
			SourceMapRewrite, SourceMapRemove
		from webassets.filter import register_filter

		register_filter(LessImportRewrite)
		register_filter(SourceMapRewrite)
		register_filter(SourceMapRemove)
		register_filter(JsDelimiterBundler)
		register_filter(JsPluginDelimiterBundler)

		# JS
		js_filters = ["sourcemap_remove", "js_delimiter_bundler"]
		js_plugin_filters = ["sourcemap_remove", "js_delimiter_bundler"] # TODO: replace with IIFE wrapper again, see #2200

		js_libs_bundle = Bundle(*js_libs, output="webassets/packed_libs.js", filters=",".join(js_filters))

		js_client_bundle = Bundle(*js_client, output="webassets/packed_client.js", filters=",".join(js_filters))
		js_core_bundle = Bundle(*js_core, output="webassets/packed_core.js", filters=",".join(js_filters))

		if len(js_plugins) == 0:
			js_plugins_bundle = Bundle(*[])
		else:
			js_plugins_bundle = Bundle(*js_plugins, output="webassets/packed_plugins.js", filters=",".join(js_plugin_filters))

		js_app_bundle = Bundle(js_plugins_bundle, js_core_bundle, output="webassets/packed_app.js", filters=",".join(js_filters))

		# CSS
		css_filters = ["cssrewrite"]

		css_libs_bundle = Bundle(*css_libs, output="webassets/packed_libs.css", filters=",".join(css_filters))

		if len(css_core) == 0:
			css_core_bundle = Bundle(*[])
		else:
			css_core_bundle = Bundle(*css_core, output="webassets/packed_core.css", filters=",".join(css_filters))

		if len(css_plugins) == 0:
			css_plugins_bundle = Bundle(*[])
		else:
			css_plugins_bundle = Bundle(*css_plugins, output="webassets/packed_plugins.css", filters=",".join(css_filters))

		css_app_bundle = Bundle(css_core, css_plugins, output="webassets/packed_app.css", filters=",".join(css_filters))

		# LESS
		less_filters = ["cssrewrite", "less_importrewrite"]

		if len(less_core) == 0:
			less_core_bundle = Bundle(*[])
		else:
			less_core_bundle = Bundle(*less_core, output="webassets/packed_core.less", filters=",".join(less_filters))

		if len(less_plugins) == 0:
			less_plugins_bundle = Bundle(*[])
		else:
			less_plugins_bundle = Bundle(*less_plugins, output="webassets/packed_plugins.less", filters=",".join(less_filters))

		less_app_bundle = Bundle(less_core, less_plugins, output="webassets/packed_app.less", filters=",".join(less_filters))

		# asset registration
		assets.register("js_libs", js_libs_bundle)
		assets.register("js_client", js_client_bundle)
		assets.register("js_core", js_core_bundle)
		assets.register("js_plugins", js_plugins_bundle)
		assets.register("js_app", js_app_bundle)
		assets.register("css_libs", css_libs_bundle)
		assets.register("css_core", css_core_bundle)
		assets.register("css_plugins", css_plugins_bundle)
		assets.register("css_app", css_app_bundle)
		assets.register("less_core", less_core_bundle)
		assets.register("less_plugins", less_plugins_bundle)
		assets.register("less_app", less_app_bundle)

	def _start_intermediary_server(self):
		import BaseHTTPServer
		import SimpleHTTPServer
		import threading

		host = self._host
		port = self._port
		if host is None:
			host = self._settings.get(["server", "host"])
		if port is None:
			port = self._settings.getInt(["server", "port"])

		self._logger.debug("Starting intermediary server on {}:{}".format(host, port))

		class IntermediaryServerHandler(SimpleHTTPServer.SimpleHTTPRequestHandler):
			def __init__(self, rules=None, *args, **kwargs):
				if rules is None:
					rules = []
				self.rules = rules
				SimpleHTTPServer.SimpleHTTPRequestHandler.__init__(self, *args, **kwargs)

			def do_GET(self):
				request_path = self.path
				if "?" in request_path:
					request_path = request_path[0:request_path.find("?")]

				for rule in self.rules:
					path, data, content_type = rule
					if request_path == path:
						self.send_response(200)
						if content_type:
							self.send_header("Content-Type", content_type)
						self.end_headers()
						self.wfile.write(data)
						break
				else:
					self.send_response(404)
					self.wfile.write("Not found")

		base_path = os.path.realpath(os.path.join(os.path.dirname(__file__), "..", "static"))
		rules = [
			("/", ["intermediary.html",], "text/html"),
			("/favicon.ico", ["img", "tentacle-20x20.png"], "image/png"),
			("/intermediary.gif", bytes(base64.b64decode("R0lGODlhAQABAIAAAAAAAP///yH5BAEAAAAALAAAAAABAAEAAAIBRAA7")), "image/gif")
		]

		def contents(args):
			path = os.path.join(base_path, *args)
			if not os.path.isfile(path):
				return ""

			with open(path, "rb") as f:
				data = f.read()
			return data

		def process(rule):
			if len(rule) == 2:
				path, data = rule
				content_type = None
			else:
				path, data, content_type = rule

			if isinstance(data, (list, tuple)):
				data = contents(data)

			return path, data, content_type

		rules = map(process, filter(lambda rule: len(rule) == 2 or len(rule) == 3, rules))

		self._intermediary_server = BaseHTTPServer.HTTPServer((host, port),
		                                                      lambda *args, **kwargs: IntermediaryServerHandler(rules, *args, **kwargs),
		                                                      bind_and_activate=False)

		# if possible, make sure our socket's port descriptor isn't handed over to subprocesses
		from octoprint.util.platform import set_close_exec
		try:
			set_close_exec(self._intermediary_server.fileno())
		except:
			self._logger.exception("Error while attempting to set_close_exec on intermediary server socket")

		# then bind the server and have it serve our handler until stopped
		try:
			self._intermediary_server.server_bind()
			self._intermediary_server.server_activate()
		except:
			self._intermediary_server.server_close()
			raise

		def serve():
			try:
				self._intermediary_server.serve_forever()
			except:
				self._logger.exception("Error in intermediary server")

		thread = threading.Thread(target=serve)
		thread.daemon = True
		thread.start()

		self._logger.info("Intermediary server started")

	def _stop_intermediary_server(self):
		if self._intermediary_server is None:
			return
		self._logger.info("Shutting down intermediary server...")
		self._intermediary_server.shutdown()
		self._intermediary_server.server_close()
		self._logger.info("Intermediary server shut down")

	def _setup_plugin_permissions(self):
		global pluginManager

		from octoprint.access.permissions import PluginOctoPrintPermission, CombinedPluginOctoPrintPermission, UnknownPermission

		def permission_key(plugin, definition):
			return "PLUGIN_{}_{}".format(plugin.upper(), definition["key"].upper())

		def permission_name(plugin, definition):
			return "{}: {}".format(plugin, definition["name"])

		def permission_role(plugin, role):
			return "plugin_{}_{}".format(plugin, role)

		def process_regular_permission(plugin_info, definition):
			roles = definition["roles"]
			description = definition.get("description", "")
			dangerous = definition.get("dangerous", False) == True

			key = permission_key(plugin_info.key, definition)
			setattr(octoprint.access.permissions.Permissions,
			        key,
			        PluginOctoPrintPermission(permission_name(plugin_info.name, definition),
			                                  description,
			                                  plugin=plugin_info.key,
			                                  dangerous=dangerous,
			                                  *[permission_role(plugin_info.key, role) for role in roles]))

			self._logger.debug("Added new permission from plugin {}: {}".format(plugin_info.key, key))
			return True

		def process_combined_permission(plugin_info, definition):
			resolved = []
			for key in definition["permissions"]:
				permission = octoprint.access.permissions.Permissions.find(key)

				if permission is None:
					# if there is still no permission found, postpone this - maybe it is a permission from
					# another plugin that hasn't been loaded yet
					return False

				resolved.append(permission)

			key = permission_key(plugin_info.key, definition)
			dangerous = definition.get("dangerous", False) == True
			setattr(octoprint.access.permissions.Permissions,
			        key,
			        CombinedPluginOctoPrintPermission.from_permissions(permission_name(plugin_info.name, definition),
			                                                           description=definition.get("description", ""),
			                                                           plugin=plugin_info.key,
			                                                           dangerous=dangerous,
			                                                           *resolved))

			self._logger.debug("Added new permission from plugin {}: {}".format(plugin_info.key, key))
			return True

		postponed = []

		hooks = pluginManager.get_hooks("octoprint.access.permissions")
		for name, factory in hooks.items():
			try:
				if isinstance(factory, (tuple, list)):
					additional_permissions = list(factory)
				elif callable(factory):
					additional_permissions = factory()
				else:
					raise ValueError("factory must be either a callable, tuple or list")

				if not isinstance(additional_permissions, (tuple, list)):
					raise ValueError("factory result must be either a tuple or a list of permission definition dicts")

				plugin_info = pluginManager.get_plugin_info(name)
				for p in additional_permissions:
					if not isinstance(p, dict):
						continue

					if not "key" in p or not "name" in p:
						continue

					if not p.get("combined", False) and "roles" in p:
						process_regular_permission(plugin_info, p)
					elif p.get("combined", False) and "permissions" in p:
						if not process_combined_permission(plugin_info, p):
							postponed.append((plugin_info, p))
			except:
				self._logger.exception("Error while creating permission instance/s from {}".format(name))

		# final resolution passes
		pass_number = 1
		still_postponed = []
		while len(postponed):
			start_length = len(postponed)
			self._logger.debug("Combined permission resolution pass #{}, "
			                   "{} unresolved combined permissions...".format(pass_number, start_length))

			for plugin_info, definition in postponed:
				if not process_combined_permission(plugin_info, definition):
					still_postponed.append((plugin_info, definition))

			self._logger.debug("... pass #{} done, {} combined "
			                   "permissions left to resolve".format(pass_number, len(still_postponed)))

			if len(still_postponed) == start_length:
				# no change, looks like some stuff is unresolvable - let's bail
				for plugin_info, definition in still_postponed:
					self._logger.warn("Unable to resolve combined permission from {}: {!r}".format(plugin_info.key, definition))
				break

			postponed = still_postponed
			still_postponed = []
			pass_number += 1


class LifecycleManager(object):
	def __init__(self, plugin_manager):
		self._plugin_manager = plugin_manager

		self._plugin_lifecycle_callbacks = defaultdict(list)
		self._logger = logging.getLogger(__name__)

		def wrap_plugin_event(lifecycle_event, new_handler):
			orig_handler = getattr(self._plugin_manager, "on_plugin_" + lifecycle_event)

			def handler(*args, **kwargs):
				if callable(orig_handler):
					orig_handler(*args, **kwargs)
				if callable(new_handler):
					new_handler(*args, **kwargs)

			return handler

		def on_plugin_event_factory(lifecycle_event):
			def on_plugin_event(name, plugin):
				self.on_plugin_event(lifecycle_event, name, plugin)
			return on_plugin_event

		for event in ("loaded", "unloaded", "enabled", "disabled"):
			wrap_plugin_event(event, on_plugin_event_factory(event))

	def on_plugin_event(self, event, name, plugin):
		for lifecycle_callback in self._plugin_lifecycle_callbacks[event]:
			lifecycle_callback(name, plugin)

	def add_callback(self, events, callback):
		if isinstance(events, (str, unicode)):
			events = [events]

		for event in events:
			self._plugin_lifecycle_callbacks[event].append(callback)

	def remove_callback(self, callback, events=None):
		if events is None:
			for event in self._plugin_lifecycle_callbacks:
				if callback in self._plugin_lifecycle_callbacks[event]:
					self._plugin_lifecycle_callbacks[event].remove(callback)
		else:
			if isinstance(events, (str, unicode)):
				events = [events]

			for event in events:
				if callback in self._plugin_lifecycle_callbacks[event]:
					self._plugin_lifecycle_callbacks[event].remove(callback)<|MERGE_RESOLUTION|>--- conflicted
+++ resolved
@@ -143,31 +143,22 @@
 		return users.ApiUser([groupManager.admin_group])
 
 	if not userManager.enabled:
-		return users.DummyUser()
+		return users.DummyUser([groupManager.admin_group])
 
 	if session and "usersession.id" in session:
 		sessionid = session["usersession.id"]
 	else:
 		sessionid = None
 
-<<<<<<< HEAD
-	if userManager.enabled:
-		if sessionid:
-			return userManager.find_user(userid=id, session=sessionid)
-		else:
-			return userManager.find_user(userid=id)
-	return users.DummyUser([groupManager.admin_group])
-=======
 	if sessionid:
-		user = userManager.findUser(userid=id, session=sessionid)
+		user = userManager.find_user(userid=id, session=sessionid)
 	else:
-		user = userManager.findUser(userid=id)
+		user = userManager.find_user(userid=id)
 
 	if user and user.is_active:
 		return user
 
 	return None
->>>>>>> e6061fdd
 
 
 #~~ startup code
