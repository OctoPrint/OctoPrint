--- conflicted
+++ resolved
@@ -178,16 +178,11 @@
 			logging.getLogger("SERIAL").setLevel(logging.DEBUG)
 			logging.getLogger("SERIAL").debug("Enabling serial logging")
 
-<<<<<<< HEAD
-		# load plugins
+		# start the intermediary server
+		self._start_intermediary_server()
+
+		# then initialize the plugin manager
 		pluginManager.reload_plugins(startup=True, initialize_implementations=False)
-=======
-		# start the intermediary server
-		self._start_intermediary_server(s)
-
-		# then initialize the plugin manager
-		pluginManager = octoprint.plugin.plugin_manager(init=True)
->>>>>>> ef876cfd
 
 		printerProfileManager = PrinterProfileManager()
 		eventManager = events.eventManager()
@@ -383,14 +378,12 @@
 			                                                                  as_attachment=True,
 			                                                                  access_validation=util.tornado.access_validation_factory(app, loginManager, util.flask.user_validator))),
 			# generated webassets
-<<<<<<< HEAD
-			(r"/static/webassets/(.*)", util.tornado.LargeResponseHandler, dict(path=os.path.join(self._settings.getBaseFolder("generated"), "webassets")))
-=======
-			(r"/static/webassets/(.*)", util.tornado.LargeResponseHandler, dict(path=os.path.join(s.getBaseFolder("generated"), "webassets"))),
+			(r"/static/webassets/(.*)", util.tornado.LargeResponseHandler, dict(path=os.path.join(self._settings.getBaseFolder("generated"), "webassets"))),
+
 			# online indicators - text file with "online" as content and a transparent gif
 			(r"/online.txt", util.tornado.StaticDataHandler, dict(data="online\n")),
-			(r"/online.gif", util.tornado.StaticDataHandler, dict(data=bytes(base64.b64decode("R0lGODlhAQABAIAAAAAAAP///yH5BAEAAAAALAAAAAABAAEAAAIBRAA7")), content_type="image/gif"))
->>>>>>> ef876cfd
+			(r"/online.gif", util.tornado.StaticDataHandler, dict(data=bytes(base64.b64decode("R0lGODlhAQABAIAAAAAAAP///yH5BAEAAAAALAAAAAABAAEAAAIBRAA7")),
+			                                                      content_type="image/gif"))
 		]
 		for name, hook in pluginManager.get_hooks("octoprint.server.http.routes").items():
 			try:
@@ -443,13 +436,9 @@
 						self._logger.debug("Adding maximum body size of {size}B for {method} requests to {route})".format(**locals()))
 						max_body_sizes.append((method, route, size))
 
-<<<<<<< HEAD
+		self._stop_intermediary_server()
+
 		self._server = util.tornado.CustomHTTPServer(self._tornado_app, max_body_sizes=max_body_sizes, default_max_body_size=self._settings.getInt(["server", "maxSize"]))
-=======
-		self._stop_intermediary_server()
-
-		self._server = util.tornado.CustomHTTPServer(self._tornado_app, max_body_sizes=max_body_sizes, default_max_body_size=s.getInt(["server", "maxSize"]))
->>>>>>> ef876cfd
 		self._server.listen(self._port, address=self._host)
 
 		eventManager.fire(events.Events.STARTUP)
@@ -1004,7 +993,7 @@
 		assets.register("css_app", css_app_bundle)
 		assets.register("less_app", all_less_bundle)
 
-	def _start_intermediary_server(self, s):
+	def _start_intermediary_server(self):
 		import BaseHTTPServer
 		import SimpleHTTPServer
 		import threading
@@ -1012,9 +1001,9 @@
 		host = self._host
 		port = self._port
 		if host is None:
-			host = s.get(["server", "host"])
+			host = self._settings.get(["server", "host"])
 		if port is None:
-			port = s.getInt(["server", "port"])
+			port = self._settings.getInt(["server", "port"])
 
 		self._logger.debug("Starting intermediary server on {}:{}".format(host, port))
 
