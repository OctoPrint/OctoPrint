--- conflicted
+++ resolved
@@ -764,11 +764,8 @@
 							self._logger.info("Preemptively caching {} for {!r}".format(route, kwargs))
 
 						headers = kwargs.get("headers", dict())
-<<<<<<< HEAD
 						headers["X-Force-View"] = plugin if plugin else "_default"
-=======
 						headers["X-Preemptive-Record"] = "no"
->>>>>>> 0a78c924
 						kwargs["headers"] = headers
 
 						builder = EnvironBuilder(**kwargs)
