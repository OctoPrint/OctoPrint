--- conflicted
+++ resolved
@@ -52,7 +52,7 @@
 user_permission = Permission(RoleNeed("user"))
 
 # only import the octoprint stuff down here, as it might depend on things defined above to be initialized already
-from octoprint import __version__, __branch__, __display_version__
+from octoprint import __version__, __branch__, __display_version__, __revision__
 from octoprint.printer import get_connection_options
 from octoprint.printer.profile import PrinterProfileManager
 from octoprint.printer.standard import Printer
@@ -72,18 +72,10 @@
 
 UI_API_KEY = ''.join('%02X' % ord(z) for z in uuid.uuid4().bytes)
 
-<<<<<<< HEAD
 VERSION = __version__
 BRANCH = __branch__
 DISPLAY_VERSION = __display_version__
-=======
-versions = octoprint._version.get_versions()
-VERSION = versions['version']
-BRANCH = versions.get('branch', None)
-DISPLAY_VERSION = "%s (%s branch)" % (VERSION, BRANCH) if BRANCH else VERSION
-REVISION = versions.get('full-revision-id', versions.get('full', None))
-del versions
->>>>>>> 7fcd04ae
+REVISION = __revision__
 
 LOCALES = []
 LANGUAGES = set()
