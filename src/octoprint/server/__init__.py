__author__ = "Gina Häußge <osd@foosel.net>"
__license__ = "GNU Affero General Public License http://www.gnu.org/licenses/agpl.html"
__copyright__ = "Copyright (C) 2014 The OctoPrint Project - Released under terms of the AGPLv3 License"

import atexit
import base64
import functools
import logging
import logging.config
import mimetypes
import os
import re
import signal
import sys
import time
import uuid  # noqa: F401
from collections import OrderedDict, defaultdict

from babel import Locale
from flask import (  # noqa: F401
    Blueprint,
    Flask,
    Request,
    Response,
    current_app,
    g,
    make_response,
    request,
    session,
)
from flask_assets import Bundle, Environment
from flask_babel import Babel, gettext, ngettext  # noqa: F401
from flask_login import (  # noqa: F401
    LoginManager,
    current_user,
    session_protected,
    user_loaded_from_cookie,
    user_logged_out,
)
from watchdog.observers import Observer
from watchdog.observers.polling import PollingObserver
from werkzeug.exceptions import HTTPException

import octoprint.events
import octoprint.filemanager
import octoprint.util
import octoprint.util.net
from octoprint.server import util
from octoprint.systemcommands import system_command_manager
from octoprint.util.json import JsonEncoding
from octoprint.vendor.flask_principal import (  # noqa: F401
    AnonymousIdentity,
    Identity,
    Permission,
    Principal,
    RoleNeed,
    UserNeed,
    identity_changed,
    identity_loaded,
)
from octoprint.vendor.sockjs.tornado import SockJSRouter

try:
    import fcntl
except ImportError:
    fcntl = None

SUCCESS = {}
NO_CONTENT = ("", 204, {"Content-Type": "text/plain"})
NOT_MODIFIED = ("Not Modified", 304, {"Content-Type": "text/plain"})

app = Flask("octoprint")

assets = None
babel = None
limiter = None
debug = False
safe_mode = False

printer = None
printerProfileManager = None
fileManager = None
slicingManager = None
analysisQueue = None
userManager = None
permissionManager = None
groupManager = None
eventManager = None
loginManager = None
pluginManager = None
pluginLifecycleManager = None
preemptiveCache = None
jsonEncoder = None
jsonDecoder = None
connectivityChecker = None
environmentDetector = None

cli_key = None


class OctoPrintAnonymousIdentity(AnonymousIdentity):
    def __init__(self):
        super().__init__()

        user = userManager.anonymous_user_factory()

        self.provides.add(UserNeed(user.get_id()))
        for need in user.needs:
            self.provides.add(need)


principals = Principal(app, anonymous_identity=OctoPrintAnonymousIdentity)

import octoprint.access.groups as groups  # noqa: E402
import octoprint.access.permissions as permissions  # noqa: E402

# we set admin_permission to a GroupPermission with the default admin group
admin_permission = octoprint.util.variable_deprecated(
    "admin_permission has been deprecated, " "please use individual Permissions instead",
    since="1.4.0",
)(groups.GroupPermission(groups.ADMIN_GROUP))

# we set user_permission to a GroupPermission with the default user group
user_permission = octoprint.util.variable_deprecated(
    "user_permission has been deprecated, " "please use individual Permissions instead",
    since="1.4.0",
)(groups.GroupPermission(groups.USER_GROUP))

import octoprint._version  # noqa: E402
import octoprint.access.groups as groups  # noqa: E402
import octoprint.access.users as users  # noqa: E402
import octoprint.events as events  # noqa: E402
import octoprint.filemanager.analysis  # noqa: E402
import octoprint.filemanager.storage  # noqa: E402
import octoprint.plugin  # noqa: E402
import octoprint.slicing  # noqa: E402
import octoprint.timelapse  # noqa: E402

# only import further octoprint stuff down here, as it might depend on things defined above to be initialized already
from octoprint import __branch__, __display_version__, __revision__, __version__
from octoprint.printer.profile import PrinterProfileManager
from octoprint.printer.standard import Printer
from octoprint.server.util import (
    corsRequestHandler,
    corsResponseHandler,
    csrfRequestHandler,
    loginFromApiKeyRequestHandler,
    requireLoginRequestHandler,
)
from octoprint.server.util.flask import PreemptiveCache, validate_session_signature
from octoprint.settings import settings

VERSION = __version__
BRANCH = __branch__
DISPLAY_VERSION = __display_version__
REVISION = __revision__

LOCALES = []
LANGUAGES = set()


@identity_loaded.connect_via(app)
def on_identity_loaded(sender, identity):
    user = load_user(identity.id)
    if user is None:
        user = userManager.anonymous_user_factory()

    identity.provides.add(UserNeed(user.get_id()))
    for need in user.needs:
        identity.provides.add(need)


def _clear_identity(sender):
    # Remove session keys set by Flask-Principal
    for key in ("identity.id", "identity.name", "identity.auth_type"):
        session.pop(key, None)

    # switch to anonymous identity
    identity_changed.send(sender, identity=AnonymousIdentity())


@session_protected.connect_via(app)
def on_session_protected(sender):
    # session was deleted by session protection, that means the user is no more and we need to clear our identity
    if session.get("remember", None) == "clear":
        _clear_identity(sender)


@user_logged_out.connect_via(app)
def on_user_logged_out(sender, user=None):
    # user was logged out, clear identity
    _clear_identity(sender)


@user_loaded_from_cookie.connect_via(app)
def on_user_loaded_from_cookie(sender, user=None):
    if user:
        session["login_mechanism"] = "remember_me"


def load_user(id):
    if id is None:
        return None

    if id == "_cli":
        return userManager.cli_user_factory()

    if session and "usersession.id" in session:
        sessionid = session["usersession.id"]
    else:
        sessionid = None

    if session and "usersession.signature" in session:
        sessionsig = session["usersession.signature"]
    else:
        sessionsig = ""

    if sessionid:
        # session["_fresh"] is False if the session comes from a remember me cookie,
        # True if it came from a use of the login dialog
        user = userManager.find_user(
            userid=id, session=sessionid, fresh=session.get("_fresh", False)
        )
    else:
        user = userManager.find_user(userid=id)

    if (
        user
        and user.is_active
        and (not sessionid or validate_session_signature(sessionsig, id, sessionid))
    ):
        return user

    return None


def load_user_from_request(request):
    user = None

    if settings().getBoolean(["accessControl", "trustBasicAuthentication"]):
        # Basic Authentication?
        user = util.get_user_for_authorization_header(
            request.headers.get("Authorization")
        )

    if settings().getBoolean(["accessControl", "trustRemoteUser"]):
        # Remote user header?
        user = util.get_user_for_remote_user_header(request)

    return user


def unauthorized_user():
    from flask import abort

    abort(403)


# ~~ startup code


class Server:
    def __init__(
        self,
        settings=None,
        plugin_manager=None,
        connectivity_checker=None,
        environment_detector=None,
        event_manager=None,
        host=None,
        port=None,
        v6_only=False,
        debug=False,
        safe_mode=False,
        allow_root=False,
        octoprint_daemon=None,
    ):
        self._settings = settings
        self._plugin_manager = plugin_manager
        self._connectivity_checker = connectivity_checker
        self._environment_detector = environment_detector
        self._event_manager = event_manager
        self._host = host
        self._port = port
        self._v6_only = v6_only
        self._debug = debug
        self._safe_mode = safe_mode
        self._allow_root = allow_root
        self._octoprint_daemon = octoprint_daemon
        self._server = None

        self._logger = None

        self._lifecycle_callbacks = defaultdict(list)

        self._intermediary_server = None

    def run(self):
        if not self._allow_root:
            self._check_for_root()

        if self._settings is None:
            self._settings = settings()

        if not self._settings.getBoolean(["server", "ignoreIncompleteStartup"]):
            self._settings.setBoolean(["server", "incompleteStartup"], True)
            self._settings.save()

        if self._plugin_manager is None:
            self._plugin_manager = octoprint.plugin.plugin_manager()

        global app
        global babel

        global printer
        global printerProfileManager
        global fileManager
        global slicingManager
        global analysisQueue
        global userManager
        global permissionManager
        global groupManager
        global eventManager
        global loginManager
        global pluginManager
        global pluginLifecycleManager
        global preemptiveCache
        global jsonEncoder
        global jsonDecoder
        global connectivityChecker
        global environmentDetector
        global debug
        global safe_mode
        global cli_key

        from tornado.ioloop import IOLoop
        from tornado.web import Application

        debug = self._debug
        safe_mode = self._safe_mode

        if safe_mode:
            self._log_safe_mode_start(safe_mode)

        if self._v6_only and not octoprint.util.net.HAS_V6:
            raise RuntimeError(
                "IPv6 only mode configured but system doesn't support IPv6"
            )

        if self._host is None:
            host = self._settings.get(["server", "host"])
            if host is None:
                if octoprint.util.net.HAS_V6:
                    host = "::"
                else:
                    host = "0.0.0.0"

            self._host = host

        if ":" in self._host and not octoprint.util.net.HAS_V6:
            raise RuntimeError(
                "IPv6 host address {!r} configured but system doesn't support IPv6".format(
                    self._host
                )
            )

        if self._port is None:
            self._port = self._settings.getInt(["server", "port"])
            if self._port is None:
                self._port = 5000

        self._logger = logging.getLogger(__name__)
        self._setup_heartbeat_logging()
        pluginManager = self._plugin_manager

        # monkey patch/fix some stuff
        util.tornado.fix_json_encode()
        util.tornado.fix_websocket_check_origin()
        util.tornado.enable_per_message_deflate_extension()

        cli_key = self._setup_cli_key()
        self._setup_mimetypes()

        # setup app
        self._setup_app(app)

        # setup i18n
        additional_translation_folders = []
        if not safe_mode:
            additional_translation_folders += [
                self._settings.getBaseFolder("translations")
            ]
        self._setup_i18n(app, additional_folders=additional_translation_folders)

        if self._settings.getBoolean(["serial", "log"]):
            # enable debug logging to serial.log
            logging.getLogger("SERIAL").setLevel(logging.DEBUG)

        if self._settings.getBoolean(["devel", "pluginTimings"]):
            # enable plugin timings log
            logging.getLogger("PLUGIN_TIMINGS").setLevel(logging.DEBUG)

        # start the intermediary server
        self._start_intermediary_server()

        ### IMPORTANT!
        ###
        ### Best do not start any subprocesses until the intermediary server shuts down again or they MIGHT inherit the
        ### open port and prevent us from firing up Tornado later.
        ###
        ### The intermediary server's socket should have the CLOSE_EXEC flag (or its equivalent) set where possible, but
        ### we can only do that if fcntl is available or we are on Windows, so better safe than sorry.
        ###
        ### See also issues #2035 and #2090

        systemCommandManager = system_command_manager()
        printerProfileManager = PrinterProfileManager()
        eventManager = self._event_manager

        analysis_queue_factories = {
            "gcode": octoprint.filemanager.analysis.GcodeAnalysisQueue
        }
        analysis_queue_hooks = pluginManager.get_hooks(
            "octoprint.filemanager.analysis.factory"
        )
        for name, hook in analysis_queue_hooks.items():
            try:
                additional_factories = hook()
                analysis_queue_factories.update(**additional_factories)
            except Exception:
                self._logger.exception(
                    f"Error while processing analysis queues from {name}",
                    extra={"plugin": name},
                )
        analysisQueue = octoprint.filemanager.analysis.AnalysisQueue(
            analysis_queue_factories
        )

        slicingManager = octoprint.slicing.SlicingManager(
            self._settings.getBaseFolder("slicingProfiles"), printerProfileManager
        )

        storage_managers = {}
        storage_managers[
            octoprint.filemanager.FileDestinations.LOCAL
        ] = octoprint.filemanager.storage.LocalFileStorage(
            self._settings.getBaseFolder("uploads"),
            really_universal=self._settings.getBoolean(
                ["feature", "enforceReallyUniversalFilenames"]
            ),
        )

        fileManager = octoprint.filemanager.FileManager(
            analysisQueue,
            slicingManager,
            printerProfileManager,
            initial_storage_managers=storage_managers,
        )
        pluginLifecycleManager = LifecycleManager(pluginManager)
        preemptiveCache = PreemptiveCache(
            os.path.join(
                self._settings.getBaseFolder("data"), "preemptive_cache_config.yaml"
            )
        )

        JsonEncoding.add_encoder(users.User, lambda obj: obj.as_dict())
        JsonEncoding.add_encoder(groups.Group, lambda obj: obj.as_dict())
        JsonEncoding.add_encoder(
            permissions.OctoPrintPermission, lambda obj: obj.as_dict()
        )

        # start regular check if we are connected to the internet
        def on_connectivity_change(old_value, new_value):
            eventManager.fire(
                events.Events.CONNECTIVITY_CHANGED,
                payload={"old": old_value, "new": new_value},
            )

        connectivityChecker = self._connectivity_checker
        environmentDetector = self._environment_detector

        def on_settings_update(*args, **kwargs):
            # make sure our connectivity checker runs with the latest settings
            connectivityEnabled = self._settings.getBoolean(
                ["server", "onlineCheck", "enabled"]
            )
            connectivityInterval = self._settings.getInt(
                ["server", "onlineCheck", "interval"]
            )
            connectivityHost = self._settings.get(["server", "onlineCheck", "host"])
            connectivityPort = self._settings.getInt(["server", "onlineCheck", "port"])
            connectivityName = self._settings.get(["server", "onlineCheck", "name"])

            if (
                connectivityChecker.enabled != connectivityEnabled
                or connectivityChecker.interval != connectivityInterval
                or connectivityChecker.host != connectivityHost
                or connectivityChecker.port != connectivityPort
                or connectivityChecker.name != connectivityName
            ):
                connectivityChecker.enabled = connectivityEnabled
                connectivityChecker.interval = connectivityInterval
                connectivityChecker.host = connectivityHost
                connectivityChecker.port = connectivityPort
                connectivityChecker.name = connectivityName
                connectivityChecker.check_immediately()

        eventManager.subscribe(events.Events.SETTINGS_UPDATED, on_settings_update)

        components = {
            "plugin_manager": pluginManager,
            "printer_profile_manager": printerProfileManager,
            "event_bus": eventManager,
            "analysis_queue": analysisQueue,
            "slicing_manager": slicingManager,
            "file_manager": fileManager,
            "plugin_lifecycle_manager": pluginLifecycleManager,
            "preemptive_cache": preemptiveCache,
            "json_encoder": jsonEncoder,
            "json_decoder": jsonDecoder,
            "connectivity_checker": connectivityChecker,
            "environment_detector": self._environment_detector,
            "system_commands": systemCommandManager,
        }

        # ~~ setup access control

        # get additional permissions from plugins
        self._setup_plugin_permissions()

        # create group manager instance
        group_manager_factories = pluginManager.get_hooks(
            "octoprint.access.groups.factory"
        )
        for name, factory in group_manager_factories.items():
            try:
                groupManager = factory(components, self._settings)
                if groupManager is not None:
                    self._logger.debug(
                        f"Created group manager instance from factory {name}"
                    )
                    break
            except Exception:
                self._logger.exception(
                    "Error while creating group manager instance from factory {}".format(
                        name
                    )
                )
        else:
            group_manager_name = self._settings.get(["accessControl", "groupManager"])
            try:
                clazz = octoprint.util.get_class(group_manager_name)
                groupManager = clazz()
            except AttributeError:
                self._logger.exception(
                    "Could not instantiate group manager {}, "
                    "falling back to FilebasedGroupManager!".format(group_manager_name)
                )
                groupManager = octoprint.access.groups.FilebasedGroupManager()
        components.update({"group_manager": groupManager})

        # create user manager instance
        user_manager_factories = pluginManager.get_hooks(
            "octoprint.users.factory"
        )  # legacy, set first so that new wins
        user_manager_factories.update(
            pluginManager.get_hooks("octoprint.access.users.factory")
        )
        for name, factory in user_manager_factories.items():
            try:
                userManager = factory(components, self._settings)
                if userManager is not None:
                    self._logger.debug(
                        f"Created user manager instance from factory {name}"
                    )
                    break
            except Exception:
                self._logger.exception(
                    "Error while creating user manager instance from factory {}".format(
                        name
                    ),
                    extra={"plugin": name},
                )
        else:
            user_manager_name = self._settings.get(["accessControl", "userManager"])
            try:
                clazz = octoprint.util.get_class(user_manager_name)
                userManager = clazz(groupManager)
            except octoprint.access.users.CorruptUserStorage:
                raise
            except Exception:
                self._logger.exception(
                    "Could not instantiate user manager {}, "
                    "falling back to FilebasedUserManager!".format(user_manager_name)
                )
                userManager = octoprint.access.users.FilebasedUserManager(groupManager)
        components.update({"user_manager": userManager})

        # create printer instance
        printer_factories = pluginManager.get_hooks("octoprint.printer.factory")
        for name, factory in printer_factories.items():
            try:
                printer = factory(components)
                if printer is not None:
                    self._logger.debug(f"Created printer instance from factory {name}")
                    break
            except Exception:
                self._logger.exception(
                    f"Error while creating printer instance from factory {name}",
                    extra={"plugin": name},
                )
        else:
            printer = Printer(fileManager, analysisQueue, printerProfileManager)
        components.update({"printer": printer})

        from octoprint import (
            init_custom_events,
            init_settings_plugin_config_migration_and_cleanup,
            init_webcam_compat_overlay,
        )
        from octoprint import octoprint_plugin_inject_factory as opif
        from octoprint import settings_plugin_inject_factory as spif

        init_custom_events(pluginManager)

        octoprint_plugin_inject_factory = opif(self._settings, components)
        settings_plugin_inject_factory = spif(self._settings)

        pluginManager.implementation_inject_factories = [
            octoprint_plugin_inject_factory,
            settings_plugin_inject_factory,
        ]
        pluginManager.initialize_implementations()

        init_settings_plugin_config_migration_and_cleanup(pluginManager)
        init_webcam_compat_overlay(self._settings, pluginManager)

        pluginManager.log_all_plugins()

        # log environment data now
        self._environment_detector.log_detected_environment()

        # initialize file manager and register it for changes in the registered plugins
        fileManager.initialize()
        pluginLifecycleManager.add_callback(
            ["enabled", "disabled"], lambda name, plugin: fileManager.reload_plugins()
        )

        # initialize slicing manager and register it for changes in the registered plugins
        slicingManager.initialize()
        pluginLifecycleManager.add_callback(
            ["enabled", "disabled"], lambda name, plugin: slicingManager.reload_slicers()
        )

        # setup jinja2
        self._setup_jinja2()

        # setup assets
        self._setup_assets()

        # configure timelapse
        octoprint.timelapse.valid_timelapse("test")
        octoprint.timelapse.configure_timelapse()

        # setup command triggers
        events.CommandTrigger(printer)
        if self._debug:
            events.DebugEventListener()

        # setup login manager
        self._setup_login_manager()

        # register API blueprint
        self._setup_blueprints()

        ## Tornado initialization starts here

        ioloop = (
            IOLoop()
        )  # TODO: This way to create the ioloop is deprecated and logs a warning
        ioloop.install()

        enable_cors = settings().getBoolean(["api", "allowCrossOrigin"])

        self._router = SockJSRouter(
            self._create_socket_connection,
            "/sockjs",
            session_kls=util.sockjs.ThreadSafeSession,
            user_settings={
                "websocket_allow_origin": "*" if enable_cors else "",
                "jsessionid": False,
                "sockjs_url": "../../static/js/lib/sockjs.min.js",
            },
        )

        upload_suffixes = {
            "name": self._settings.get(["server", "uploads", "nameSuffix"]),
            "path": self._settings.get(["server", "uploads", "pathSuffix"]),
        }

        def mime_type_guesser(path):
            from octoprint.filemanager import get_mime_type

            return get_mime_type(path)

        def download_name_generator(path):
            metadata = fileManager.get_metadata("local", path)
            if metadata and "display" in metadata:
                return metadata["display"]

        download_handler_kwargs = {"as_attachment": True, "allow_client_caching": False}

        additional_mime_types = {"mime_type_guesser": mime_type_guesser}

        ##~~ Permission validators

        access_validators_from_plugins = []
        for plugin, hook in pluginManager.get_hooks(
            "octoprint.server.http.access_validator"
        ).items():
            try:
                access_validators_from_plugins.append(
                    util.tornado.access_validation_factory(app, hook)
                )
            except Exception:
                self._logger.exception(
                    "Error while adding tornado access validator from plugin {}".format(
                        plugin
                    ),
                    extra={"plugin": plugin},
                )

        timelapse_validators = [
            util.tornado.access_validation_factory(
                app,
                util.flask.permission_validator,
                permissions.Permissions.TIMELAPSE_LIST,
            ),
        ] + access_validators_from_plugins
        download_validators = [
            util.tornado.access_validation_factory(
                app,
                util.flask.permission_validator,
                permissions.Permissions.FILES_DOWNLOAD,
            ),
        ] + access_validators_from_plugins
        log_validators = [
            util.tornado.access_validation_factory(
                app,
                util.flask.permission_validator,
                permissions.Permissions.PLUGIN_LOGGING_MANAGE,
            ),
        ] + access_validators_from_plugins
        camera_validators = [
            util.tornado.access_validation_factory(
                app, util.flask.permission_validator, permissions.Permissions.WEBCAM
            ),
        ] + access_validators_from_plugins
        systeminfo_validators = [
            util.tornado.access_validation_factory(
                app, util.flask.permission_validator, permissions.Permissions.SYSTEM
            )
        ] + access_validators_from_plugins

        timelapse_permission_validator = {
            "access_validation": util.tornado.validation_chain(*timelapse_validators)
        }
        download_permission_validator = {
            "access_validation": util.tornado.validation_chain(*download_validators)
        }
        log_permission_validator = {
            "access_validation": util.tornado.validation_chain(*log_validators)
        }
        camera_permission_validator = {
            "access_validation": util.tornado.validation_chain(*camera_validators)
        }
        systeminfo_permission_validator = {
            "access_validation": util.tornado.validation_chain(*systeminfo_validators)
        }

        no_hidden_files_validator = {
            "path_validation": util.tornado.path_validation_factory(
                lambda path: not octoprint.util.is_hidden_path(path), status_code=404
            )
        }

        only_known_types_validator = {
            "path_validation": util.tornado.path_validation_factory(
                lambda path: octoprint.filemanager.valid_file_type(
                    os.path.basename(path)
                ),
                status_code=404,
            )
        }

        valid_timelapse = lambda path: not octoprint.util.is_hidden_path(path) and (
            octoprint.timelapse.valid_timelapse(path)
            or octoprint.timelapse.valid_timelapse_thumbnail(path)
        )
        timelapse_path_validator = {
            "path_validation": util.tornado.path_validation_factory(
                valid_timelapse,
                status_code=404,
            )
        }
        timelapses_path_validator = {
            "path_validation": util.tornado.path_validation_factory(
                lambda path: valid_timelapse(path)
                and os.path.realpath(os.path.abspath(path)).startswith(
                    settings().getBaseFolder("timelapse")
                ),
                status_code=400,
            )
        }

        valid_log = lambda path: not octoprint.util.is_hidden_path(
            path
        ) and path.endswith(".log")
        log_path_validator = {
            "path_validation": util.tornado.path_validation_factory(
                valid_log,
                status_code=404,
            )
        }
        logs_path_validator = {
            "path_validation": util.tornado.path_validation_factory(
                lambda path: valid_log(path)
                and os.path.realpath(os.path.abspath(path)).startswith(
                    settings().getBaseFolder("logs")
                ),
                status_code=400,
            )
        }

        def joined_dict(*dicts):
            if not len(dicts):
                return {}

            joined = {}
            for d in dicts:
                joined.update(d)
            return joined

        util.tornado.RequestlessExceptionLoggingMixin.LOG_REQUEST = debug
        util.tornado.CorsSupportMixin.ENABLE_CORS = enable_cors

        server_routes = self._router.urls + [
            # various downloads
            # .mpg and .mp4 timelapses:
            (
                r"/downloads/timelapse/(.*)",
                util.tornado.LargeResponseHandler,
                joined_dict(
                    {"path": self._settings.getBaseFolder("timelapse")},
                    timelapse_permission_validator,
                    download_handler_kwargs,
                    timelapse_path_validator,
                ),
            ),
            # zipped timelapse bundles
            (
                r"/downloads/timelapses",
                util.tornado.DynamicZipBundleHandler,
                joined_dict(
                    {
                        "as_attachment": True,
                        "attachment_name": "octoprint-timelapses.zip",
                        "path_processor": lambda x: (
                            x,
                            os.path.join(self._settings.getBaseFolder("timelapse"), x),
                        ),
                    },
                    timelapse_permission_validator,
                    timelapses_path_validator,
                ),
            ),
            # uploaded printables
            (
                r"/downloads/files/local/(.*)",
                util.tornado.LargeResponseHandler,
                joined_dict(
                    {
                        "path": self._settings.getBaseFolder("uploads"),
                        "as_attachment": True,
                        "name_generator": download_name_generator,
                    },
                    download_permission_validator,
                    download_handler_kwargs,
                    no_hidden_files_validator,
                    only_known_types_validator,
                    additional_mime_types,
                ),
            ),
            # log files
            (
                r"/downloads/logs/([^/]*)",
                util.tornado.LargeResponseHandler,
                joined_dict(
                    {
                        "path": self._settings.getBaseFolder("logs"),
                        "mime_type_guesser": lambda *args, **kwargs: "text/plain",
                        "stream_body": True,
                    },
                    download_handler_kwargs,
                    log_permission_validator,
                    log_path_validator,
                ),
            ),
            # zipped log file bundles
            (
                r"/downloads/logs",
                util.tornado.DynamicZipBundleHandler,
                joined_dict(
                    {
                        "as_attachment": True,
                        "attachment_name": "octoprint-logs.zip",
                        "path_processor": lambda x: (
                            x,
                            os.path.join(self._settings.getBaseFolder("logs"), x),
                        ),
                    },
                    log_permission_validator,
                    logs_path_validator,
                ),
            ),
            # system info bundle
            (
                r"/downloads/systeminfo.zip",
                util.tornado.SystemInfoBundleHandler,
                systeminfo_permission_validator,
            ),
            # camera snapshot
            (
                r"/downloads/camera/current",
                util.tornado.UrlProxyHandler,
                joined_dict(
                    {
                        "url": self._settings.get(["webcam", "snapshot"]),
                        "as_attachment": True,
                    },
                    camera_permission_validator,
                ),
            ),
            # generated webassets
            (
                r"/static/webassets/(.*)",
                util.tornado.LargeResponseHandler,
                {
                    "path": os.path.join(
                        self._settings.getBaseFolder("generated"), "webassets"
                    ),
                    "is_pre_compressed": True,
                },
            ),
            # online indicators - text file with "online" as content and a transparent gif
            (r"/online.txt", util.tornado.StaticDataHandler, {"data": "online\n"}),
            (
                r"/online.gif",
                util.tornado.StaticDataHandler,
                {
                    "data": bytes(
                        base64.b64decode(
                            "R0lGODlhAQABAIAAAAAAAP///yH5BAEAAAAALAAAAAABAAEAAAIBRAA7"
                        )
                    ),
                    "content_type": "image/gif",
                },
            ),
            # deprecated endpoints
            (
                r"/api/logs",
                util.tornado.DeprecatedEndpointHandler,
                {"url": "/plugin/logging/logs"},
            ),
            (
                r"/api/logs/(.*)",
                util.tornado.DeprecatedEndpointHandler,
                {"url": "/plugin/logging/logs/{0}"},
            ),
        ]

        # fetch additional routes from plugins
        for name, hook in pluginManager.get_hooks("octoprint.server.http.routes").items():
            try:
                result = hook(list(server_routes))
            except Exception:
                self._logger.exception(
                    f"There was an error while retrieving additional "
                    f"server routes from plugin hook {name}",
                    extra={"plugin": name},
                )
            else:
                if isinstance(result, (list, tuple)):
                    for entry in result:
                        if not isinstance(entry, tuple) or not len(entry) == 3:
                            continue
                        if not isinstance(entry[0], str):
                            continue
                        if not isinstance(entry[2], dict):
                            continue

                        route, handler, kwargs = entry
                        route = r"/plugin/{name}/{route}".format(
                            name=name,
                            route=route if not route.startswith("/") else route[1:],
                        )

                        self._logger.debug(
                            f"Adding additional route {route} handled by handler {handler} and with additional arguments {kwargs!r}"
                        )
                        server_routes.append((route, handler, kwargs))

        headers = {
            "X-Robots-Tag": "noindex, nofollow, noimageindex",
            "X-Content-Type-Options": "nosniff",
        }
        if not settings().getBoolean(["server", "allowFraming"]):
            headers["X-Frame-Options"] = "sameorigin"

        removed_headers = ["Server"]

        server_routes.append(
            (
                r".*",
                util.tornado.UploadStorageFallbackHandler,
                {
                    "fallback": util.tornado.WsgiInputContainer(
                        app.wsgi_app, headers=headers, removed_headers=removed_headers
                    ),
                    "file_prefix": "octoprint-file-upload-",
                    "file_suffix": ".tmp",
                    "suffixes": upload_suffixes,
                },
            )
        )

        transforms = [
            util.tornado.GlobalHeaderTransform.for_headers(
                "OctoPrintGlobalHeaderTransform",
                headers=headers,
                removed_headers=removed_headers,
            )
        ]

        self._tornado_app = Application(handlers=server_routes, transforms=transforms)
        max_body_sizes = [
            (
                "POST",
                r"/api/files/([^/]*)",
                self._settings.getInt(["server", "uploads", "maxSize"]),
            ),
            ("POST", r"/api/languages", 5 * 1024 * 1024),
        ]

        # allow plugins to extend allowed maximum body sizes
        for name, hook in pluginManager.get_hooks(
            "octoprint.server.http.bodysize"
        ).items():
            try:
                result = hook(list(max_body_sizes))
            except Exception:
                self._logger.exception(
                    f"There was an error while retrieving additional "
                    f"upload sizes from plugin hook {name}",
                    extra={"plugin": name},
                )
            else:
                if isinstance(result, (list, tuple)):
                    for entry in result:
                        if not isinstance(entry, tuple) or not len(entry) == 3:
                            continue
                        if (
                            entry[0]
                            not in util.tornado.UploadStorageFallbackHandler.BODY_METHODS
                        ):
                            continue
                        if not isinstance(entry[2], int):
                            continue

                        method, route, size = entry
                        route = r"/plugin/{name}/{route}".format(
                            name=name,
                            route=route if not route.startswith("/") else route[1:],
                        )

                        self._logger.debug(
                            f"Adding maximum body size of {size}B for {method} requests to {route})"
                        )
                        max_body_sizes.append((method, route, size))

        self._stop_intermediary_server()

        # initialize and bind the server
        trusted_downstream = self._settings.get(
            ["server", "reverseProxy", "trustedDownstream"]
        )
        if not isinstance(trusted_downstream, list):
            self._logger.warning(
                "server.reverseProxy.trustedDownstream is not a list, skipping"
            )
            trusted_downstream = []

        server_kwargs = {
            "max_body_sizes": max_body_sizes,
            "default_max_body_size": self._settings.getInt(["server", "maxSize"]),
            "xheaders": True,
            "trusted_downstream": trusted_downstream,
        }
        if sys.platform == "win32":
            # set 10min idle timeout under windows to hopefully make #2916 less likely
            server_kwargs.update({"idle_connection_timeout": 600})

        self._server = util.tornado.CustomHTTPServer(self._tornado_app, **server_kwargs)

        listening_address = self._host
        if self._host == "::" and not self._v6_only:
            # special case - tornado only listens on v4 _and_ v6 if we use None as address
            listening_address = None

        self._server.listen(self._port, address=listening_address)

        ### From now on it's ok to launch subprocesses again

        eventManager.fire(events.Events.STARTUP)

        # analysis backlog
        fileManager.process_backlog()

        # auto connect
        if self._settings.getBoolean(["serial", "autoconnect"]):
            self._logger.info(
                "Autoconnect on startup is configured, trying to connect to the printer..."
            )
            try:
                (port, baudrate) = (
                    self._settings.get(["serial", "port"]),
                    self._settings.getInt(["serial", "baudrate"]),
                )
                printer_profile = printerProfileManager.get_default()
                connectionOptions = printer.__class__.get_connection_options()
                if port in connectionOptions["ports"] or port == "AUTO" or port is None:
                    self._logger.info(
                        f"Trying to connect to configured serial port {port}"
                    )
                    printer.connect(
                        port=port,
                        baudrate=baudrate,
                        profile=printer_profile["id"]
                        if "id" in printer_profile
                        else "_default",
                    )
                else:
                    self._logger.info(
                        "Could not find configured serial port {} in the system, cannot automatically connect to a non existing printer. Is it plugged in and booted up yet?"
                    )
            except Exception:
                self._logger.exception(
                    "Something went wrong while attempting to automatically connect to the printer"
                )

        # auto refresh serial ports while not connected
        if self._settings.getBoolean(["serial", "autorefresh"]):
            from octoprint.util.comm import serialList

            last_ports = None
            autorefresh = None

            def refresh_serial_list():
                nonlocal last_ports

                new_ports = sorted(serialList())
                if new_ports != last_ports:
                    self._logger.info(
                        "Serial port list was updated, refreshing the port list in the frontend"
                    )
                    eventManager.fire(
                        events.Events.CONNECTIONS_AUTOREFRESHED,
                        payload={"ports": new_ports},
                    )
                last_ports = new_ports

            def autorefresh_active():
                return printer.is_closed_or_error()

            def autorefresh_stopped():
                nonlocal autorefresh

                self._logger.info("Autorefresh of serial port list stopped")
                autorefresh = None

            def run_autorefresh():
                nonlocal autorefresh

                if autorefresh is not None:
                    autorefresh.cancel()
                    autorefresh = None

                autorefresh = octoprint.util.RepeatedTimer(
                    self._settings.getInt(["serial", "autorefreshInterval"]),
                    refresh_serial_list,
                    run_first=True,
                    condition=autorefresh_active,
                    on_finish=autorefresh_stopped,
                )
                autorefresh.name = "Serial autorefresh worker"

                self._logger.info("Starting autorefresh of serial port list")
                autorefresh.start()

            run_autorefresh()
            eventManager.subscribe(
                octoprint.events.Events.DISCONNECTED, lambda e, p: run_autorefresh()
            )

        # start up watchdogs
        try:
            watched = self._settings.getBaseFolder("watched")
            watchdog_handler = util.watchdog.GcodeWatchdogHandler(fileManager, printer)
            watchdog_handler.initial_scan(watched)

            if self._settings.getBoolean(["feature", "pollWatched"]):
                # use less performant polling observer if explicitly configured
                observer = PollingObserver()
            else:
                # use os default
                observer = Observer()

            observer.schedule(watchdog_handler, watched, recursive=True)
            observer.start()
        except Exception:
            self._logger.exception("Error starting watched folder observer")

        # run our startup plugins
        octoprint.plugin.call_plugin(
            octoprint.plugin.StartupPlugin,
            "on_startup",
            args=(self._host, self._port),
            sorting_context="StartupPlugin.on_startup",
        )

        def call_on_startup(name, plugin):
            implementation = plugin.get_implementation(octoprint.plugin.StartupPlugin)
            if implementation is None:
                return
            implementation.on_startup(self._host, self._port)

        pluginLifecycleManager.add_callback("enabled", call_on_startup)

        # prepare our after startup function
        def on_after_startup():
            if self._host == "::":
                if self._v6_only:
                    # only v6
                    self._logger.info(f"Listening on http://[::]:{self._port}")
                else:
                    # all v4 and v6
                    self._logger.info(
                        "Listening on http://0.0.0.0:{port} and http://[::]:{port}".format(
                            port=self._port
                        )
                    )
            else:
                self._logger.info(
                    "Listening on http://{}:{}".format(
                        self._host if ":" not in self._host else "[" + self._host + "]",
                        self._port,
                    )
                )

            if safe_mode and self._settings.getBoolean(["server", "startOnceInSafeMode"]):
                self._logger.info(
                    "Server started successfully in safe mode as requested from config, removing flag"
                )
                self._settings.setBoolean(["server", "startOnceInSafeMode"], False)
                self._settings.save()

            # now this is somewhat ugly, but the issue is the following: startup plugins might want to do things for
            # which they need the server to be already alive (e.g. for being able to resolve urls, such as favicons
            # or service xmls or the like). While they are working though the ioloop would block. Therefore we'll
            # create a single use thread in which to perform our after-startup-tasks, start that and hand back
            # control to the ioloop
            def work():
                octoprint.plugin.call_plugin(
                    octoprint.plugin.StartupPlugin,
                    "on_after_startup",
                    sorting_context="StartupPlugin.on_after_startup",
                )

                def call_on_after_startup(name, plugin):
                    implementation = plugin.get_implementation(
                        octoprint.plugin.StartupPlugin
                    )
                    if implementation is None:
                        return
                    implementation.on_after_startup()

                pluginLifecycleManager.add_callback("enabled", call_on_after_startup)

                # if there was a rogue plugin we wouldn't even have made it here, so remove startup triggered safe mode
                # flag again...
                self._settings.setBoolean(["server", "incompleteStartup"], False)
                self._settings.save()

                # make a backup of the current config
                self._settings.backup(ext="backup")

                # when we are through with that we also run our preemptive cache
                if settings().getBoolean(["devel", "cache", "preemptive"]):
                    self._execute_preemptive_flask_caching(preemptiveCache)

            import threading

            threading.Thread(target=work).start()

        ioloop.add_callback(on_after_startup)

        # prepare our shutdown function
        def on_shutdown():
            # will be called on clean system exit and shutdown the watchdog observer and call the on_shutdown methods
            # on all registered ShutdownPlugins
            self._logger.info("Shutting down...")
            observer.stop()
            observer.join()
            eventManager.fire(events.Events.SHUTDOWN)

            self._logger.info("Calling on_shutdown on plugins")
            octoprint.plugin.call_plugin(
                octoprint.plugin.ShutdownPlugin,
                "on_shutdown",
                sorting_context="ShutdownPlugin.on_shutdown",
            )

            # wait for shutdown event to be processed, but maximally for 15s
            event_timeout = 15.0
            if eventManager.join(timeout=event_timeout):
                self._logger.warning(
                    "Event loop was still busy processing after {}s, shutting down anyhow".format(
                        event_timeout
                    )
                )

            if self._octoprint_daemon is not None:
                self._logger.info("Cleaning up daemon pidfile")
                self._octoprint_daemon.terminated()

            self._logger.info("Goodbye!")

        atexit.register(on_shutdown)

        def sigterm_handler(*args, **kwargs):
            # will stop tornado on SIGTERM, making the program exit cleanly
            def shutdown_tornado():
                self._logger.debug("Shutting down tornado's IOLoop...")
                ioloop.stop()

            self._logger.debug("SIGTERM received...")
            ioloop.add_callback_from_signal(shutdown_tornado)

        signal.signal(signal.SIGTERM, sigterm_handler)

        try:
            # this is the main loop - as long as tornado is running, OctoPrint is running
            ioloop.start()
            self._logger.debug("Tornado's IOLoop stopped")
        except (KeyboardInterrupt, SystemExit):
            pass
        except Exception:
            self._logger.fatal(
                "Now that is embarrassing... Something really really went wrong here. Please report this including the stacktrace below in OctoPrint's bugtracker. Thanks!"
            )
            self._logger.exception("Stacktrace follows:")

    def _log_safe_mode_start(self, self_mode):
        self_mode_file = os.path.join(
            self._settings.getBaseFolder("data"), "last_safe_mode"
        )
        try:
            with open(self_mode_file, "w+", encoding="utf-8") as f:
                f.write(self_mode)
        except Exception as ex:
            self._logger.warn(f"Could not write safe mode file {self_mode_file}: {ex}")

    def _create_socket_connection(self, session):
        global printer, fileManager, analysisQueue, userManager, eventManager, connectivityChecker
        return util.sockjs.PrinterStateConnection(
            printer,
            fileManager,
            analysisQueue,
            userManager,
            groupManager,
            eventManager,
            pluginManager,
            connectivityChecker,
            session,
        )

    def _check_for_root(self):
        if "geteuid" in dir(os) and os.geteuid() == 0:
            exit("You should not run OctoPrint as root!")

    def _get_locale(self):
        global LANGUAGES

        l10n = None
        default_language = self._settings.get(["appearance", "defaultLanguage"])

        if "l10n" in request.values:
            # request: query param
            l10n = request.values["l10n"].split(",")

        elif "X-Locale" in request.headers:
            # request: header
            l10n = request.headers["X-Locale"].split(",")

        elif hasattr(g, "identity") and g.identity:
            # user setting
            userid = g.identity.id
            try:
                user_language = userManager.get_user_setting(
                    userid, ("interface", "language")
                )
                if user_language is not None and not user_language == "_default":
                    l10n = [user_language]
            except octoprint.access.users.UnknownUser:
                pass

        if (
            not l10n
            and default_language is not None
            and not default_language == "_default"
            and default_language in LANGUAGES
        ):
            # instance setting
            l10n = [default_language]

        if l10n:
            # canonicalize and get rid of invalid language codes
            l10n_canonicalized = []
            for x in l10n:
                try:
                    l10n_canonicalized.append(str(Locale.parse(x)))
                except Exception:
                    # invalid language code, ignore
                    continue
            return Locale.negotiate(l10n_canonicalized, LANGUAGES)

        # request: preference
        return Locale.parse(request.accept_languages.best_match(LANGUAGES, default="en"))

    def _setup_heartbeat_logging(self):
        logger = logging.getLogger(__name__ + ".heartbeat")

        def log_heartbeat():
            logger.info("Server heartbeat <3")

        interval = settings().getFloat(["server", "heartbeat"])
        logger.info(f"Starting server heartbeat, {interval}s interval")

        timer = octoprint.util.RepeatedTimer(interval, log_heartbeat)
        timer.start()

    def _setup_app(self, app):
        global limiter

        from octoprint.server.util.flask import (
            OctoPrintFlaskRequest,
            OctoPrintFlaskResponse,
            OctoPrintJsonProvider,
            OctoPrintSessionInterface,
            PrefixAwareJinjaEnvironment,
            ReverseProxiedEnvironment,
        )

        # we must set this here because setting app.debug will access app.jinja_env
        app.jinja_environment = PrefixAwareJinjaEnvironment

        app.config["TEMPLATES_AUTO_RELOAD"] = True
        app.config["REMEMBER_COOKIE_DURATION"] = 90 * 24 * 60 * 60  # 90 days
        app.config["REMEMBER_COOKIE_HTTPONLY"] = True
        # REMEMBER_COOKIE_SECURE will be taken care of by our custom cookie handling

        # we must not set this before TEMPLATES_AUTO_RELOAD is set to True or that won't take
        app.debug = self._debug

        # setup octoprint's flask json serialization/deserialization
        app.json = OctoPrintJsonProvider(app)
        app.json.compact = False

        s = settings()

        secret_key = s.get(["server", "secretKey"])
        if not secret_key:
            import string
            from random import choice

            chars = string.ascii_lowercase + string.ascii_uppercase + string.digits
            secret_key = "".join(choice(chars) for _ in range(32))
            s.set(["server", "secretKey"], secret_key)
            s.save()

        app.secret_key = secret_key

        reverse_proxied = ReverseProxiedEnvironment(
            header_prefix=s.get(["server", "reverseProxy", "prefixHeader"]),
            header_scheme=s.get(["server", "reverseProxy", "schemeHeader"]),
            header_host=s.get(["server", "reverseProxy", "hostHeader"]),
            header_server=s.get(["server", "reverseProxy", "serverHeader"]),
            header_port=s.get(["server", "reverseProxy", "portHeader"]),
            prefix=s.get(["server", "reverseProxy", "prefixFallback"]),
            scheme=s.get(["server", "reverseProxy", "schemeFallback"]),
            host=s.get(["server", "reverseProxy", "hostFallback"]),
            server=s.get(["server", "reverseProxy", "serverFallback"]),
            port=s.get(["server", "reverseProxy", "portFallback"]),
        )

        OctoPrintFlaskRequest.environment_wrapper = reverse_proxied
        app.request_class = OctoPrintFlaskRequest
        app.response_class = OctoPrintFlaskResponse
        app.session_interface = OctoPrintSessionInterface()

        @app.before_request
        def before_request():
            g.locale = self._get_locale()

            # used for performance measurement
            g.start_time = time.monotonic()

            if self._debug and "perfprofile" in request.args:
                try:
                    from pyinstrument import Profiler

                    g.perfprofiler = Profiler()
                    g.perfprofiler.start()
                except ImportError:
                    # profiler dependency not installed, ignore
                    pass

        @app.after_request
        def after_request(response):
            # send no-cache headers with all POST responses
            if request.method == "POST":
                response.cache_control.no_cache = True

            response.headers.add("X-Clacks-Overhead", "GNU Terry Pratchett")

            if hasattr(g, "perfprofiler"):
                g.perfprofiler.stop()
                output_html = g.perfprofiler.output_html()
                return make_response(output_html)

            if hasattr(g, "start_time"):
                end_time = time.monotonic()
                duration_ms = int((end_time - g.start_time) * 1000)
                response.headers.add("Server-Timing", f"app;dur={duration_ms}")

            return response

        from octoprint.util.jinja import MarkdownFilter

        MarkdownFilter(app)

        from flask_limiter import Limiter
        from flask_limiter.util import get_remote_address

        app.config["RATELIMIT_STRATEGY"] = "fixed-window-elastic-expiry"

        limiter = Limiter(
            key_func=get_remote_address,
            app=app,
            enabled=s.getBoolean(["devel", "enableRateLimiter"]),
            storage_uri="memory://",
        )

    def _setup_i18n(self, app, additional_folders=None):
        global babel
        global LOCALES
        global LANGUAGES

        if additional_folders is None:
            additional_folders = []

        dirs = additional_folders + [os.path.join(app.root_path, "translations")]

        # translations from plugins
        plugins = octoprint.plugin.plugin_manager().enabled_plugins
        for plugin in plugins.values():
            plugin_translation_dir = os.path.join(plugin.location, "translations")
            if not os.path.isdir(plugin_translation_dir):
                continue
            dirs.append(plugin_translation_dir)

        app.config["BABEL_TRANSLATION_DIRECTORIES"] = ";".join(dirs)

        babel = Babel(app, locale_selector=self._get_locale)

        def get_available_locale_identifiers(locales):
            result = set()

            # add available translations
            for locale in locales:
                result.add(str(locale))

            return result

        with app.app_context():
            LOCALES = babel.list_translations()
        LANGUAGES = get_available_locale_identifiers(LOCALES)

    def _setup_jinja2(self):
        import re

        app.jinja_env.add_extension("jinja2.ext.do")
        app.jinja_env.add_extension("octoprint.util.jinja.trycatch")

        def regex_replace(s, find, replace):
            return re.sub(find, replace, s)

        html_header_regex = re.compile(
            r"<h(?P<number>[1-6])>(?P<content>.*?)</h(?P=number)>"
        )

        def offset_html_headers(s, offset):
            def repl(match):
                number = int(match.group("number"))
                number += offset
                if number > 6:
                    number = 6
                elif number < 1:
                    number = 1
                return "<h{number}>{content}</h{number}>".format(
                    number=number, content=match.group("content")
                )

            return html_header_regex.sub(repl, s)

        markdown_header_regex = re.compile(
            r"^(?P<hashes>#+)\s+(?P<content>.*)$", flags=re.MULTILINE
        )

        def offset_markdown_headers(s, offset):
            def repl(match):
                number = len(match.group("hashes"))
                number += offset
                if number > 6:
                    number = 6
                elif number < 1:
                    number = 1
                return "{hashes} {content}".format(
                    hashes="#" * number, content=match.group("content")
                )

            return markdown_header_regex.sub(repl, s)

        html_link_regex = re.compile(r"<(?P<tag>a.*?)>(?P<content>.*?)</a>")

        def externalize_links(text):
            def repl(match):
                tag = match.group("tag")
                if "href" not in tag:
                    return match.group(0)

                if "target=" not in tag and "rel=" not in tag:
                    tag += ' target="_blank" rel="noreferrer noopener"'

                content = match.group("content")
                return f"<{tag}>{content}</a>"

            return html_link_regex.sub(repl, text)

        single_quote_regex = re.compile("(?<!\\\\)'")

        def escape_single_quote(text):
            return single_quote_regex.sub("\\'", text)

        double_quote_regex = re.compile('(?<!\\\\)"')

        def escape_double_quote(text):
            return double_quote_regex.sub('\\"', text)

        app.jinja_env.filters["regex_replace"] = regex_replace
        app.jinja_env.filters["offset_html_headers"] = offset_html_headers
        app.jinja_env.filters["offset_markdown_headers"] = offset_markdown_headers
        app.jinja_env.filters["externalize_links"] = externalize_links
        app.jinja_env.filters["escape_single_quote"] = app.jinja_env.filters[
            "esq"
        ] = escape_single_quote
        app.jinja_env.filters["escape_double_quote"] = app.jinja_env.filters[
            "edq"
        ] = escape_double_quote

        # configure additional template folders for jinja2
        import jinja2

        import octoprint.util.jinja

        app.jinja_env.prefix_loader = jinja2.PrefixLoader({})

        loaders = [app.jinja_loader, app.jinja_env.prefix_loader]
        if octoprint.util.is_running_from_source():
            root = os.path.abspath(os.path.join(os.path.dirname(__file__), "../../.."))
            allowed = ["AUTHORS.md", "SUPPORTERS.md", "THIRDPARTYLICENSES.md"]
            files = {"_data/" + name: os.path.join(root, name) for name in allowed}
            loaders.append(octoprint.util.jinja.SelectedFilesWithConversionLoader(files))

        # TODO: Remove this in 2.0.0
        warning_message = "Loading plugin template '{template}' from '{filename}' without plugin prefix, this is deprecated and will soon no longer be supported."
        loaders.append(
            octoprint.util.jinja.WarningLoader(
                octoprint.util.jinja.PrefixChoiceLoader(app.jinja_env.prefix_loader),
                warning_message,
            )
        )

        app.jinja_loader = jinja2.ChoiceLoader(loaders)

        self._register_template_plugins()

        # make sure plugin lifecycle events relevant for jinja2 are taken care of
        def template_enabled(name, plugin):
            if plugin.implementation is None or not isinstance(
                plugin.implementation, octoprint.plugin.TemplatePlugin
            ):
                return
            self._register_additional_template_plugin(plugin.implementation)

        def template_disabled(name, plugin):
            if plugin.implementation is None or not isinstance(
                plugin.implementation, octoprint.plugin.TemplatePlugin
            ):
                return
            self._unregister_additional_template_plugin(plugin.implementation)

        pluginLifecycleManager.add_callback("enabled", template_enabled)
        pluginLifecycleManager.add_callback("disabled", template_disabled)

    def _execute_preemptive_flask_caching(self, preemptive_cache):
        import time

        from werkzeug.test import EnvironBuilder

        # we clean up entries from our preemptive cache settings that haven't been
        # accessed longer than server.preemptiveCache.until days
        preemptive_cache_timeout = settings().getInt(
            ["server", "preemptiveCache", "until"]
        )
        cutoff_timestamp = time.time() - preemptive_cache_timeout * 24 * 60 * 60

        def filter_current_entries(entry):
            """Returns True for entries younger than the cutoff date"""
            return "_timestamp" in entry and entry["_timestamp"] > cutoff_timestamp

        def filter_http_entries(entry):
            """Returns True for entries targeting http or https."""
            return (
                "base_url" in entry
                and entry["base_url"]
                and (
                    entry["base_url"].startswith("http://")
                    or entry["base_url"].startswith("https://")
                )
            )

        def filter_entries(entry):
            """Combined filter."""
            filters = (filter_current_entries, filter_http_entries)
            return all([f(entry) for f in filters])

        # filter out all old and non-http entries
        cache_data = preemptive_cache.clean_all_data(
            lambda root, entries: list(filter(filter_entries, entries))
        )
        if not cache_data:
            return

        def execute_caching():
            logger = logging.getLogger(__name__ + ".preemptive_cache")

            for route in sorted(cache_data.keys(), key=lambda x: (x.count("/"), x)):
                entries = reversed(
                    sorted(cache_data[route], key=lambda x: x.get("_count", 0))
                )
                for kwargs in entries:
                    plugin = kwargs.get("plugin", None)
                    if plugin:
                        try:
                            plugin_info = pluginManager.get_plugin_info(
                                plugin, require_enabled=True
                            )
                            if plugin_info is None:
                                logger.info(
                                    "About to preemptively cache plugin {} but it is not installed or enabled, preemptive caching makes no sense".format(
                                        plugin
                                    )
                                )
                                continue

                            implementation = plugin_info.implementation
                            if implementation is None or not isinstance(
                                implementation, octoprint.plugin.UiPlugin
                            ):
                                logger.info(
                                    "About to preemptively cache plugin {} but it is not a UiPlugin, preemptive caching makes no sense".format(
                                        plugin
                                    )
                                )
                                continue
                            if not implementation.get_ui_preemptive_caching_enabled():
                                logger.info(
                                    "About to preemptively cache plugin {} but it has disabled preemptive caching".format(
                                        plugin
                                    )
                                )
                                continue
                        except Exception:
                            logger.exception(
                                "Error while trying to check if plugin {} has preemptive caching enabled, skipping entry"
                            )
                            continue

                    additional_request_data = kwargs.get("_additional_request_data", {})
                    kwargs = {
                        k: v
                        for k, v in kwargs.items()
                        if not k.startswith("_") and not k == "plugin"
                    }
                    kwargs.update(additional_request_data)

                    try:
                        start = time.monotonic()
                        if plugin:
                            logger.info(
                                "Preemptively caching {} (ui {}) for {!r}".format(
                                    route, plugin, kwargs
                                )
                            )
                        else:
                            logger.info(
                                "Preemptively caching {} (ui _default) for {!r}".format(
                                    route, kwargs
                                )
                            )

                        headers = kwargs.get("headers", {})
                        headers["X-Force-View"] = plugin if plugin else "_default"
                        headers["X-Preemptive-Recording"] = "yes"
                        kwargs["headers"] = headers

                        builder = EnvironBuilder(**kwargs)
                        app(builder.get_environ(), lambda *a, **kw: None)

                        logger.info(f"... done in {time.monotonic() - start:.2f}s")
                    except Exception:
                        logger.exception(
                            "Error while trying to preemptively cache {} for {!r}".format(
                                route, kwargs
                            )
                        )

        # asynchronous caching
        import threading

        cache_thread = threading.Thread(
            target=execute_caching, name="Preemptive Cache Worker"
        )
        cache_thread.daemon = True
        cache_thread.start()

    def _register_template_plugins(self):
        template_plugins = pluginManager.get_implementations(
            octoprint.plugin.TemplatePlugin
        )
        for plugin in template_plugins:
            try:
                self._register_additional_template_plugin(plugin)
            except Exception:
                self._logger.exception(
                    "Error while trying to register templates of plugin {}, ignoring it".format(
                        plugin._identifier
                    )
                )

    def _register_additional_template_plugin(self, plugin):
        import octoprint.util.jinja

        folder = plugin.get_template_folder()
        if (
            folder is not None
            and plugin.template_folder_key not in app.jinja_env.prefix_loader.mapping
        ):
            loader = octoprint.util.jinja.FilteredFileSystemLoader(
                [plugin.get_template_folder()],
                path_filter=lambda x: not octoprint.util.is_hidden_path(x),
            )

            app.jinja_env.prefix_loader.mapping[plugin.template_folder_key] = loader

    def _unregister_additional_template_plugin(self, plugin):
        folder = plugin.get_template_folder()
        if (
            folder is not None
            and plugin.template_folder_key in app.jinja_env.prefix_loader.mapping
        ):
            del app.jinja_env.prefix_loader.mapping[plugin.template_folder_key]

    def _setup_blueprints(self):
        # do not remove or the index view won't be found
        import octoprint.server.views  # noqa: F401
        from octoprint.server.api import api
        from octoprint.server.util.flask import make_api_error

        blueprints = [api]
        api_endpoints = ["/api"]
        registrators = [functools.partial(app.register_blueprint, api, url_prefix="/api")]

        # also register any blueprints defined in BlueprintPlugins
        (
            blueprints_from_plugins,
            api_endpoints_from_plugins,
            registrators_from_plugins,
        ) = self._prepare_blueprint_plugins()
        blueprints += blueprints_from_plugins
        api_endpoints += api_endpoints_from_plugins
        registrators += registrators_from_plugins

        # and register a blueprint for serving the static files of asset plugins which are not blueprint plugins themselves
        (blueprints_from_assets, registrators_from_assets) = self._prepare_asset_plugins()
        blueprints += blueprints_from_assets
        registrators += registrators_from_assets

        # make sure all before/after_request hook results are attached as well
        self._add_plugin_request_handlers_to_blueprints(*blueprints)

        # register everything with the system
        for registrator in registrators:
            registrator()

        @app.errorhandler(HTTPException)
        def _handle_api_error(ex):
            if any(map(lambda x: request.path.startswith(x), api_endpoints)):
                return make_api_error(ex.description, ex.code)
            else:
                return ex

    def _prepare_blueprint_plugins(self):
        def register_plugin_blueprint(plugin, blueprint, url_prefix):
            try:
                app.register_blueprint(
                    blueprint, url_prefix=url_prefix, name_prefix="plugin"
                )
                self._logger.debug(
                    f"Registered API of plugin {plugin} under URL prefix {url_prefix}"
                )
            except Exception:
                self._logger.exception(
                    f"Error while registering blueprint of plugin {plugin}, ignoring it",
                    extra={"plugin": plugin},
                )

        blueprints = []
        api_endpoints = []
        registrators = []

        blueprint_plugins = octoprint.plugin.plugin_manager().get_implementations(
            octoprint.plugin.BlueprintPlugin
        )
        for plugin in blueprint_plugins:
            blueprint, prefix = self._prepare_blueprint_plugin(plugin)

            blueprints.append(blueprint)
            api_endpoints += map(
                lambda x: prefix + x, plugin.get_blueprint_api_prefixes()
            )
            registrators.append(
                functools.partial(
                    register_plugin_blueprint, plugin._identifier, blueprint, prefix
                )
            )

        return blueprints, api_endpoints, registrators

    def _prepare_asset_plugins(self):
        def register_asset_blueprint(plugin, blueprint, url_prefix):
            try:
                app.register_blueprint(
                    blueprint, url_prefix=url_prefix, name_prefix="plugin"
                )
                self._logger.debug(
                    f"Registered assets of plugin {plugin} under URL prefix {url_prefix}"
                )
            except Exception:
                self._logger.exception(
                    f"Error while registering assets of plugin {plugin}, ignoring it",
                    extra={"plugin": plugin},
                )

        blueprints = []
        registrators = []

        asset_plugins = octoprint.plugin.plugin_manager().get_implementations(
            octoprint.plugin.AssetPlugin
        )
        for plugin in asset_plugins:
            if isinstance(plugin, octoprint.plugin.BlueprintPlugin):
                continue
            blueprint, prefix = self._prepare_asset_plugin(plugin)

            blueprints.append(blueprint)
            registrators.append(
                functools.partial(
                    register_asset_blueprint, plugin._identifier, blueprint, prefix
                )
            )

        return blueprints, registrators

    def _prepare_blueprint_plugin(self, plugin):
        name = plugin._identifier
        blueprint = plugin.get_blueprint()
        if blueprint is None:
            return

        blueprint.before_request(corsRequestHandler)
        blueprint.before_request(loginFromApiKeyRequestHandler)
        blueprint.after_request(corsResponseHandler)

        if plugin.is_blueprint_csrf_protected():
            self._logger.debug(
                f"CSRF Protection for Blueprint of plugin {name} is enabled"
            )
            blueprint.before_request(csrfRequestHandler)
        else:
            self._logger.warning(
                f"CSRF Protection for Blueprint of plugin {name} is DISABLED"
            )

        if plugin.is_blueprint_protected():
            blueprint.before_request(requireLoginRequestHandler)

        url_prefix = f"/plugin/{name}"
        return blueprint, url_prefix

    def _prepare_asset_plugin(self, plugin):
        name = plugin._identifier

        url_prefix = f"/plugin/{name}"
        blueprint = Blueprint(name, name, static_folder=plugin.get_asset_folder())

<<<<<<< HEAD
=======
        blueprint.before_request(corsRequestHandler)
        blueprint.after_request(corsResponseHandler)

>>>>>>> 460fc834
        return blueprint, url_prefix

    def _add_plugin_request_handlers_to_blueprints(self, *blueprints):
        before_hooks = octoprint.plugin.plugin_manager().get_hooks(
            "octoprint.server.api.before_request"
        )
        after_hooks = octoprint.plugin.plugin_manager().get_hooks(
            "octoprint.server.api.after_request"
        )

        for name, hook in before_hooks.items():
            plugin = octoprint.plugin.plugin_manager().get_plugin(name)
            for blueprint in blueprints:
                try:
                    result = hook(plugin=plugin)
                    if isinstance(result, (list, tuple)):
                        for h in result:
                            blueprint.before_request(h)
                except Exception:
                    self._logger.exception(
                        "Error processing before_request hooks from plugin {}".format(
                            plugin
                        ),
                        extra={"plugin": name},
                    )

        for name, hook in after_hooks.items():
            plugin = octoprint.plugin.plugin_manager().get_plugin(name)
            for blueprint in blueprints:
                try:
                    result = hook(plugin=plugin)
                    if isinstance(result, (list, tuple)):
                        for h in result:
                            blueprint.after_request(h)
                except Exception:
                    self._logger.exception(
                        "Error processing after_request hooks from plugin {}".format(
                            plugin
                        ),
                        extra={"plugin": name},
                    )

    def _setup_cli_key(self):
        from octoprint.util import generate_api_key

        cli_key_file = os.path.join(self._settings.getBaseFolder("generated"), "cli.key")
        cli_key = generate_api_key()
        with open(cli_key_file, "w", encoding="utf8") as f:
            f.write(cli_key)

        return cli_key

    def _setup_mimetypes(self):
        # Safety measures for Windows... apparently the mimetypes module takes its translation from the windows
        # registry, and if for some weird reason that gets borked the reported MIME types can be all over the place.
        # Since at least in Chrome that can cause hilarious issues with JS files (refusal to run them and thus a
        # borked UI) we make sure that .js always maps to the correct application/javascript, and also throw in a
        # .css -> text/css for good measure.
        #
        # See #3367
        mimetypes.add_type("application/javascript", ".js")
        mimetypes.add_type("text/css", ".css")

    def _setup_assets(self):
        global app
        global assets
        global pluginManager

        from octoprint.server.util.webassets import MemoryManifest  # noqa: F401

        util.flask.fix_webassets_convert_item_to_flask_url()
        util.flask.fix_webassets_filtertool()

        base_folder = self._settings.getBaseFolder("generated")

        # clean the folder
        if self._settings.getBoolean(["devel", "webassets", "clean_on_startup"]):
            import errno
            import shutil

            for entry, recreate in (
                ("webassets", True),
                # no longer used, but clean up just in case
                (".webassets-cache", False),
                (".webassets-manifest.json", False),
            ):
                path = os.path.join(base_folder, entry)

                # delete path if it exists
                if os.path.exists(path):
                    try:
                        self._logger.debug(f"Deleting {path}...")
                        if os.path.isdir(path):
                            shutil.rmtree(path)
                        else:
                            os.remove(path)
                    except Exception:
                        self._logger.exception(
                            f"Error while trying to delete {path}, " f"leaving it alone"
                        )
                        continue

                # re-create path if necessary
                if recreate:
                    self._logger.debug(f"Creating {path}...")
                    error_text = (
                        f"Error while trying to re-create {path}, that might cause "
                        f"errors with the webassets cache"
                    )
                    try:
                        os.makedirs(path)
                    except OSError as e:
                        if e.errno == errno.EACCES:
                            # that might be caused by the user still having the folder open somewhere, let's try again after
                            # waiting a bit
                            import time

                            for n in range(3):
                                time.sleep(0.5)
                                self._logger.debug(
                                    "Creating {path}: Retry #{retry} after {time}s".format(
                                        path=path, retry=n + 1, time=(n + 1) * 0.5
                                    )
                                )
                                try:
                                    os.makedirs(path)
                                    break
                                except Exception:
                                    if self._logger.isEnabledFor(logging.DEBUG):
                                        self._logger.exception(
                                            f"Ignored error while creating "
                                            f"directory {path}"
                                        )
                                    pass
                            else:
                                # this will only get executed if we never did
                                # successfully execute makedirs above
                                self._logger.exception(error_text)
                                continue
                        else:
                            # not an access error, so something we don't understand
                            # went wrong -> log an error and stop
                            self._logger.exception(error_text)
                            continue
                    except Exception:
                        # not an OSError, so something we don't understand
                        # went wrong -> log an error and stop
                        self._logger.exception(error_text)
                        continue

                self._logger.info(f"Reset webasset folder {path}...")

        AdjustedEnvironment = type(Environment)(
            Environment.__name__,
            (Environment,),
            {"resolver_class": util.flask.PluginAssetResolver},
        )

        class CustomDirectoryEnvironment(AdjustedEnvironment):
            @property
            def directory(self):
                return base_folder

        assets = CustomDirectoryEnvironment(app)
        assets.debug = not self._settings.getBoolean(["devel", "webassets", "bundle"])

        # we should rarely if ever regenerate the webassets in production and can wait a
        # few seconds for regeneration in development, if it means we can get rid of
        # a whole monkey patch and in internal use of pickle with non-tamperproof files
        assets.cache = False
        assets.manifest = "memory"

        UpdaterType = type(util.flask.SettingsCheckUpdater)(
            util.flask.SettingsCheckUpdater.__name__,
            (util.flask.SettingsCheckUpdater,),
            {"updater": assets.updater},
        )
        assets.updater = UpdaterType

        preferred_stylesheet = self._settings.get(["devel", "stylesheet"])

        dynamic_core_assets = util.flask.collect_core_assets()
        dynamic_plugin_assets = util.flask.collect_plugin_assets(
            preferred_stylesheet=preferred_stylesheet
        )

        js_libs = [
            "js/lib/babel-polyfill.min.js",
            "js/lib/jquery/jquery.min.js",
            "js/lib/modernizr.custom.js",
            "js/lib/lodash.min.js",
            "js/lib/sprintf.min.js",
            "js/lib/knockout.js",
            "js/lib/knockout.mapping-latest.js",
            "js/lib/babel.js",
            "js/lib/bootstrap/bootstrap.js",
            "js/lib/bootstrap/bootstrap-modalmanager.js",
            "js/lib/bootstrap/bootstrap-modal.js",
            "js/lib/bootstrap/bootstrap-slider.js",
            "js/lib/bootstrap/bootstrap-tabdrop.js",
            "js/lib/jquery/jquery-ui.js",
            "js/lib/jquery/jquery.flot.js",
            "js/lib/jquery/jquery.flot.time.js",
            "js/lib/jquery/jquery.flot.crosshair.js",
            "js/lib/jquery/jquery.flot.resize.js",
            "js/lib/jquery/jquery.iframe-transport.js",
            "js/lib/jquery/jquery.fileupload.js",
            "js/lib/jquery/jquery.slimscroll.min.js",
            "js/lib/jquery/jquery.qrcode.min.js",
            "js/lib/jquery/jquery.bootstrap.wizard.js",
            "js/lib/pnotify/pnotify.core.min.js",
            "js/lib/pnotify/pnotify.buttons.min.js",
            "js/lib/pnotify/pnotify.callbacks.min.js",
            "js/lib/pnotify/pnotify.confirm.min.js",
            "js/lib/pnotify/pnotify.desktop.min.js",
            "js/lib/pnotify/pnotify.history.min.js",
            "js/lib/pnotify/pnotify.mobile.min.js",
            "js/lib/pnotify/pnotify.nonblock.min.js",
            "js/lib/pnotify/pnotify.reference.min.js",
            "js/lib/pnotify/pnotify.tooltip.min.js",
            "js/lib/pnotify/pnotify.maxheight.js",
            "js/lib/moment-with-locales.min.js",
            "js/lib/pusher.color.min.js",
            "js/lib/detectmobilebrowser.js",
            "js/lib/ua-parser.min.js",
            "js/lib/md5.min.js",
            "js/lib/bootstrap-slider-knockout-binding.js",
            "js/lib/loglevel.min.js",
            "js/lib/sockjs.min.js",
            "js/lib/hls.js",
            "js/lib/less.js",
        ]

        css_libs = [
            "css/bootstrap.min.css",
            "css/bootstrap-modal.css",
            "css/bootstrap-slider.css",
            "css/bootstrap-tabdrop.css",
            "vendor/font-awesome-3.2.1/css/font-awesome.min.css",
            "vendor/fontawesome-6.1.1/css/all.min.css",
            "vendor/fontawesome-6.1.1/css/v4-shims.min.css",
            "vendor/fa5-power-transforms.min.css",
            "css/jquery.fileupload-ui.css",
            "css/pnotify.core.min.css",
            "css/pnotify.buttons.min.css",
            "css/pnotify.history.min.css",
        ]

        # a couple of custom filters
        from webassets.filter import register_filter

        from octoprint.server.util.webassets import (
            GzipFile,
            JsDelimiterBundler,
            JsPluginBundle,
            LessImportRewrite,
            RJSMinExtended,
            SourceMapRemove,
            SourceMapRewrite,
        )

        register_filter(LessImportRewrite)
        register_filter(SourceMapRewrite)
        register_filter(SourceMapRemove)
        register_filter(JsDelimiterBundler)
        register_filter(GzipFile)
        register_filter(RJSMinExtended)

        def all_assets_for_plugins(collection):
            """Gets all plugin assets for a dict of plugin->assets"""
            result = []
            for assets in collection.values():
                result += assets
            return result

        # -- JS --------------------------------------------------------------------------------------------------------

        filters = ["sourcemap_remove"]
        if self._settings.getBoolean(["devel", "webassets", "minify"]):
            filters += ["rjsmin_extended"]
        filters += ["js_delimiter_bundler", "gzip"]

        js_filters = filters
        if self._settings.getBoolean(["devel", "webassets", "minify_plugins"]):
            js_plugin_filters = js_filters
        else:
            js_plugin_filters = [x for x in js_filters if x not in ("rjsmin_extended",)]

        def js_bundles_for_plugins(collection, filters=None):
            """Produces JsPluginBundle instances that output IIFE wrapped assets"""
            result = OrderedDict()
            for plugin, assets in collection.items():
                if len(assets):
                    result[plugin] = JsPluginBundle(plugin, *assets, filters=filters)
            return result

        js_core = (
            dynamic_core_assets["js"]
            + all_assets_for_plugins(dynamic_plugin_assets["bundled"]["js"])
            + ["js/app/dataupdater.js", "js/app/helpers.js", "js/app/main.js"]
        )
        js_plugins = js_bundles_for_plugins(
            dynamic_plugin_assets["external"]["js"], filters="js_delimiter_bundler"
        )

        clientjs_core = dynamic_core_assets["clientjs"] + all_assets_for_plugins(
            dynamic_plugin_assets["bundled"]["clientjs"]
        )
        clientjs_plugins = js_bundles_for_plugins(
            dynamic_plugin_assets["external"]["clientjs"], filters="js_delimiter_bundler"
        )

        js_libs_bundle = Bundle(
            *js_libs, output="webassets/packed_libs.js", filters=",".join(js_filters)
        )

        js_core_bundle = Bundle(
            *js_core, output="webassets/packed_core.js", filters=",".join(js_filters)
        )

        if len(js_plugins) == 0:
            js_plugins_bundle = Bundle(*[])
        else:
            js_plugins_bundle = Bundle(
                *js_plugins.values(),
                output="webassets/packed_plugins.js",
                filters=",".join(js_plugin_filters),
            )

        js_app_bundle = Bundle(
            js_plugins_bundle,
            js_core_bundle,
            output="webassets/packed_app.js",
            filters=",".join(js_plugin_filters),
        )

        js_client_core_bundle = Bundle(
            *clientjs_core,
            output="webassets/packed_client_core.js",
            filters=",".join(js_filters),
        )

        if len(clientjs_plugins) == 0:
            js_client_plugins_bundle = Bundle(*[])
        else:
            js_client_plugins_bundle = Bundle(
                *clientjs_plugins.values(),
                output="webassets/packed_client_plugins.js",
                filters=",".join(js_plugin_filters),
            )

        js_client_bundle = Bundle(
            js_client_core_bundle,
            js_client_plugins_bundle,
            output="webassets/packed_client.js",
            filters=",".join(js_plugin_filters),
        )

        # -- CSS -------------------------------------------------------------------------------------------------------

        css_filters = ["cssrewrite", "gzip"]

        css_core = list(dynamic_core_assets["css"]) + all_assets_for_plugins(
            dynamic_plugin_assets["bundled"]["css"]
        )
        css_plugins = list(
            all_assets_for_plugins(dynamic_plugin_assets["external"]["css"])
        )

        css_libs_bundle = Bundle(
            *css_libs, output="webassets/packed_libs.css", filters=",".join(css_filters)
        )

        if len(css_core) == 0:
            css_core_bundle = Bundle(*[])
        else:
            css_core_bundle = Bundle(
                *css_core,
                output="webassets/packed_core.css",
                filters=",".join(css_filters),
            )

        if len(css_plugins) == 0:
            css_plugins_bundle = Bundle(*[])
        else:
            css_plugins_bundle = Bundle(
                *css_plugins,
                output="webassets/packed_plugins.css",
                filters=",".join(css_filters),
            )

        css_app_bundle = Bundle(
            css_core,
            css_plugins,
            output="webassets/packed_app.css",
            filters=",".join(css_filters),
        )

        # -- LESS ------------------------------------------------------------------------------------------------------

        less_filters = ["cssrewrite", "less_importrewrite", "gzip"]

        less_core = list(dynamic_core_assets["less"]) + all_assets_for_plugins(
            dynamic_plugin_assets["bundled"]["less"]
        )
        less_plugins = all_assets_for_plugins(dynamic_plugin_assets["external"]["less"])

        if len(less_core) == 0:
            less_core_bundle = Bundle(*[])
        else:
            less_core_bundle = Bundle(
                *less_core,
                output="webassets/packed_core.less",
                filters=",".join(less_filters),
            )

        if len(less_plugins) == 0:
            less_plugins_bundle = Bundle(*[])
        else:
            less_plugins_bundle = Bundle(
                *less_plugins,
                output="webassets/packed_plugins.less",
                filters=",".join(less_filters),
            )

        less_app_bundle = Bundle(
            less_core,
            less_plugins,
            output="webassets/packed_app.less",
            filters=",".join(less_filters),
        )

        # -- asset registration ----------------------------------------------------------------------------------------

        assets.register("js_libs", js_libs_bundle)
        assets.register("js_client_core", js_client_core_bundle)
        for plugin, bundle in clientjs_plugins.items():
            # register our collected clientjs plugin bundles so that they are bound to the environment
            assets.register(f"js_client_plugin_{plugin}", bundle)
        assets.register("js_client_plugins", js_client_plugins_bundle)
        assets.register("js_client", js_client_bundle)
        assets.register("js_core", js_core_bundle)
        for plugin, bundle in js_plugins.items():
            # register our collected plugin bundles so that they are bound to the environment
            assets.register(f"js_plugin_{plugin}", bundle)
        assets.register("js_plugins", js_plugins_bundle)
        assets.register("js_app", js_app_bundle)
        assets.register("css_libs", css_libs_bundle)
        assets.register("css_core", css_core_bundle)
        assets.register("css_plugins", css_plugins_bundle)
        assets.register("css_app", css_app_bundle)
        assets.register("less_core", less_core_bundle)
        assets.register("less_plugins", less_plugins_bundle)
        assets.register("less_app", less_app_bundle)

    def _setup_login_manager(self):
        global loginManager

        loginManager = LoginManager()

        # "strong" is incompatible to remember me, see maxcountryman/flask-login#156. It also causes issues with
        # clients toggling between IPv4 and IPv6 client addresses due to names being resolved one way or the other as
        # at least observed on a Win10 client targeting "localhost", resolved as both "127.0.0.1" and "::1"
        loginManager.session_protection = "basic"

        loginManager.user_loader(load_user)
        loginManager.unauthorized_handler(unauthorized_user)
        loginManager.anonymous_user = userManager.anonymous_user_factory
        loginManager.request_loader(load_user_from_request)

        loginManager.init_app(app, add_context_processor=False)

    def _start_intermediary_server(self):
        import socket
        import threading
        from http.server import BaseHTTPRequestHandler, HTTPServer

        host = self._host
        port = self._port

        class IntermediaryServerHandler(BaseHTTPRequestHandler):
            def __init__(self, rules=None, *args, **kwargs):
                if rules is None:
                    rules = []
                self.rules = rules
                BaseHTTPRequestHandler.__init__(self, *args, **kwargs)

            def do_GET(self):
                request_path = self.path
                if "?" in request_path:
                    request_path = request_path[0 : request_path.find("?")]

                for rule in self.rules:
                    path, data, content_type = rule
                    if request_path == path:
                        self.send_response(200)
                        if content_type:
                            self.send_header("Content-Type", content_type)
                        self.end_headers()
                        if isinstance(data, str):
                            data = data.encode("utf-8")
                        self.wfile.write(data)
                        break
                else:
                    self.send_response(404)
                    self.wfile.write(b"Not found")

        base_path = os.path.realpath(
            os.path.join(os.path.dirname(__file__), "..", "static")
        )
        rules = [
            (
                "/",
                [
                    "intermediary.html",
                ],
                "text/html",
            ),
            ("/favicon.ico", ["img", "tentacle-20x20.png"], "image/png"),
            (
                "/intermediary.gif",
                bytes(
                    base64.b64decode(
                        "R0lGODlhAQABAIAAAAAAAP///yH5BAEAAAAALAAAAAABAAEAAAIBRAA7"
                    )
                ),
                "image/gif",
            ),
        ]

        def contents(args):
            path = os.path.join(base_path, *args)
            if not os.path.isfile(path):
                return ""

            with open(path, "rb") as f:
                data = f.read()
            return data

        def process(rule):
            if len(rule) == 2:
                path, data = rule
                content_type = None
            else:
                path, data, content_type = rule

            if isinstance(data, (list, tuple)):
                data = contents(data)

            return path, data, content_type

        rules = list(
            map(process, filter(lambda rule: len(rule) == 2 or len(rule) == 3, rules))
        )

        HTTPServerV4 = HTTPServer

        class HTTPServerV6(HTTPServer):
            address_family = socket.AF_INET6

        class HTTPServerV6SingleStack(HTTPServerV6):
            def __init__(self, *args, **kwargs):
                HTTPServerV6.__init__(self, *args, **kwargs)

                # explicitly set V6ONLY flag - seems to be the default, but just to make sure...
                self.socket.setsockopt(
                    octoprint.util.net.IPPROTO_IPV6, octoprint.util.net.IPV6_V6ONLY, 1
                )

        class HTTPServerV6DualStack(HTTPServerV6):
            def __init__(self, *args, **kwargs):
                HTTPServerV6.__init__(self, *args, **kwargs)

                # explicitly unset V6ONLY flag
                self.socket.setsockopt(
                    octoprint.util.net.IPPROTO_IPV6, octoprint.util.net.IPV6_V6ONLY, 0
                )

        if ":" in host:
            # v6
            if host == "::" and not self._v6_only:
                ServerClass = HTTPServerV6DualStack
            else:
                ServerClass = HTTPServerV6SingleStack
        else:
            # v4
            ServerClass = HTTPServerV4

        if host == "::":
            if self._v6_only:
                self._logger.debug(f"Starting intermediary server on http://[::]:{port}")
            else:
                self._logger.debug(
                    "Starting intermediary server on http://0.0.0.0:{port} and http://[::]:{port}".format(
                        port=port
                    )
                )
        else:
            self._logger.debug(
                "Starting intermediary server on http://{}:{}".format(
                    host if ":" not in host else "[" + host + "]", port
                )
            )

        self._intermediary_server = ServerClass(
            (host, port),
            lambda *args, **kwargs: IntermediaryServerHandler(rules, *args, **kwargs),
            bind_and_activate=False,
        )

        # if possible, make sure our socket's port descriptor isn't handed over to subprocesses
        from octoprint.util.platform import set_close_exec

        try:
            set_close_exec(self._intermediary_server.fileno())
        except Exception:
            self._logger.exception(
                "Error while attempting to set_close_exec on intermediary server socket"
            )

        # then bind the server and have it serve our handler until stopped
        try:
            self._intermediary_server.server_bind()
            self._intermediary_server.server_activate()
        except Exception as exc:
            self._intermediary_server.server_close()

            if isinstance(exc, UnicodeDecodeError) and sys.platform == "win32":
                # we end up here if the hostname contains non-ASCII characters due to
                # https://bugs.python.org/issue26227 - tell the user they need
                # to either change their hostname or read up other options in
                # https://github.com/OctoPrint/OctoPrint/issues/3963
                raise CannotStartServerException(
                    "OctoPrint cannot start due to a Python bug "
                    "(https://bugs.python.org/issue26227). Your "
                    "computer's host name contains non-ASCII characters. "
                    "Please either change your computer's host name to "
                    "contain only ASCII characters, or take a look at "
                    "https://github.com/OctoPrint/OctoPrint/issues/3963 for "
                    "other options."
                )
            else:
                raise

        def serve():
            try:
                self._intermediary_server.serve_forever()
            except Exception:
                self._logger.exception("Error in intermediary server")

        thread = threading.Thread(target=serve)
        thread.daemon = True
        thread.start()

        self._logger.info("Intermediary server started")

    def _stop_intermediary_server(self):
        if self._intermediary_server is None:
            return
        self._logger.info("Shutting down intermediary server...")
        self._intermediary_server.shutdown()
        self._intermediary_server.server_close()
        self._logger.info("Intermediary server shut down")

    def _setup_plugin_permissions(self):
        global pluginManager

        from octoprint.access.permissions import PluginOctoPrintPermission

        key_whitelist = re.compile(r"[A-Za-z0-9_]*")

        def permission_key(plugin, definition):
            return "PLUGIN_{}_{}".format(plugin.upper(), definition["key"].upper())

        def permission_name(plugin, definition):
            return "{}: {}".format(plugin, definition["name"])

        def permission_role(plugin, role):
            return f"plugin_{plugin}_{role}"

        def process_regular_permission(plugin_info, definition):
            permissions = []
            for key in definition.get("permissions", []):
                permission = octoprint.access.permissions.Permissions.find(key)

                if permission is None:
                    # if there is still no permission found, postpone this - maybe it is a permission from
                    # another plugin that hasn't been loaded yet
                    return False

                permissions.append(permission)

            roles = definition.get("roles", [])
            description = definition.get("description", "")
            dangerous = definition.get("dangerous", False)
            default_groups = definition.get("default_groups", [])

            roles_and_permissions = [
                permission_role(plugin_info.key, role) for role in roles
            ] + permissions

            key = permission_key(plugin_info.key, definition)
            permission = PluginOctoPrintPermission(
                permission_name(plugin_info.name, definition),
                description,
                *roles_and_permissions,
                plugin=plugin_info.key,
                dangerous=dangerous,
                default_groups=default_groups,
            )
            setattr(
                octoprint.access.permissions.Permissions,
                key,
                PluginOctoPrintPermission(
                    permission_name(plugin_info.name, definition),
                    description,
                    *roles_and_permissions,
                    plugin=plugin_info.key,
                    dangerous=dangerous,
                    default_groups=default_groups,
                ),
            )

            self._logger.info(
                "Added new permission from plugin {}: {} (needs: {!r})".format(
                    plugin_info.key, key, ", ".join(map(repr, permission.needs))
                )
            )
            return True

        postponed = []

        hooks = pluginManager.get_hooks("octoprint.access.permissions")
        for name, factory in hooks.items():
            try:
                if isinstance(factory, (tuple, list)):
                    additional_permissions = list(factory)
                elif callable(factory):
                    additional_permissions = factory()
                else:
                    raise ValueError("factory must be either a callable, tuple or list")

                if not isinstance(additional_permissions, (tuple, list)):
                    raise ValueError(
                        "factory result must be either a tuple or a list of permission definition dicts"
                    )

                plugin_info = pluginManager.get_plugin_info(name)
                for p in additional_permissions:
                    if not isinstance(p, dict):
                        continue

                    if "key" not in p or "name" not in p:
                        continue

                    if not key_whitelist.match(p["key"]):
                        self._logger.warning(
                            "Got permission with invalid key from plugin {}: {}".format(
                                name, p["key"]
                            )
                        )
                        continue

                    if not process_regular_permission(plugin_info, p):
                        postponed.append((plugin_info, p))
            except Exception:
                self._logger.exception(
                    f"Error while creating permission instance/s from {name}"
                )

        # final resolution passes
        pass_number = 1
        still_postponed = []
        while len(postponed):
            start_length = len(postponed)
            self._logger.debug(
                "Plugin permission resolution pass #{}, "
                "{} unresolved permissions...".format(pass_number, start_length)
            )

            for plugin_info, definition in postponed:
                if not process_regular_permission(plugin_info, definition):
                    still_postponed.append((plugin_info, definition))

            self._logger.debug(
                "... pass #{} done, {} permissions left to resolve".format(
                    pass_number, len(still_postponed)
                )
            )

            if len(still_postponed) == start_length:
                # no change, looks like some stuff is unresolvable - let's bail
                for plugin_info, definition in still_postponed:
                    self._logger.warning(
                        "Unable to resolve permission from {}: {!r}".format(
                            plugin_info.key, definition
                        )
                    )
                break

            postponed = still_postponed
            still_postponed = []
            pass_number += 1


class LifecycleManager:
    def __init__(self, plugin_manager):
        self._plugin_manager = plugin_manager

        self._plugin_lifecycle_callbacks = defaultdict(list)
        self._logger = logging.getLogger(__name__)

        def wrap_plugin_event(lifecycle_event, new_handler):
            orig_handler = getattr(self._plugin_manager, "on_plugin_" + lifecycle_event)

            def handler(*args, **kwargs):
                if callable(orig_handler):
                    orig_handler(*args, **kwargs)
                if callable(new_handler):
                    new_handler(*args, **kwargs)

            return handler

        def on_plugin_event_factory(lifecycle_event):
            def on_plugin_event(name, plugin):
                self.on_plugin_event(lifecycle_event, name, plugin)

            return on_plugin_event

        for event in ("loaded", "unloaded", "enabled", "disabled"):
            wrap_plugin_event(event, on_plugin_event_factory(event))

    def on_plugin_event(self, event, name, plugin):
        for lifecycle_callback in self._plugin_lifecycle_callbacks[event]:
            lifecycle_callback(name, plugin)

    def add_callback(self, events, callback):
        if isinstance(events, str):
            events = [events]

        for event in events:
            self._plugin_lifecycle_callbacks[event].append(callback)

    def remove_callback(self, callback, events=None):
        if events is None:
            for event in self._plugin_lifecycle_callbacks:
                if callback in self._plugin_lifecycle_callbacks[event]:
                    self._plugin_lifecycle_callbacks[event].remove(callback)
        else:
            if isinstance(events, str):
                events = [events]

            for event in events:
                if callback in self._plugin_lifecycle_callbacks[event]:
                    self._plugin_lifecycle_callbacks[event].remove(callback)


class CannotStartServerException(Exception):
    pass<|MERGE_RESOLUTION|>--- conflicted
+++ resolved
@@ -2045,12 +2045,9 @@
         url_prefix = f"/plugin/{name}"
         blueprint = Blueprint(name, name, static_folder=plugin.get_asset_folder())
 
-<<<<<<< HEAD
-=======
         blueprint.before_request(corsRequestHandler)
         blueprint.after_request(corsResponseHandler)
 
->>>>>>> 460fc834
         return blueprint, url_prefix
 
     def _add_plugin_request_handlers_to_blueprints(self, *blueprints):
