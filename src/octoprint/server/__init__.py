# coding=utf-8
from __future__ import absolute_import, division, print_function

__author__ = "Gina Häußge <osd@foosel.net>"
__license__ = 'GNU Affero General Public License http://www.gnu.org/licenses/agpl.html'
__copyright__ = "Copyright (C) 2014 The OctoPrint Project - Released under terms of the AGPLv3 License"

import uuid
from sockjs.tornado import SockJSRouter
from flask import Flask, g, request, session, Blueprint, Request, Response
from flask.ext.login import LoginManager, current_user
from flask.ext.principal import Principal, Permission, RoleNeed, identity_loaded, UserNeed
from flask.ext.babel import Babel, gettext, ngettext
from flask.ext.assets import Environment, Bundle
from babel import Locale
from watchdog.observers import Observer
from watchdog.observers.polling import PollingObserver
from collections import defaultdict
from builtins import bytes, range

import os
import logging
import logging.config
import atexit
import signal
import base64

SUCCESS = {}
NO_CONTENT = ("", 204)
NOT_MODIFIED = ("Not Modified", 304)

app = Flask("octoprint")
assets = None
babel = None
debug = False

printer = None
printerProfileManager = None
fileManager = None
slicingManager = None
analysisQueue = None
userManager = None
eventManager = None
loginManager = None
pluginManager = None
appSessionManager = None
pluginLifecycleManager = None
preemptiveCache = None

principals = Principal(app)
admin_permission = Permission(RoleNeed("admin"))
user_permission = Permission(RoleNeed("user"))

# only import the octoprint stuff down here, as it might depend on things defined above to be initialized already
from octoprint import __version__, __branch__, __display_version__, __revision__
from octoprint.printer.profile import PrinterProfileManager
from octoprint.printer.standard import Printer
from octoprint.settings import settings
import octoprint.users as users
import octoprint.events as events
import octoprint.plugin
import octoprint.timelapse
import octoprint._version
import octoprint.util
import octoprint.filemanager.storage
import octoprint.filemanager.analysis
import octoprint.slicing
from octoprint.server.util.flask import PreemptiveCache

from . import util

UI_API_KEY = ''.join('%02X' % z for z in bytes(uuid.uuid4().bytes))

VERSION = __version__
BRANCH = __branch__
DISPLAY_VERSION = __display_version__
REVISION = __revision__

LOCALES = []
LANGUAGES = set()

@identity_loaded.connect_via(app)
def on_identity_loaded(sender, identity):
	user = load_user(identity.id)
	if user is None:
		return

	identity.provides.add(UserNeed(user.get_id()))
	if user.is_user():
		identity.provides.add(RoleNeed("user"))
	if user.is_admin():
		identity.provides.add(RoleNeed("admin"))

def load_user(id):
	if id == "_api":
		return users.ApiUser()

	if session and "usersession.id" in session:
		sessionid = session["usersession.id"]
	else:
		sessionid = None

	if userManager.enabled:
		if sessionid:
			return userManager.findUser(userid=id, session=sessionid)
		else:
			return userManager.findUser(userid=id)
	return users.DummyUser()


#~~ startup code


class Server(object):
	def __init__(self, settings=None, plugin_manager=None, host="0.0.0.0", port=5000, debug=False, allow_root=False, octoprint_daemon=None):
		self._settings = settings
		self._plugin_manager = plugin_manager
		self._host = host
		self._port = port
		self._debug = debug
		self._allow_root = allow_root
		self._octoprint_daemon = octoprint_daemon
		self._server = None

		self._logger = None

		self._lifecycle_callbacks = defaultdict(list)

		self._template_searchpaths = []

		self._intermediary_server = None

	def run(self):
		if not self._allow_root:
			self._check_for_root()

		if self._settings is None:
			self._settings = settings()
		if self._plugin_manager is None:
			self._plugin_manager = octoprint.plugin.plugin_manager()

		global app
		global babel

		global printer
		global printerProfileManager
		global fileManager
		global slicingManager
		global analysisQueue
		global userManager
		global eventManager
		global loginManager
		global pluginManager
		global appSessionManager
		global pluginLifecycleManager
		global preemptiveCache
		global debug

		from tornado.ioloop import IOLoop
		from tornado.web import Application, RequestHandler

		debug = self._debug

		self._logger = logging.getLogger(__name__)
		pluginManager = self._plugin_manager

		# monkey patch a bunch of stuff
		util.tornado.fix_ioloop_scheduling()
		util.flask.enable_additional_translations(additional_folders=[self._settings.getBaseFolder("translations")])

		# setup app
		self._setup_app(app)

		# setup i18n
		self._setup_i18n(app)

		if self._settings.getBoolean(["serial", "log"]):
			# enable debug logging to serial.log
			logging.getLogger("SERIAL").setLevel(logging.DEBUG)
			logging.getLogger("SERIAL").debug("Enabling serial logging")

		# start the intermediary server
		self._start_intermediary_server()

		# then initialize the plugin manager
		pluginManager.reload_plugins(startup=True, initialize_implementations=False)

		printerProfileManager = PrinterProfileManager()
		eventManager = events.eventManager()
		analysisQueue = octoprint.filemanager.analysis.AnalysisQueue()
		slicingManager = octoprint.slicing.SlicingManager(self._settings.getBaseFolder("slicingProfiles"), printerProfileManager)
		storage_managers = dict()
		storage_managers[octoprint.filemanager.FileDestinations.LOCAL] = octoprint.filemanager.storage.LocalFileStorage(self._settings.getBaseFolder("uploads"))
		fileManager = octoprint.filemanager.FileManager(analysisQueue, slicingManager, printerProfileManager, initial_storage_managers=storage_managers)
		appSessionManager = util.flask.AppSessionManager()
		pluginLifecycleManager = LifecycleManager(pluginManager)
		preemptiveCache = PreemptiveCache(os.path.join(self._settings.getBaseFolder("data"), "preemptive_cache_config.yaml"))

		# setup access control
		userManagerName = self._settings.get(["accessControl", "userManager"])
		try:
			clazz = octoprint.util.get_class(userManagerName)
			userManager = clazz()
		except AttributeError as e:
			self._logger.exception("Could not instantiate user manager {}, falling back to FilebasedUserManager!".format(userManagerName))
			userManager = octoprint.users.FilebasedUserManager()
		finally:
			userManager.enabled = self._settings.getBoolean(["accessControl", "enabled"])

		components = dict(
			plugin_manager=pluginManager,
			printer_profile_manager=printerProfileManager,
			event_bus=eventManager,
			analysis_queue=analysisQueue,
			slicing_manager=slicingManager,
			file_manager=fileManager,
			app_session_manager=appSessionManager,
			plugin_lifecycle_manager=pluginLifecycleManager,
			user_manager=userManager,
			preemptive_cache=preemptiveCache
		)

		# create printer instance
		printer_factories = pluginManager.get_hooks("octoprint.printer.factory")
		for name, factory in printer_factories.items():
			try:
				printer = factory(components)
				if printer is not None:
					self._logger.debug("Created printer instance from factory {}".format(name))
					break
			except:
				self._logger.exception("Error while creating printer instance from factory {}".format(name))
		else:
			printer = Printer(fileManager, analysisQueue, printerProfileManager)
		components.update(dict(printer=printer))

		def octoprint_plugin_inject_factory(name, implementation):
			"""Factory for injections for all OctoPrintPlugins"""
			if not isinstance(implementation, octoprint.plugin.OctoPrintPlugin):
				return None
			props = dict()
			props.update(components)
			props.update(dict(
				data_folder=os.path.join(self._settings.getBaseFolder("data"), name)
			))
			return props

		def settings_plugin_inject_factory(name, implementation):
			"""Factory for additional injections depending on plugin type"""
			plugin_settings = octoprint.plugin.plugin_settings_for_settings_plugin(name, implementation)
			if plugin_settings is None:
				return

			return dict(settings=plugin_settings)

		def settings_plugin_config_migration_and_cleanup(name, implementation):
			"""Take care of migrating and cleaning up any old settings"""

			if not isinstance(implementation, octoprint.plugin.SettingsPlugin):
				return

			settings_version = implementation.get_settings_version()
			settings_migrator = implementation.on_settings_migrate

			if settings_version is not None and settings_migrator is not None:
				stored_version = implementation._settings.get_int([octoprint.plugin.SettingsPlugin.config_version_key])
				if stored_version is None or stored_version < settings_version:
					settings_migrator(settings_version, stored_version)
					implementation._settings.set_int([octoprint.plugin.SettingsPlugin.config_version_key], settings_version)

			implementation.on_settings_cleanup()
			implementation._settings.save()

			implementation.on_settings_initialized()

		pluginManager.implementation_inject_factories=[octoprint_plugin_inject_factory, settings_plugin_inject_factory]
		pluginManager.initialize_implementations()

		settingsPlugins = pluginManager.get_implementations(octoprint.plugin.SettingsPlugin)
		for implementation in settingsPlugins:
			try:
				settings_plugin_config_migration_and_cleanup(implementation._identifier, implementation)
			except:
				self._logger.exception("Error while trying to migrate settings for plugin {}, ignoring it".format(implementation._identifier))

		pluginManager.implementation_post_inits=[settings_plugin_config_migration_and_cleanup]

		pluginManager.log_all_plugins()

		# initialize file manager and register it for changes in the registered plugins
		fileManager.initialize()
		pluginLifecycleManager.add_callback(["enabled", "disabled"], lambda name, plugin: fileManager.reload_plugins())

		# initialize slicing manager and register it for changes in the registered plugins
		slicingManager.initialize()
		pluginLifecycleManager.add_callback(["enabled", "disabled"], lambda name, plugin: slicingManager.reload_slicers())

		# setup jinja2
		self._setup_jinja2()

		# make sure plugin lifecycle events relevant for jinja2 are taken care of
		def template_enabled(name, plugin):
			if plugin.implementation is None or not isinstance(plugin.implementation, octoprint.plugin.TemplatePlugin):
				return
			self._register_additional_template_plugin(plugin.implementation)
		def template_disabled(name, plugin):
			if plugin.implementation is None or not isinstance(plugin.implementation, octoprint.plugin.TemplatePlugin):
				return
			self._unregister_additional_template_plugin(plugin.implementation)
		pluginLifecycleManager.add_callback("enabled", template_enabled)
		pluginLifecycleManager.add_callback("disabled", template_disabled)

		# setup assets
		self._setup_assets()

		# configure timelapse
		octoprint.timelapse.configure_timelapse()

		# setup command triggers
		events.CommandTrigger(printer)
		if self._debug:
			events.DebugEventListener()

		loginManager = LoginManager()
		loginManager.session_protection = "strong"
		loginManager.user_callback = load_user
		if not userManager.enabled:
			loginManager.anonymous_user = users.DummyUser
			principals.identity_loaders.appendleft(users.dummy_identity_loader)
		loginManager.init_app(app)

		# register API blueprint
		self._setup_blueprints()

		## Tornado initialization starts here

		if self._host is None:
			self._host = self._settings.get(["server", "host"])
		if self._port is None:
			self._port = self._settings.getInt(["server", "port"])

		ioloop = IOLoop()
		ioloop.install()

		self._router = SockJSRouter(self._create_socket_connection, "/sockjs")

		upload_suffixes = dict(name=self._settings.get(["server", "uploads", "nameSuffix"]), path=self._settings.get(["server", "uploads", "pathSuffix"]))

		def mime_type_guesser(path):
			from octoprint.filemanager import get_mime_type
			return get_mime_type(path)

		download_handler_kwargs = dict(
			as_attachment=True,
			allow_client_caching=False
		)
		additional_mime_types=dict(mime_type_guesser=mime_type_guesser)
		admin_validator = dict(access_validation=util.tornado.access_validation_factory(app, loginManager, util.flask.admin_validator))
		no_hidden_files_validator = dict(path_validation=util.tornado.path_validation_factory(lambda path: not octoprint.util.is_hidden_path(path), status_code=404))

		def joined_dict(*dicts):
			if not len(dicts):
				return dict()

			joined = dict()
			for d in dicts:
				joined.update(d)
			return joined

		server_routes = self._router.urls + [
			# various downloads
			# .mpg and .mp4 timelapses:
			(r"/downloads/timelapse/([^/]*\.mp[g4])", util.tornado.LargeResponseHandler, joined_dict(dict(path=self._settings.getBaseFolder("timelapse")),
			                                                                                      download_handler_kwargs,
			                                                                                      no_hidden_files_validator)),
			(r"/downloads/files/local/(.*)", util.tornado.LargeResponseHandler, joined_dict(dict(path=self._settings.getBaseFolder("uploads")),
			                                                                                download_handler_kwargs,
			                                                                                no_hidden_files_validator,
			                                                                                additional_mime_types)),
			(r"/downloads/logs/([^/]*)", util.tornado.LargeResponseHandler, joined_dict(dict(path=self._settings.getBaseFolder("logs")),
			                                                                            download_handler_kwargs,
			                                                                            admin_validator)),
			# camera snapshot
			(r"/downloads/camera/current", util.tornado.UrlProxyHandler, dict(url=self._settings.get(["webcam", "snapshot"]),
			                                                                  as_attachment=True,
			                                                                  access_validation=util.tornado.access_validation_factory(app, loginManager, util.flask.user_validator))),
			# generated webassets
			(r"/static/webassets/(.*)", util.tornado.LargeResponseHandler, dict(path=os.path.join(self._settings.getBaseFolder("generated"), "webassets"))),

			# online indicators - text file with "online" as content and a transparent gif
			(r"/online.txt", util.tornado.StaticDataHandler, dict(data="online\n")),
			(r"/online.gif", util.tornado.StaticDataHandler, dict(data=bytes(base64.b64decode("R0lGODlhAQABAIAAAAAAAP///yH5BAEAAAAALAAAAAABAAEAAAIBRAA7")),
			                                                      content_type="image/gif"))
		]

		# fetch additional routes from plugins
		for name, hook in pluginManager.get_hooks("octoprint.server.http.routes").items():
			try:
				result = hook(list(server_routes))
			except:
				self._logger.exception("There was an error while retrieving additional server routes from plugin hook {name}".format(**locals()))
			else:
				if isinstance(result, (list, tuple)):
					for entry in result:
						if not isinstance(entry, tuple) or not len(entry) == 3:
							continue
						if not isinstance(entry[0], basestring):
							continue
						if not isinstance(entry[2], dict):
							continue

						route, handler, kwargs = entry
						route = r"/plugin/{name}/{route}".format(name=name, route=route if not route.startswith("/") else route[1:])

						self._logger.debug("Adding additional route {route} handled by handler {handler} and with additional arguments {kwargs!r}".format(**locals()))
						server_routes.append((route, handler, kwargs))

		server_routes.append((r".*", util.tornado.UploadStorageFallbackHandler, dict(fallback=util.tornado.WsgiInputContainer(app.wsgi_app), file_prefix="octoprint-file-upload-", file_suffix=".tmp", suffixes=upload_suffixes)))

		self._tornado_app = Application(server_routes)
		max_body_sizes = [
			("POST", r"/api/files/([^/]*)", self._settings.getInt(["server", "uploads", "maxSize"])),
			("POST", r"/api/languages", 5 * 1024 * 1024)
		]

		# allow plugins to extend allowed maximum body sizes
		for name, hook in pluginManager.get_hooks("octoprint.server.http.bodysize").items():
			try:
				result = hook(list(max_body_sizes))
			except:
				self._logger.exception("There was an error while retrieving additional upload sizes from plugin hook {name}".format(**locals()))
			else:
				if isinstance(result, (list, tuple)):
					for entry in result:
						if not isinstance(entry, tuple) or not len(entry) == 3:
							continue
						if not entry[0] in util.tornado.UploadStorageFallbackHandler.BODY_METHODS:
							continue
						if not isinstance(entry[2], int):
							continue

						method, route, size = entry
						route = r"/plugin/{name}/{route}".format(name=name, route=route if not route.startswith("/") else route[1:])

						self._logger.debug("Adding maximum body size of {size}B for {method} requests to {route})".format(**locals()))
						max_body_sizes.append((method, route, size))

		self._stop_intermediary_server()

		# initialize and bind the server
		self._server = util.tornado.CustomHTTPServer(self._tornado_app, max_body_sizes=max_body_sizes, default_max_body_size=self._settings.getInt(["server", "maxSize"]))
		self._server.listen(self._port, address=self._host)

		eventManager.fire(events.Events.STARTUP)

		# auto connect
		if self._settings.getBoolean(["serial", "autoconnect"]):
			(port, baudrate) = self._settings.get(["serial", "port"]), self._settings.getInt(["serial", "baudrate"])
			printer_profile = printerProfileManager.get_default()
			connectionOptions = printer.__class__.get_connection_options()
			if port in connectionOptions["ports"]:
				printer.connect(port=port, baudrate=baudrate, profile=printer_profile["id"] if "id" in printer_profile else "_default")

		# start up watchdogs
		if self._settings.getBoolean(["feature", "pollWatched"]):
			# use less performant polling observer if explicitely configured
			observer = PollingObserver()
		else:
			# use os default
			observer = Observer()
		observer.schedule(util.watchdog.GcodeWatchdogHandler(fileManager, printer), self._settings.getBaseFolder("watched"))
		observer.start()

		# run our startup plugins
		octoprint.plugin.call_plugin(octoprint.plugin.StartupPlugin,
		                             "on_startup",
		                             args=(self._host, self._port),
		                             sorting_context="StartupPlugin.on_startup")

		def call_on_startup(name, plugin):
			implementation = plugin.get_implementation(octoprint.plugin.StartupPlugin)
			if implementation is None:
				return
			implementation.on_startup(self._host, self._port)
		pluginLifecycleManager.add_callback("enabled", call_on_startup)

		# prepare our after startup function
		def on_after_startup():
			self._logger.info("Listening on http://%s:%d" % (self._host, self._port))

			# now this is somewhat ugly, but the issue is the following: startup plugins might want to do things for
			# which they need the server to be already alive (e.g. for being able to resolve urls, such as favicons
			# or service xmls or the like). While they are working though the ioloop would block. Therefore we'll
			# create a single use thread in which to perform our after-startup-tasks, start that and hand back
			# control to the ioloop
			def work():
				octoprint.plugin.call_plugin(octoprint.plugin.StartupPlugin,
				                             "on_after_startup",
				                             sorting_context="StartupPlugin.on_after_startup")

				def call_on_after_startup(name, plugin):
					implementation = plugin.get_implementation(octoprint.plugin.StartupPlugin)
					if implementation is None:
						return
					implementation.on_after_startup()
				pluginLifecycleManager.add_callback("enabled", call_on_after_startup)

				# when we are through with that we also run our preemptive cache
				if settings().getBoolean(["devel", "cache", "preemptive"]):
					self._execute_preemptive_flask_caching(preemptiveCache)

			import threading
			threading.Thread(target=work).start()
		ioloop.add_callback(on_after_startup)

		# prepare our shutdown function
		def on_shutdown():
			# will be called on clean system exit and shutdown the watchdog observer and call the on_shutdown methods
			# on all registered ShutdownPlugins
			self._logger.info("Shutting down...")
			observer.stop()
			observer.join()
			eventManager.fire(events.Events.SHUTDOWN)
			octoprint.plugin.call_plugin(octoprint.plugin.ShutdownPlugin,
			                             "on_shutdown",
			                             sorting_context="ShutdownPlugin.on_shutdown")

			# wait for shutdown even to be processed, but maximally for 15s
			event_timeout = 15.0
			if eventManager.join(timeout=event_timeout):
				self._logger.warn("Event loop was still busy processing after {}s, shutting down anyhow".format(event_timeout))

			if self._octoprint_daemon is not None:
				self._logger.info("Cleaning up daemon pidfile")
				self._octoprint_daemon.terminated()

			self._logger.info("Goodbye!")
		atexit.register(on_shutdown)

		def sigterm_handler(*args, **kwargs):
			# will stop tornado on SIGTERM, making the program exit cleanly
			def shutdown_tornado():
				ioloop.stop()
			ioloop.add_callback_from_signal(shutdown_tornado)
		signal.signal(signal.SIGTERM, sigterm_handler)

		try:
			# this is the main loop - as long as tornado is running, OctoPrint is running
			ioloop.start()
		except (KeyboardInterrupt, SystemExit):
			pass
		except:
			self._logger.fatal("Now that is embarrassing... Something really really went wrong here. Please report this including the stacktrace below in OctoPrint's bugtracker. Thanks!")
			self._logger.exception("Stacktrace follows:")

	def _create_socket_connection(self, session):
		global printer, fileManager, analysisQueue, userManager, eventManager
		return util.sockjs.PrinterStateConnection(printer, fileManager, analysisQueue, userManager,
		                                          eventManager, pluginManager, session)

	def _check_for_root(self):
		if "geteuid" in dir(os) and os.geteuid() == 0:
			exit("You should not run OctoPrint as root!")

	def _get_locale(self):
		global LANGUAGES

		if "l10n" in request.values:
			return Locale.negotiate([request.values["l10n"]], LANGUAGES)

		if hasattr(g, "identity") and g.identity and userManager.enabled:
			userid = g.identity.id
			try:
				user_language = userManager.getUserSetting(userid, ("interface", "language"))
				if user_language is not None and not user_language == "_default":
					return Locale.negotiate([user_language], LANGUAGES)
			except octoprint.users.UnknownUser:
				pass

		default_language = self._settings.get(["appearance", "defaultLanguage"])
		if default_language is not None and not default_language == "_default" and default_language in LANGUAGES:
			return Locale.negotiate([default_language], LANGUAGES)

		return Locale.parse(request.accept_languages.best_match(LANGUAGES))

<<<<<<< HEAD
=======
	def _setup_logging(self, debug, logConf=None):
		defaultConfig = {
			"version": 1,
			"formatters": {
				"simple": {
					"format": "%(asctime)s - %(name)s - %(levelname)s - %(message)s"
				},
				"serial": {
					"format": "%(asctime)s - %(message)s"
				}
			},
			"handlers": {
				"console": {
					"class": "logging.StreamHandler",
					"level": "DEBUG",
					"formatter": "simple",
					"stream": "ext://sys.stdout"
				},
				"file": {
					"class": "octoprint.logging.handlers.CleaningTimedRotatingFileHandler",
					"level": "DEBUG",
					"formatter": "simple",
					"when": "D",
					"backupCount": 6,
					"filename": os.path.join(settings().getBaseFolder("logs"), "octoprint.log")
				},
				"serialFile": {
					"class": "octoprint.logging.handlers.SerialLogHandler",
					"level": "DEBUG",
					"formatter": "serial",
					"backupCount": 3,
					"filename": os.path.join(settings().getBaseFolder("logs"), "serial.log")
				}
			},
			"loggers": {
				"SERIAL": {
					"level": "CRITICAL",
					"handlers": ["serialFile"],
					"propagate": False
				},
				"tornado.application": {
					"level": "INFO"
				},
				"tornado.general": {
					"level": "INFO"
				},
				"octoprint.server.util.flask": {
					"level": "WARN"
				}
			},
			"root": {
				"level": "INFO",
				"handlers": ["console", "file"]
			}
		}

		if debug:
			defaultConfig["root"]["level"] = "DEBUG"

		if logConf is None:
			logConf = os.path.join(settings().getBaseFolder("base"), "logging.yaml")

		configFromFile = {}
		if os.path.exists(logConf) and os.path.isfile(logConf):
			import yaml
			with open(logConf, "r") as f:
				configFromFile = yaml.safe_load(f)

		config = octoprint.util.dict_merge(defaultConfig, configFromFile)
		logging.config.dictConfig(config)
		logging.captureWarnings(True)

		import warnings
		warnings.simplefilter("always")

		if settings().getBoolean(["serial", "log"]):
			# enable debug logging to serial.log
			logging.getLogger("SERIAL").setLevel(logging.DEBUG)

>>>>>>> 91ef5480
	def _setup_app(self, app):
		from octoprint.server.util.flask import ReverseProxiedEnvironment, OctoPrintFlaskRequest, OctoPrintFlaskResponse

		s = settings()

		app.debug = self._debug

		secret_key = s.get(["server", "secretKey"])
		if not secret_key:
			import string
			from random import choice
			chars = string.ascii_lowercase + string.ascii_uppercase + string.digits
			secret_key = "".join(choice(chars) for _ in range(32))
			s.set(["server", "secretKey"], secret_key)
			s.save()

		app.secret_key = secret_key

		reverse_proxied = ReverseProxiedEnvironment(
			header_prefix=s.get(["server", "reverseProxy", "prefixHeader"]),
			header_scheme=s.get(["server", "reverseProxy", "schemeHeader"]),
			header_host=s.get(["server", "reverseProxy", "hostHeader"]),
			header_server=s.get(["server", "reverseProxy", "serverHeader"]),
			header_port=s.get(["server", "reverseProxy", "portHeader"]),
			prefix=s.get(["server", "reverseProxy", "prefixFallback"]),
			scheme=s.get(["server", "reverseProxy", "schemeFallback"]),
			host=s.get(["server", "reverseProxy", "hostFallback"]),
			server=s.get(["server", "reverseProxy", "serverFallback"]),
			port=s.get(["server", "reverseProxy", "portFallback"])
		)

		OctoPrintFlaskRequest.environment_wrapper = reverse_proxied
		app.request_class = OctoPrintFlaskRequest
		app.response_class = OctoPrintFlaskResponse

		@app.before_request
		def before_request():
			g.locale = self._get_locale()

		@app.after_request
		def after_request(response):
			# send no-cache headers with all POST responses
			if request.method == "POST":
				response.cache_control.no_cache = True
			response.headers.add("X-Clacks-Overhead", "GNU Terry Pratchett")
			return response

		from octoprint.util.jinja import MarkdownFilter
		MarkdownFilter(app)

	def _setup_i18n(self, app):
		global babel
		global LOCALES
		global LANGUAGES

		babel = Babel(app)

		def get_available_locale_identifiers(locales):
			result = set()

			# add available translations
			for locale in locales:
				result.add(locale.language)
				if locale.territory:
					# if a territory is specified, add that too
					result.add("%s_%s" % (locale.language, locale.territory))

			return result

		LOCALES = babel.list_translations()
		LANGUAGES = get_available_locale_identifiers(LOCALES)

		@babel.localeselector
		def get_locale():
			return self._get_locale()

	def _setup_jinja2(self):
		import re

		app.jinja_env.add_extension("jinja2.ext.do")
		app.jinja_env.add_extension("octoprint.util.jinja.trycatch")

		def regex_replace(s, find, replace):
			return re.sub(find, replace, s)

		html_header_regex = re.compile("<h(?P<number>[1-6])>(?P<content>.*?)</h(?P=number)>")
		def offset_html_headers(s, offset):
			def repl(match):
				number = int(match.group("number"))
				number += offset
				if number > 6:
					number = 6
				elif number < 1:
					number = 1
				return "<h{number}>{content}</h{number}>".format(number=number, content=match.group("content"))
			return html_header_regex.sub(repl, s)

		markdown_header_regex = re.compile("^(?P<hashs>#+)\s+(?P<content>.*)$", flags=re.MULTILINE)
		def offset_markdown_headers(s, offset):
			def repl(match):
				number = len(match.group("hashs"))
				number += offset
				if number > 6:
					number = 6
				elif number < 1:
					number = 1
				return "{hashs} {content}".format(hashs="#" * number, content=match.group("content"))
			return markdown_header_regex.sub(repl, s)

		html_link_regex = re.compile("<(?P<tag>a.*?)>(?P<content>.*?)</a>")
		def externalize_links(text):
			def repl(match):
				tag = match.group("tag")
				if not u"href" in tag:
					return match.group(0)

				if not u"target=" in tag and not u"rel=" in tag:
					tag += u" target=\"_blank\" rel=\"noreferrer noopener\""

				content = match.group("content")
				return u"<{tag}>{content}</a>".format(tag=tag, content=content)
			return html_link_regex.sub(repl, text)

		app.jinja_env.filters["regex_replace"] = regex_replace
		app.jinja_env.filters["offset_html_headers"] = offset_html_headers
		app.jinja_env.filters["offset_markdown_headers"] = offset_markdown_headers
		app.jinja_env.filters["externalize_links"] = externalize_links

		# configure additional template folders for jinja2
		import jinja2
		import octoprint.util.jinja
		filesystem_loader = octoprint.util.jinja.FilteredFileSystemLoader([],
		                                                                  path_filter=lambda x: not octoprint.util.is_hidden_path(x))
		filesystem_loader.searchpath = self._template_searchpaths

		loaders = [app.jinja_loader, filesystem_loader]
		if octoprint.util.is_running_from_source():
			root = os.path.abspath(os.path.join(os.path.dirname(__file__), "../../.."))
			allowed = ["AUTHORS.md", "CHANGELOG.md", "SUPPORTERS.md", "THIRDPARTYLICENSES.md"]
			files = {"_data/" + name: os.path.join(root, name) for name in allowed}
			loaders.append(octoprint.util.jinja.SelectedFilesLoader(files))

		jinja_loader = jinja2.ChoiceLoader(loaders)
		app.jinja_loader = jinja_loader

		self._register_template_plugins()

	def _execute_preemptive_flask_caching(self, preemptive_cache):
		from werkzeug.test import EnvironBuilder
		import time

		# we clean up entries from our preemptive cache settings that haven't been
		# accessed longer than server.preemptiveCache.until days
		preemptive_cache_timeout = settings().getInt(["server", "preemptiveCache", "until"])
		cutoff_timestamp = time.time() - preemptive_cache_timeout * 24 * 60 * 60

		def filter_current_entries(entry):
			"""Returns True for entries younger than the cutoff date"""
			return "_timestamp" in entry and entry["_timestamp"] > cutoff_timestamp

		def filter_http_entries(entry):
			"""Returns True for entries targeting http or https."""
			return "base_url" in entry \
			       and entry["base_url"] \
			       and (entry["base_url"].startswith("http://")
			            or entry["base_url"].startswith("https://"))

		def filter_entries(entry):
			"""Combined filter."""
			filters = (filter_current_entries,
			           filter_http_entries)
			return all([f(entry) for f in filters])

		# filter out all old and non-http entries
		cache_data = preemptive_cache.clean_all_data(lambda root, entries: filter(filter_entries, entries))
		if not cache_data:
			return

		def execute_caching():
			for route in sorted(cache_data.keys(), key=lambda x: (x.count("/"), x)):
				entries = reversed(sorted(cache_data[route], key=lambda x: x.get("_count", 0)))
				for kwargs in entries:
					plugin = kwargs.get("plugin", None)
					if plugin:
						try:
							plugin_info = pluginManager.get_plugin_info(plugin, require_enabled=True)
							if plugin_info is None:
								self._logger.info("About to preemptively cache plugin {} but it is not installed or enabled, preemptive caching makes no sense".format(plugin))
								continue

							implementation = plugin_info.implementation
							if implementation is None or not isinstance(implementation, octoprint.plugin.UiPlugin):
								self._logger.info("About to preemptively cache plugin {} but it is not a UiPlugin, preemptive caching makes no sense".format(plugin))
								continue
							if not implementation.get_ui_preemptive_caching_enabled():
								self._logger.info("About to preemptively cache plugin {} but it has disabled preemptive caching".format(plugin))
								continue
						except:
							self._logger.exception("Error while trying to check if plugin {} has preemptive caching enabled, skipping entry")
							continue

					additional_request_data = kwargs.get("_additional_request_data", dict())
					kwargs = dict((k, v) for k, v in kwargs.items() if not k.startswith("_") and not k == "plugin")
					kwargs.update(additional_request_data)

					try:
						if plugin:
							self._logger.info("Preemptively caching {} (ui {}) for {!r}".format(route, plugin, kwargs))
						else:
							self._logger.info("Preemptively caching {} (ui _default) for {!r}".format(route, kwargs))

						headers = kwargs.get("headers", dict())
						headers["X-Force-View"] = plugin if plugin else "_default"
						headers["X-Preemptive-Record"] = "no"
						kwargs["headers"] = headers

						builder = EnvironBuilder(**kwargs)
						app(builder.get_environ(), lambda *a, **kw: None)
					except:
						self._logger.exception("Error while trying to preemptively cache {} for {!r}".format(route, kwargs))

		# asynchronous caching
		import threading
		cache_thread = threading.Thread(target=execute_caching, name="Preemptive Cache Worker")
		cache_thread.daemon = True
		cache_thread.start()

	def _register_template_plugins(self):
		template_plugins = pluginManager.get_implementations(octoprint.plugin.TemplatePlugin)
		for plugin in template_plugins:
			try:
				self._register_additional_template_plugin(plugin)
			except:
				self._logger.exception("Error while trying to register templates of plugin {}, ignoring it".format(plugin._identifier))

	def _register_additional_template_plugin(self, plugin):
		folder = plugin.get_template_folder()
		if folder is not None and not folder in self._template_searchpaths:
			self._template_searchpaths.append(folder)

	def _unregister_additional_template_plugin(self, plugin):
		folder = plugin.get_template_folder()
		if folder is not None and folder in self._template_searchpaths:
			self._template_searchpaths.remove(folder)

	def _setup_blueprints(self):
		from octoprint.server.api import api
		from octoprint.server.apps import apps, clear_registered_app
		import octoprint.server.views

		app.register_blueprint(api, url_prefix="/api")
		app.register_blueprint(apps, url_prefix="/apps")

		# also register any blueprints defined in BlueprintPlugins
		self._register_blueprint_plugins()

		# and register a blueprint for serving the static files of asset plugins which are not blueprint plugins themselves
		self._register_asset_plugins()

		global pluginLifecycleManager
		def clear_apps(name, plugin):
			clear_registered_app()
		pluginLifecycleManager.add_callback("enabled", clear_apps)
		pluginLifecycleManager.add_callback("disabled", clear_apps)

	def _register_blueprint_plugins(self):
		blueprint_plugins = octoprint.plugin.plugin_manager().get_implementations(octoprint.plugin.BlueprintPlugin)
		for plugin in blueprint_plugins:
			try:
				self._register_blueprint_plugin(plugin)
			except:
				self._logger.exception("Error while registering blueprint of plugin {}, ignoring it".format(plugin._identifier))
				continue

	def _register_asset_plugins(self):
		asset_plugins = octoprint.plugin.plugin_manager().get_implementations(octoprint.plugin.AssetPlugin)
		for plugin in asset_plugins:
			if isinstance(plugin, octoprint.plugin.BlueprintPlugin):
				continue
			try:
				self._register_asset_plugin(plugin)
			except:
				self._logger.exception("Error while registering assets of plugin {}, ignoring it".format(plugin._identifier))
				continue

	def _register_blueprint_plugin(self, plugin):
		name = plugin._identifier
		blueprint = plugin.get_blueprint()
		if blueprint is None:
			return

		if plugin.is_blueprint_protected():
			from octoprint.server.util import apiKeyRequestHandler, corsResponseHandler
			blueprint.before_request(apiKeyRequestHandler)
			blueprint.after_request(corsResponseHandler)

		url_prefix = "/plugin/{name}".format(name=name)
		app.register_blueprint(blueprint, url_prefix=url_prefix)

		if self._logger:
			self._logger.debug("Registered API of plugin {name} under URL prefix {url_prefix}".format(name=name, url_prefix=url_prefix))

	def _register_asset_plugin(self, plugin):
		name = plugin._identifier

		url_prefix = "/plugin/{name}".format(name=name)
		blueprint = Blueprint("plugin." + name, name, static_folder=plugin.get_asset_folder())
		app.register_blueprint(blueprint, url_prefix=url_prefix)

		if self._logger:
			self._logger.debug("Registered assets of plugin {name} under URL prefix {url_prefix}".format(name=name, url_prefix=url_prefix))

	def _setup_assets(self):
		global app
		global assets
		global pluginManager

		util.flask.fix_webassets_cache()
		util.flask.fix_webassets_filtertool()

		base_folder = self._settings.getBaseFolder("generated")

		# clean the folder
		if self._settings.getBoolean(["devel", "webassets", "clean_on_startup"]):
			import shutil
			import errno
			import sys

			for entry in ("webassets", ".webassets-cache"):
				path = os.path.join(base_folder, entry)

				# delete path if it exists
				if os.path.isdir(path):
					try:
						self._logger.debug("Deleting {path}...".format(**locals()))
						shutil.rmtree(path)
					except:
						self._logger.exception("Error while trying to delete {path}, leaving it alone".format(**locals()))
						continue

				# re-create path
				self._logger.debug("Creating {path}...".format(**locals()))
				error_text = "Error while trying to re-create {path}, that might cause errors with the webassets cache".format(**locals())
				try:
					os.makedirs(path)
				except OSError as e:
					if e.errno == errno.EACCES:
						# that might be caused by the user still having the folder open somewhere, let's try again after
						# waiting a bit
						import time
						for n in range(3):
							time.sleep(0.5)
							self._logger.debug("Creating {path}: Retry #{retry} after {time}s".format(path=path, retry=n+1, time=(n + 1)*0.5))
							try:
								os.makedirs(path)
								break
							except:
								if self._logger.isEnabledFor(logging.DEBUG):
									self._logger.exception("Ignored error while creating directory {path}".format(**locals()))
								pass
						else:
							# this will only get executed if we never did
							# successfully execute makedirs above
							self._logger.exception(error_text)
							continue
					else:
						# not an access error, so something we don't understand
						# went wrong -> log an error and stop
						self._logger.exception(error_text)
						continue
				except:
					# not an OSError, so something we don't understand
					# went wrong -> log an error and stop
					self._logger.exception(error_text)
					continue

				self._logger.info("Reset webasset folder {path}...".format(**locals()))

		AdjustedEnvironment = type(Environment)(Environment.__name__, (Environment,), dict(
			resolver_class=util.flask.PluginAssetResolver
		))
		class CustomDirectoryEnvironment(AdjustedEnvironment):
			@property
			def directory(self):
				return base_folder

		assets = CustomDirectoryEnvironment(app)
		assets.debug = not self._settings.getBoolean(["devel", "webassets", "bundle"])

		UpdaterType = type(util.flask.SettingsCheckUpdater)(util.flask.SettingsCheckUpdater.__name__, (util.flask.SettingsCheckUpdater,), dict(
			updater=assets.updater
		))
		assets.updater = UpdaterType

		enable_gcodeviewer = self._settings.getBoolean(["gcodeViewer", "enabled"])
		preferred_stylesheet = self._settings.get(["devel", "stylesheet"])
		minify = self._settings.getBoolean(["devel", "webassets", "minify"])

		dynamic_core_assets = util.flask.collect_core_assets(enable_gcodeviewer=enable_gcodeviewer)
		dynamic_plugin_assets = util.flask.collect_plugin_assets(
			enable_gcodeviewer=enable_gcodeviewer,
			preferred_stylesheet=preferred_stylesheet
		)

		js_libs = [
			"js/lib/jquery/jquery-2.1.4.min.js" if minify else "js/lib/jquery/jquery-2.1.4.js",
			"js/lib/modernizr.custom.js",
			"js/lib/lodash.min.js",
			"js/lib/sprintf.min.js",
			"js/lib/knockout-3.4.0.js",
			"js/lib/knockout.mapping-latest.js",
			"js/lib/babel.js",
			"js/lib/avltree.js",
			"js/lib/bootstrap/bootstrap.js",
			"js/lib/bootstrap/bootstrap-modalmanager.js",
			"js/lib/bootstrap/bootstrap-modal.js",
			"js/lib/bootstrap/bootstrap-slider.js",
			"js/lib/bootstrap/bootstrap-tabdrop.js",
			"js/lib/jquery/jquery.ui.core.js",
			"js/lib/jquery/jquery.ui.widget.js",
			"js/lib/jquery/jquery.ui.mouse.js",
			"js/lib/jquery/jquery.flot.js",
			"js/lib/jquery/jquery.iframe-transport.js",
			"js/lib/jquery/jquery.fileupload.js",
			"js/lib/jquery/jquery.slimscroll.min.js",
			"js/lib/jquery/jquery.qrcode.min.js",
			"js/lib/jquery/jquery.bootstrap.wizard.js",
			"js/lib/moment-with-locales.min.js",
			"js/lib/pusher.color.min.js",
			"js/lib/detectmobilebrowser.js",
			"js/lib/md5.min.js",
			"js/lib/pnotify.min.js",
			"js/lib/bootstrap-slider-knockout-binding.js",
			"js/lib/loglevel.min.js",
			"js/lib/sockjs-0.3.4.min.js"
		]
<<<<<<< HEAD
		js_client = [
			"js/app/client/base.js",
			"js/app/client/socket.js",
			"js/app/client/browser.js",
			"js/app/client/connection.js",
			"js/app/client/control.js",
			"js/app/client/files.js",
			"js/app/client/job.js",
			"js/app/client/languages.js",
			"js/app/client/logs.js",
			"js/app/client/printer.js",
			"js/app/client/printerprofiles.js",
			"js/app/client/settings.js",
			"js/app/client/slicing.js",
			"js/app/client/system.js",
			"js/app/client/timelapse.js",
			"js/app/client/users.js",
			"js/app/client/util.js",
			"js/app/client/wizard.js"
		]
		js_app = dynamic_assets["js"] + [
			"js/app/dataupdater.js",
			"js/app/helpers.js",
			"js/app/main.js",
		]
=======
		js_core = dynamic_core_assets["js"] + \
		    dynamic_plugin_assets["bundled"]["js"] + \
		    ["js/app/dataupdater.js",
		     "js/app/helpers.js",
		     "js/app/main.js"]
		js_plugins = dynamic_plugin_assets["external"]["js"]
		js_app = js_core + js_plugins
>>>>>>> 91ef5480

		css_libs = [
			"css/bootstrap.min.css",
			"css/bootstrap-modal.css",
			"css/bootstrap-slider.css",
			"css/bootstrap-tabdrop.css",
			"css/font-awesome.min.css",
			"css/jquery.fileupload-ui.css",
			"css/pnotify.min.css"
		]
<<<<<<< HEAD
		css_app = list(dynamic_assets["css"])
		less_app = list(dynamic_assets["less"])
=======
		css_core = list(dynamic_core_assets["css"]) + list(dynamic_plugin_assets["bundled"]["css"])
		if len(css_core) == 0:
			css_core = ["empty"]
		css_plugins = list(dynamic_plugin_assets["external"]["css"])
		if len(css_plugins) == 0:
			css_plugins = ["empty"]
		css_app = css_core + css_plugins

		less_core = list(dynamic_core_assets["less"]) + list(dynamic_plugin_assets["bundled"]["less"])
		if len(less_core) == 0:
			less_core = ["empty"]
		less_plugins = list(dynamic_plugin_assets["external"]["less"])
		if len(less_plugins) == 0:
			less_plugins = ["empty"]
		less_app = less_core + less_plugins
>>>>>>> 91ef5480

		from webassets.filter import register_filter, Filter
		from webassets.filter.cssrewrite.base import PatternRewriter
		import re
		class LessImportRewrite(PatternRewriter):
			name = "less_importrewrite"

			patterns = {
				"import_rewrite": re.compile("(@import(\s+\(.*\))?\s+)\"(.*)\";")
			}

			def import_rewrite(self, m):
				import_with_options = m.group(1)
				import_url = m.group(3)

				if not import_url.startswith("http:") and not import_url.startswith("https:") and not import_url.startswith("/"):
					import_url = "../less/" + import_url

				return "{import_with_options}\"{import_url}\";".format(**locals())

		class JsDelimiterBundler(Filter):
			name = "js_delimiter_bundler"
			options = {}
			def input(self, _in, out, **kwargs):
				out.write(_in.read())
				out.write("\n;\n")

		register_filter(LessImportRewrite)
		register_filter(JsDelimiterBundler)

		# JS
		js_libs_bundle = Bundle(*js_libs, output="webassets/packed_libs.js", filters="js_delimiter_bundler")
<<<<<<< HEAD
		if minify:
			js_client_bundle = Bundle(*js_client, output="webassets/packed_client.js", filters="rjsmin, js_delimiter_bundler")
			js_app_bundle = Bundle(*js_app, output="webassets/packed_app.js", filters="rjsmin, js_delimiter_bundler")
		else:
			js_client_bundle = Bundle(*js_client, output="webassets/packed_client.js", filters="js_delimiter_bundler")
=======
		if settings().getBoolean(["devel", "webassets", "minify"]):
			js_core_bundle = Bundle(*js_core, output="webassets/packed_core.js", filters="rjsmin, js_delimiter_bundler")
			js_plugins_bundle = Bundle(*js_plugins, output="webassets/packed_plugins.js", filters="rjsmin, js_delimiter_bundler")
			js_app_bundle = Bundle(*js_app, output="webassets/packed_app.js", filters="rjsmin, js_delimiter_bundler")
		else:
			js_core_bundle = Bundle(*js_core, output="webassets/packed_core.js", filters="js_delimiter_bundler")
			js_plugins_bundle = Bundle(*js_plugins, output="webassets/packed_plugins.js", filters="js_delimiter_bundler")
>>>>>>> 91ef5480
			js_app_bundle = Bundle(*js_app, output="webassets/packed_app.js", filters="js_delimiter_bundler")

		# CSS
		css_libs_bundle = Bundle(*css_libs, output="webassets/packed_libs.css")
<<<<<<< HEAD

		if len(css_app) == 0:
			css_app_bundle = Bundle(*[])
		else:
			css_app_bundle = Bundle(*css_app, output="webassets/packed_app.css", filters="cssrewrite")

		if len(less_app) == 0:
			all_less_bundle = Bundle(*[])
		else:
			all_less_bundle = Bundle(*less_app, output="webassets/packed_app.less", filters="cssrewrite, less_importrewrite")
=======
		css_core_bundle = Bundle(*css_core, output="webassets/packed_core.css", filters="cssrewrite")
		css_plugins_bundle = Bundle(*css_plugins, output="webassets/packed_plugins.css", filters="cssrewrite")
		css_app_bundle = Bundle(*css_app, output="webassets/packed_app.css", filters="cssrewrite")

		# LESS
		less_core_bundle = Bundle(*less_core, output="webassets/packed_core.less", filters="cssrewrite, less_importrewrite")
		less_plugins_bundle = Bundle(*less_plugins, output="webassets/packed_plugins.less", filters="cssrewrite, less_importrewrite")
		less_app_bundle = Bundle(*less_app, output="webassets/packed_app.less", filters="cssrewrite, less_importrewrite")
>>>>>>> 91ef5480

		# asset registration
		assets.register("js_libs", js_libs_bundle)
<<<<<<< HEAD
		assets.register("js_client", js_client_bundle)
=======
		assets.register("js_core", js_core_bundle)
		assets.register("js_plugins", js_plugins_bundle)
>>>>>>> 91ef5480
		assets.register("js_app", js_app_bundle)
		assets.register("css_libs", css_libs_bundle)
		assets.register("css_core", css_core_bundle)
		assets.register("css_plugins", css_plugins_bundle)
		assets.register("css_app", css_app_bundle)
		assets.register("less_core", less_core_bundle)
		assets.register("less_plugins", less_plugins_bundle)
		assets.register("less_app", less_app_bundle)

	def _start_intermediary_server(self):
		import BaseHTTPServer
		import SimpleHTTPServer
		import threading

		host = self._host
		port = self._port
		if host is None:
			host = self._settings.get(["server", "host"])
		if port is None:
			port = self._settings.getInt(["server", "port"])

		self._logger.debug("Starting intermediary server on {}:{}".format(host, port))

		class IntermediaryServerHandler(SimpleHTTPServer.SimpleHTTPRequestHandler):
			def __init__(self, rules=None, *args, **kwargs):
				if rules is None:
					rules = []
				self.rules = rules
				SimpleHTTPServer.SimpleHTTPRequestHandler.__init__(self, *args, **kwargs)

			def do_GET(self):
				request_path = self.path
				if "?" in request_path:
					request_path = request_path[0:request_path.find("?")]

				for rule in self.rules:
					path, data, content_type = rule
					if request_path == path:
						self.send_response(200)
						if content_type:
							self.send_header("Content-Type", content_type)
						self.end_headers()
						self.wfile.write(data)
						break
				else:
					self.send_response(404)
					self.wfile.write("Not found")

		base_path = os.path.realpath(os.path.join(os.path.dirname(__file__), "..", "static"))
		rules = [
			("/", ["intermediary.html",], "text/html"),
			("/favicon.ico", ["img", "tentacle-20x20.png"], "image/png"),
			("/intermediary.gif", bytes(base64.b64decode("R0lGODlhAQABAIAAAAAAAP///yH5BAEAAAAALAAAAAABAAEAAAIBRAA7")), "image/gif")
		]

		def contents(args):
			path = os.path.join(base_path, *args)
			if not os.path.isfile(path):
				return ""

			with open(path, "rb") as f:
				data = f.read()
			return data

		def process(rule):
			if len(rule) == 2:
				path, data = rule
				content_type = None
			else:
				path, data, content_type = rule

			if isinstance(data, (list, tuple)):
				data = contents(data)

			return path, data, content_type

		rules = map(process, filter(lambda rule: len(rule) == 2 or len(rule) == 3, rules))

		self._intermediary_server = BaseHTTPServer.HTTPServer((host, port), lambda *args, **kwargs: IntermediaryServerHandler(rules, *args, **kwargs))

		thread = threading.Thread(target=self._intermediary_server.serve_forever)
		thread.daemon = True
		thread.start()

		self._logger.debug("Intermediary server started")

	def _stop_intermediary_server(self):
		if self._intermediary_server is None:
			return
		self._logger.debug("Shutting down intermediary server...")
		self._intermediary_server.shutdown()
		self._intermediary_server.server_close()
		self._logger.debug("Intermediary server shut down")

class LifecycleManager(object):
	def __init__(self, plugin_manager):
		self._plugin_manager = plugin_manager

		self._plugin_lifecycle_callbacks = defaultdict(list)
		self._logger = logging.getLogger(__name__)

		def wrap_plugin_event(lifecycle_event, new_handler):
			orig_handler = getattr(self._plugin_manager, "on_plugin_" + lifecycle_event)

			def handler(*args, **kwargs):
				if callable(orig_handler):
					orig_handler(*args, **kwargs)
				if callable(new_handler):
					new_handler(*args, **kwargs)

			return handler

		def on_plugin_event_factory(lifecycle_event):
			def on_plugin_event(name, plugin):
				self.on_plugin_event(lifecycle_event, name, plugin)
			return on_plugin_event

		for event in ("loaded", "unloaded", "enabled", "disabled"):
			wrap_plugin_event(event, on_plugin_event_factory(event))

	def on_plugin_event(self, event, name, plugin):
		for lifecycle_callback in self._plugin_lifecycle_callbacks[event]:
			lifecycle_callback(name, plugin)

	def add_callback(self, events, callback):
		if isinstance(events, (str, unicode)):
			events = [events]

		for event in events:
			self._plugin_lifecycle_callbacks[event].append(callback)

	def remove_callback(self, callback, events=None):
		if events is None:
			for event in self._plugin_lifecycle_callbacks:
				if callback in self._plugin_lifecycle_callbacks[event]:
					self._plugin_lifecycle_callbacks[event].remove(callback)
		else:
			if isinstance(events, (str, unicode)):
				events = [events]

			for event in events:
				if callback in self._plugin_lifecycle_callbacks[event]:
					self._plugin_lifecycle_callbacks[event].remove(callback)<|MERGE_RESOLUTION|>--- conflicted
+++ resolved
@@ -177,7 +177,6 @@
 		if self._settings.getBoolean(["serial", "log"]):
 			# enable debug logging to serial.log
 			logging.getLogger("SERIAL").setLevel(logging.DEBUG)
-			logging.getLogger("SERIAL").debug("Enabling serial logging")
 
 		# start the intermediary server
 		self._start_intermediary_server()
@@ -583,88 +582,6 @@
 
 		return Locale.parse(request.accept_languages.best_match(LANGUAGES))
 
-<<<<<<< HEAD
-=======
-	def _setup_logging(self, debug, logConf=None):
-		defaultConfig = {
-			"version": 1,
-			"formatters": {
-				"simple": {
-					"format": "%(asctime)s - %(name)s - %(levelname)s - %(message)s"
-				},
-				"serial": {
-					"format": "%(asctime)s - %(message)s"
-				}
-			},
-			"handlers": {
-				"console": {
-					"class": "logging.StreamHandler",
-					"level": "DEBUG",
-					"formatter": "simple",
-					"stream": "ext://sys.stdout"
-				},
-				"file": {
-					"class": "octoprint.logging.handlers.CleaningTimedRotatingFileHandler",
-					"level": "DEBUG",
-					"formatter": "simple",
-					"when": "D",
-					"backupCount": 6,
-					"filename": os.path.join(settings().getBaseFolder("logs"), "octoprint.log")
-				},
-				"serialFile": {
-					"class": "octoprint.logging.handlers.SerialLogHandler",
-					"level": "DEBUG",
-					"formatter": "serial",
-					"backupCount": 3,
-					"filename": os.path.join(settings().getBaseFolder("logs"), "serial.log")
-				}
-			},
-			"loggers": {
-				"SERIAL": {
-					"level": "CRITICAL",
-					"handlers": ["serialFile"],
-					"propagate": False
-				},
-				"tornado.application": {
-					"level": "INFO"
-				},
-				"tornado.general": {
-					"level": "INFO"
-				},
-				"octoprint.server.util.flask": {
-					"level": "WARN"
-				}
-			},
-			"root": {
-				"level": "INFO",
-				"handlers": ["console", "file"]
-			}
-		}
-
-		if debug:
-			defaultConfig["root"]["level"] = "DEBUG"
-
-		if logConf is None:
-			logConf = os.path.join(settings().getBaseFolder("base"), "logging.yaml")
-
-		configFromFile = {}
-		if os.path.exists(logConf) and os.path.isfile(logConf):
-			import yaml
-			with open(logConf, "r") as f:
-				configFromFile = yaml.safe_load(f)
-
-		config = octoprint.util.dict_merge(defaultConfig, configFromFile)
-		logging.config.dictConfig(config)
-		logging.captureWarnings(True)
-
-		import warnings
-		warnings.simplefilter("always")
-
-		if settings().getBoolean(["serial", "log"]):
-			# enable debug logging to serial.log
-			logging.getLogger("SERIAL").setLevel(logging.DEBUG)
-
->>>>>>> 91ef5480
 	def _setup_app(self, app):
 		from octoprint.server.util.flask import ReverseProxiedEnvironment, OctoPrintFlaskRequest, OctoPrintFlaskResponse
 
@@ -1101,7 +1018,6 @@
 			"js/lib/loglevel.min.js",
 			"js/lib/sockjs-0.3.4.min.js"
 		]
-<<<<<<< HEAD
 		js_client = [
 			"js/app/client/base.js",
 			"js/app/client/socket.js",
@@ -1122,12 +1038,6 @@
 			"js/app/client/util.js",
 			"js/app/client/wizard.js"
 		]
-		js_app = dynamic_assets["js"] + [
-			"js/app/dataupdater.js",
-			"js/app/helpers.js",
-			"js/app/main.js",
-		]
-=======
 		js_core = dynamic_core_assets["js"] + \
 		    dynamic_plugin_assets["bundled"]["js"] + \
 		    ["js/app/dataupdater.js",
@@ -1135,7 +1045,6 @@
 		     "js/app/main.js"]
 		js_plugins = dynamic_plugin_assets["external"]["js"]
 		js_app = js_core + js_plugins
->>>>>>> 91ef5480
 
 		css_libs = [
 			"css/bootstrap.min.css",
@@ -1146,26 +1055,13 @@
 			"css/jquery.fileupload-ui.css",
 			"css/pnotify.min.css"
 		]
-<<<<<<< HEAD
-		css_app = list(dynamic_assets["css"])
-		less_app = list(dynamic_assets["less"])
-=======
 		css_core = list(dynamic_core_assets["css"]) + list(dynamic_plugin_assets["bundled"]["css"])
-		if len(css_core) == 0:
-			css_core = ["empty"]
 		css_plugins = list(dynamic_plugin_assets["external"]["css"])
-		if len(css_plugins) == 0:
-			css_plugins = ["empty"]
 		css_app = css_core + css_plugins
 
 		less_core = list(dynamic_core_assets["less"]) + list(dynamic_plugin_assets["bundled"]["less"])
-		if len(less_core) == 0:
-			less_core = ["empty"]
 		less_plugins = list(dynamic_plugin_assets["external"]["less"])
-		if len(less_plugins) == 0:
-			less_plugins = ["empty"]
 		less_app = less_core + less_plugins
->>>>>>> 91ef5480
 
 		from webassets.filter import register_filter, Filter
 		from webassets.filter.cssrewrite.base import PatternRewriter
@@ -1198,55 +1094,56 @@
 
 		# JS
 		js_libs_bundle = Bundle(*js_libs, output="webassets/packed_libs.js", filters="js_delimiter_bundler")
-<<<<<<< HEAD
 		if minify:
 			js_client_bundle = Bundle(*js_client, output="webassets/packed_client.js", filters="rjsmin, js_delimiter_bundler")
-			js_app_bundle = Bundle(*js_app, output="webassets/packed_app.js", filters="rjsmin, js_delimiter_bundler")
-		else:
-			js_client_bundle = Bundle(*js_client, output="webassets/packed_client.js", filters="js_delimiter_bundler")
-=======
-		if settings().getBoolean(["devel", "webassets", "minify"]):
 			js_core_bundle = Bundle(*js_core, output="webassets/packed_core.js", filters="rjsmin, js_delimiter_bundler")
 			js_plugins_bundle = Bundle(*js_plugins, output="webassets/packed_plugins.js", filters="rjsmin, js_delimiter_bundler")
 			js_app_bundle = Bundle(*js_app, output="webassets/packed_app.js", filters="rjsmin, js_delimiter_bundler")
 		else:
+			js_client_bundle = Bundle(*js_client, output="webassets/packed_client.js", filters="js_delimiter_bundler")
 			js_core_bundle = Bundle(*js_core, output="webassets/packed_core.js", filters="js_delimiter_bundler")
 			js_plugins_bundle = Bundle(*js_plugins, output="webassets/packed_plugins.js", filters="js_delimiter_bundler")
->>>>>>> 91ef5480
 			js_app_bundle = Bundle(*js_app, output="webassets/packed_app.js", filters="js_delimiter_bundler")
 
 		# CSS
 		css_libs_bundle = Bundle(*css_libs, output="webassets/packed_libs.css")
-<<<<<<< HEAD
+
+		if len(css_core) == 0:
+			css_core_bundle = Bundle(*[])
+		else:
+			css_core_bundle = Bundle(*css_app, output="webassets/packed_core.css", filters="cssrewrite")
+
+		if len(css_plugins) == 0:
+			css_plugins_bundle = Bundle(*[])
+		else:
+			css_plugins_bundle = Bundle(*css_app, output="webassets/packed_plugins.css", filters="cssrewrite")
 
 		if len(css_app) == 0:
 			css_app_bundle = Bundle(*[])
 		else:
 			css_app_bundle = Bundle(*css_app, output="webassets/packed_app.css", filters="cssrewrite")
 
+		# LESS
+		if len(less_core) == 0:
+			less_core_bundle = Bundle(*[])
+		else:
+			less_core_bundle = Bundle(*less_app, output="webassets/packed_core.less", filters="cssrewrite, less_importrewrite")
+
+		if len(less_plugins) == 0:
+			less_plugins_bundle = Bundle(*[])
+		else:
+			less_plugins_bundle = Bundle(*less_app, output="webassets/packed_plugins.less", filters="cssrewrite, less_importrewrite")
+
 		if len(less_app) == 0:
-			all_less_bundle = Bundle(*[])
+			less_app_bundle = Bundle(*[])
 		else:
-			all_less_bundle = Bundle(*less_app, output="webassets/packed_app.less", filters="cssrewrite, less_importrewrite")
-=======
-		css_core_bundle = Bundle(*css_core, output="webassets/packed_core.css", filters="cssrewrite")
-		css_plugins_bundle = Bundle(*css_plugins, output="webassets/packed_plugins.css", filters="cssrewrite")
-		css_app_bundle = Bundle(*css_app, output="webassets/packed_app.css", filters="cssrewrite")
-
-		# LESS
-		less_core_bundle = Bundle(*less_core, output="webassets/packed_core.less", filters="cssrewrite, less_importrewrite")
-		less_plugins_bundle = Bundle(*less_plugins, output="webassets/packed_plugins.less", filters="cssrewrite, less_importrewrite")
-		less_app_bundle = Bundle(*less_app, output="webassets/packed_app.less", filters="cssrewrite, less_importrewrite")
->>>>>>> 91ef5480
+			less_app_bundle = Bundle(*less_app, output="webassets/packed_app.less", filters="cssrewrite, less_importrewrite")
 
 		# asset registration
 		assets.register("js_libs", js_libs_bundle)
-<<<<<<< HEAD
 		assets.register("js_client", js_client_bundle)
-=======
 		assets.register("js_core", js_core_bundle)
 		assets.register("js_plugins", js_plugins_bundle)
->>>>>>> 91ef5480
 		assets.register("js_app", js_app_bundle)
 		assets.register("css_libs", css_libs_bundle)
 		assets.register("css_core", css_core_bundle)
