--- conflicted
+++ resolved
@@ -190,45 +190,34 @@
     Returns:
         octoprint.access.users.User: the user found, or None if none was found
     """
-<<<<<<< HEAD
-    if apikey is not None:
-        if apikey == octoprint.server.cli_key and remote_address:
+    user = None
+
+    if apikey == octoprint.server.cli_key and remote_address:
+        try:
+            remote_address = netaddr.IPAddress(remote_address)
+            if remote_address.is_loopback():
+                # CLI key was used on loopback
+                user = octoprint.server.userManager.cli_user_factory()
+        except Exception:
+            pass
+
+    if user is None:  # user still None? look up by api key
+        user = octoprint.server.userManager.find_user(apikey=apikey)
+
+    if user is None:  # user still None? check hooks
+        apikey_hooks = plugin_manager().get_hooks("octoprint.accesscontrol.keyvalidator")
+        for name, hook in apikey_hooks.items():
             try:
-                remote_address = netaddr.IPAddress(remote_address)
-                if remote_address.is_loopback():
-                    # CLI key was used on loopback
-                    return octoprint.server.userManager.cli_user_factory()
+                user = hook(apikey)
+                if user is not None:
+                    break
             except Exception:
-                pass
-=======
-    if apikey is None:
-        return None
-
-    user = None
-
-    if apikey == settings().get(["api", "key"]):
-        # master key was used
-        user = octoprint.server.userManager.api_user_factory()
->>>>>>> cc41abbe
-
-    else:
-        user = octoprint.server.userManager.find_user(apikey=apikey)
-
-        if user is None:
-            apikey_hooks = plugin_manager().get_hooks(
-                "octoprint.accesscontrol.keyvalidator"
-            )
-            for name, hook in apikey_hooks.items():
-                try:
-                    user = hook(apikey)
-                    if user is not None:
-                        break
-                except Exception:
-                    logging.getLogger(__name__).exception(
-                        "Error running api key validator "
-                        "for plugin {} and key {}".format(name, apikey),
-                        extra={"plugin": name},
-                    )
+                logging.getLogger(__name__).exception(
+                    "Error running api key validator " "for plugin {} and key {}".format(
+                        name, apikey
+                    ),
+                    extra={"plugin": name},
+                )
 
     if user:
         _flask.session["login_mechanism"] = LoginMechanism.APIKEY
