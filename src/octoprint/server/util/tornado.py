--- conflicted
+++ resolved
@@ -649,168 +649,7 @@
         return octoprint.util.to_unicode(_strip_value_quotes(value), encoding="utf-8")
 
 
-<<<<<<< HEAD
 class WsgiInputContainer:
-	"""
-	A WSGI container for use with Tornado that allows supplying the request body to be used for ``wsgi.input`` in the
-	generated WSGI environment upon call.
-
-	A ``RequestHandler`` can thus provide the WSGI application with a stream for the request body, or a modified body.
-
-	Example usage:
-
-	.. code-block:: python
-
-	   wsgi_app = octoprint.server.util.WsgiInputContainer(octoprint_app)
-	   application = tornado.web.Application([
-	       (r".*", UploadStorageFallbackHandler, dict(fallback=wsgi_app),
-	   ])
-
-	The implementation logic is basically the same as ``tornado.wsgi.WSGIContainer`` but the ``__call__`` and ``environ``
-	methods have been adjusted to allow for an optionally supplied ``body`` argument which is then used for ``wsgi.input``.
-	"""
-
-	def __init__(self, wsgi_application, headers=None, forced_headers=None, removed_headers=None):
-		self.wsgi_application = wsgi_application
-
-		if headers is None:
-			headers = dict()
-		if forced_headers is None:
-			forced_headers = dict()
-		if removed_headers is None:
-			removed_headers = []
-
-		self.headers = headers
-		self.forced_headers = forced_headers
-		self.removed_headers = removed_headers
-
-	def __call__(self, request, body=None):
-		"""
-		Wraps the call against the WSGI app, deriving the WSGI environment from the supplied Tornado ``HTTPServerRequest``.
-
-		:param request: the ``tornado.httpserver.HTTPServerRequest`` to derive the WSGI environment from
-		:param body: an optional body  to use as ``wsgi.input`` instead of ``request.body``, can be a string or a stream
-		"""
-
-		data = {}
-		response = []
-
-		def start_response(status, response_headers, exc_info=None):
-			data["status"] = status
-			data["headers"] = response_headers
-			return response.append
-		app_response = self.wsgi_application(
-			WsgiInputContainer.environ(request, body), start_response)
-		try:
-			response.extend(app_response)
-			body = b"".join(response)
-		finally:
-			if hasattr(app_response, "close"):
-				app_response.close()
-		if not data:
-			raise Exception("WSGI app did not call start_response")
-
-		status_code, reason = data["status"].split(" ", 1)
-		status_code = int(status_code)
-		headers = data["headers"]
-		header_set = set(k.lower() for (k, v) in headers)
-		body = tornado.escape.utf8(body)
-		if status_code != 304:
-			if "content-length" not in header_set:
-				headers.append(("Content-Length", str(len(body))))
-			if "content-type" not in header_set:
-				headers.append(("Content-Type", "text/html; charset=UTF-8"))
-
-		header_set = set(k.lower() for (k, v) in headers)
-		for header, value in self.headers.items():
-			if header.lower() not in header_set:
-				headers.append((header, value))
-		for header, value in self.forced_headers.items():
-			headers.append((header, value))
-		headers = [(header, value) for header, value in headers if not header.lower() in self.removed_headers]
-
-		start_line = tornado.httputil.ResponseStartLine("HTTP/1.1", status_code, reason)
-		header_obj = tornado.httputil.HTTPHeaders()
-		for key, value in headers:
-			header_obj.add(key, value)
-		request.connection.write_headers(start_line, header_obj, chunk=body)
-		request.connection.finish()
-		self._log(status_code, request)
-
-	@staticmethod
-	def environ(request, body=None):
-		"""
-		Converts a ``tornado.httputil.HTTPServerRequest`` to a WSGI environment.
-
-		An optional ``body`` to be used for populating ``wsgi.input`` can be supplied (either a string or a stream). If not
-		supplied, ``request.body`` will be wrapped into a ``io.BytesIO`` stream and used instead.
-
-		:param request: the ``tornado.httpserver.HTTPServerRequest`` to derive the WSGI environment from
-		:param body: an optional body  to use as ``wsgi.input`` instead of ``request.body``, can be a string or a stream
-		"""
-		from tornado.wsgi import to_wsgi_str
-		import io
-
-		# determine the request_body to supply as wsgi.input
-		if body is not None:
-			if isinstance(body, (bytes, str, unicode)):
-				request_body = io.BytesIO(tornado.escape.utf8(body))
-			else:
-				request_body = body
-		else:
-			request_body = io.BytesIO(tornado.escape.utf8(request.body))
-
-		hostport = request.host.split(":")
-		if len(hostport) == 2:
-			host = hostport[0]
-			port = int(hostport[1])
-		else:
-			host = request.host
-			port = 443 if request.protocol == "https" else 80
-		environ = {
-			"REQUEST_METHOD": request.method,
-			"SCRIPT_NAME": "",
-			"PATH_INFO": to_wsgi_str(tornado.escape.url_unescape(
-				request.path, encoding=None, plus=False)),
-			"QUERY_STRING": request.query,
-			"REMOTE_ADDR": request.remote_ip,
-			"SERVER_NAME": host,
-			"SERVER_PORT": str(port),
-			"SERVER_PROTOCOL": request.version,
-			"wsgi.version": (1, 0),
-			"wsgi.url_scheme": request.protocol,
-			"wsgi.input": request_body,
-			"wsgi.errors": sys.stderr,
-			"wsgi.multithread": False,
-			"wsgi.multiprocess": True,
-			"wsgi.run_once": False,
-		}
-		if "Content-Type" in request.headers:
-			environ["CONTENT_TYPE"] = request.headers.pop("Content-Type")
-		if "Content-Length" in request.headers:
-			environ["CONTENT_LENGTH"] = request.headers.pop("Content-Length")
-		for key, value in request.headers.items():
-			environ["HTTP_" + key.replace("-", "_").upper()] = value
-		return environ
-
-	def _log(self, status_code, request):
-		access_log = logging.getLogger("tornado.access")
-
-		if status_code < 400:
-			log_method = access_log.info
-		elif status_code < 500:
-			log_method = access_log.warning
-		else:
-			log_method = access_log.error
-		request_time = 1000.0 * request.request_time()
-		summary = request.method + " " + request.uri + " (" + \
-		          request.remote_ip + ")"
-		log_method("%d %s %.2fms", status_code, summary, request_time)
-
-
-#~~ customized HTTP1Connection implementation
-=======
-class WsgiInputContainer(object):
     """
     A WSGI container for use with Tornado that allows supplying the request body to be used for ``wsgi.input`` in the
     generated WSGI environment upon call.
@@ -978,7 +817,6 @@
 
 
 # ~~ customized HTTP1Connection implementation
->>>>>>> 29726b15
 
 
 class CustomHTTPServer(tornado.httpserver.HTTPServer):
