from flask import make_response

__author__ = "Gina Häußge <osd@foosel.net>"
__license__ = "GNU Affero General Public License http://www.gnu.org/licenses/agpl.html"
__copyright__ = "Copyright (C) 2014 The OctoPrint Project - Released under terms of the AGPLv3 License"

import functools
import logging
import os
import threading
import time
from os import scandir

import flask
import flask.json
import flask.sessions
import flask.templating
import flask_assets
import flask_login
import netaddr
import tornado.web
import webassets.updater
import webassets.utils
from cachelib import BaseCache
from werkzeug.local import LocalProxy
from werkzeug.utils import cached_property

import octoprint.access.users
import octoprint.plugin
import octoprint.server
import octoprint.vendor.flask_principal as flask_principal
from octoprint.events import Events, eventManager
from octoprint.settings import settings
from octoprint.util import DefaultOrderedDict, deprecated, yaml
from octoprint.util.json import JsonEncoding
from octoprint.util.net import is_lan_address

# ~~ monkey patching


def enable_additional_translations(default_locale="en", additional_folders=None):
    import os

    import flask_babel
    from babel import Locale, support
    from flask import _request_ctx_stack

    if additional_folders is None:
        additional_folders = []

    logger = logging.getLogger(__name__)

    def fixed_list_translations(self):
        """Returns a list of all the locales translations exist for.  The
        list returned will be filled with actual locale objects and not just
        strings.
        """

        def list_translations(dirname):
            if not os.path.isdir(dirname):
                return []
            result = []
            for entry in os.scandir(dirname):
                locale_dir = os.path.join(entry.path, "LC_MESSAGES")
                if not os.path.isdir(locale_dir):
                    continue
                if any(filter(lambda x: x.name.endswith(".mo"), os.scandir(locale_dir))):
                    result.append(Locale.parse(entry.name))
            return result

        dirs = additional_folders + [os.path.join(self.app.root_path, "translations")]

        # translations from plugins
        plugins = octoprint.plugin.plugin_manager().enabled_plugins
        for plugin in plugins.values():
            plugin_translation_dir = os.path.join(plugin.location, "translations")
            if not os.path.isdir(plugin_translation_dir):
                continue
            dirs.append(plugin_translation_dir)

        result = [Locale.parse(default_locale)]

        for dir in dirs:
            result += list_translations(dir)
        return result

    def fixed_get_translations():
        """Returns the correct gettext translations that should be used for
        this request.  This will never fail and return a dummy translation
        object if used outside of the request or if a translation cannot be
        found.
        """
        ctx = _request_ctx_stack.top
        if ctx is None:
            return None
        translations = getattr(ctx, "babel_translations", None)
        if translations is None:
            locale = flask_babel.get_locale()
            translations = support.Translations()

            if str(locale) != default_locale:
                # plugin translations
                plugins = octoprint.plugin.plugin_manager().enabled_plugins
                for name, plugin in plugins.items():
                    dirs = (
                        list(
                            map(
                                lambda x: os.path.join(x, "_plugins", name),
                                additional_folders,
                            )
                        )
                        + [os.path.join(plugin.location, "translations")]
                    )
                    for dirname in dirs:
                        if not os.path.isdir(dirname):
                            continue

                        try:
                            plugin_translations = support.Translations.load(
                                dirname, [locale]
                            )
                        except Exception:
                            logger.exception(
                                "Error while trying to load translations "
                                "for plugin {name}".format(**locals())
                            )
                        else:
                            if isinstance(plugin_translations, support.Translations):
                                translations = translations.merge(plugin_translations)
                                logger.debug(
                                    "Using translation plugin folder {dirname} from "
                                    "plugin {name} for locale {locale}".format(**locals())
                                )
                                break
                    else:
                        logger.debug(
                            "No translations for locale {locale} "
                            "from plugin {name}".format(**locals())
                        )

                # core translations
                dirs = additional_folders + [
                    os.path.join(ctx.app.root_path, "translations")
                ]
                for dirname in dirs:
                    core_translations = support.Translations.load(dirname, [locale])
                    if isinstance(core_translations, support.Translations):
                        logger.debug(
                            "Using translation core folder {dirname} "
                            "for locale {locale}".format(**locals())
                        )
                        break
                else:
                    logger.debug(f"No translations for locale {locale} in core folders")
                translations = translations.merge(core_translations)

            ctx.babel_translations = translations
        return translations

    flask_babel.Babel.list_translations = fixed_list_translations
    flask_babel.get_translations = fixed_get_translations


<<<<<<< HEAD
def fix_webassets_cache():
    from webassets import cache

    error_logger = logging.getLogger(__name__ + ".fix_webassets_cache")

    def fixed_set(self, key, data):
        import os
        import pickle
        import shutil
        import tempfile

        if not os.path.exists(self.directory):
            error_logger.warning(
                "Cache directory {} doesn't exist, not going "
                "to attempt to write cache file".format(self.directory)
            )

        md5 = "%s" % cache.make_md5(self.V, key)
        filename = os.path.join(self.directory, md5)
        fd, temp_filename = tempfile.mkstemp(prefix="." + md5, dir=self.directory)
        try:
            with os.fdopen(fd, "wb") as f:
                pickle.dump(data, f)
                f.flush()
            shutil.move(temp_filename, filename)
        except Exception:
            os.remove(temp_filename)
            raise

    def fixed_get(self, key):
        import errno
        import os
        import warnings

        from webassets.cache import make_md5

        if not os.path.exists(self.directory):
            error_logger.warning(
                "Cache directory {} doesn't exist, not going "
                "to attempt to read cache file".format(self.directory)
            )
            return None

        try:
            hash = make_md5(self.V, key)
        except OSError as e:
            if e.errno != errno.ENOENT:
                raise
            return None

        filename = os.path.join(self.directory, "%s" % hash)
        try:
            f = open(filename, "rb")
        except OSError as e:
            if e.errno != errno.ENOENT:
                error_logger.exception(
                    "Got an exception while trying to open webasset file {}".format(
                        filename
                    )
                )
            return None
        try:
            result = f.read()
        finally:
            f.close()

        unpickled = webassets.cache.safe_unpickle(result)
        if unpickled is None:
            warnings.warn("Ignoring corrupted cache file %s" % filename)
        return unpickled

    cache.FilesystemCache.set = fixed_set
    cache.FilesystemCache.get = fixed_get


=======
>>>>>>> 535dcb71
def fix_webassets_filtertool():
    from webassets.merge import FilterTool, MemoryHunk, log

    error_logger = logging.getLogger(__name__ + ".fix_webassets_filtertool")

    def fixed_wrap_cache(self, key, func):
        """Return cache value ``key``, or run ``func``."""
        if self.cache:
            if not self.no_cache_read:
                log.debug("Checking cache for key %s", key)
                content = self.cache.get(key)
                if content not in (False, None):
                    log.debug("Using cached result for %s", key)
                    return MemoryHunk(content)

        try:
            content = func().getvalue()
            if self.cache:
                try:
                    log.debug(
                        "Storing result in cache with key %s",
                        key,
                    )
                    self.cache.set(key, content)
                except Exception:
                    error_logger.exception(
                        "Got an exception while trying to save file to cache, not caching"
                    )
            return MemoryHunk(content)
        except Exception:
            error_logger.exception(
                "Got an exception while trying to apply filter, ignoring file"
            )
            return MemoryHunk("")

    FilterTool._wrap_cache = fixed_wrap_cache


def fix_flask_jsonify():
    def fixed_jsonify(*args, **kwargs):
        """Backported from https://github.com/pallets/flask/blob/7e714bd28b6e96d82b2848b48cf8ff48b517b09b/flask/json/__init__.py#L257"""
        from flask.json import current_app, dumps

        indent = None
        separators = (",", ":")

        if current_app.config["JSONIFY_PRETTYPRINT_REGULAR"] or current_app.debug:
            indent = 2
            separators = (", ", ": ")

        if args and kwargs:
            raise TypeError(
                "jsonify() behavior undefined when passed both args and kwargs"
            )
        elif len(args) == 1:  # single args are passed directly to dumps()
            data = args[0]
        else:
            data = args or kwargs

        return current_app.response_class(
            dumps(data, indent=indent, separators=separators, allow_nan=False) + "\n",
            mimetype="application/json",
        )

    flask.jsonify = fixed_jsonify


# ~~ WSGI environment wrapper for reverse proxying


class ReverseProxiedEnvironment:
    @staticmethod
    def to_header_candidates(values):
        if values is None:
            return []
        if not isinstance(values, (list, tuple)):
            values = [values]
        to_wsgi_format = lambda header: "HTTP_" + header.upper().replace("-", "_")
        return list(map(to_wsgi_format, values))

    @staticmethod
    def valid_ip(address):
        import netaddr

        try:
            netaddr.IPAddress(address)
            return True
        except Exception:
            return False

    def __init__(
        self,
        header_prefix=None,
        header_scheme=None,
        header_host=None,
        header_server=None,
        header_port=None,
        prefix=None,
        scheme=None,
        host=None,
        server=None,
        port=None,
    ):

        # sensible defaults
        if header_prefix is None:
            header_prefix = ["x-script-name"]
        if header_scheme is None:
            header_scheme = ["x-forwarded-proto", "x-scheme"]
        if header_host is None:
            header_host = ["x-forwarded-host"]
        if header_server is None:
            header_server = ["x-forwarded-server"]
        if header_port is None:
            header_port = ["x-forwarded-port"]

        # header candidates
        self._headers_prefix = self.to_header_candidates(header_prefix)
        self._headers_scheme = self.to_header_candidates(header_scheme)
        self._headers_host = self.to_header_candidates(header_host)
        self._headers_server = self.to_header_candidates(header_server)
        self._headers_port = self.to_header_candidates(header_port)

        # fallback prefix & scheme & host from config
        self._fallback_prefix = prefix
        self._fallback_scheme = scheme
        self._fallback_host = host
        self._fallback_server = server
        self._fallback_port = port

    def __call__(self, environ):
        def retrieve_header(header_type):
            candidates = getattr(self, "_headers_" + header_type, [])
            fallback = getattr(self, "_fallback_" + header_type, None)

            for candidate in candidates:
                value = environ.get(candidate, None)
                if value is not None:
                    return value
            else:
                return fallback

        def host_to_server_and_port(host, scheme):
            if host is None:
                return None, None

            default_port = "443" if scheme == "https" else "80"
            host = host.strip()

            if ":" in host:
                # we might have an ipv6 address here, or a port, or both

                if host[0] == "[":
                    # that looks like an ipv6 address with port, e.g. [fec1::1]:80
                    address_end = host.find("]")
                    if address_end == -1:
                        # no ], that looks like a seriously broken address
                        return None, None

                    # extract server ip, skip enclosing [ and ]
                    server = host[1:address_end]
                    tail = host[address_end + 1 :]

                    # now check if there's also a port
                    if len(tail) and tail[0] == ":":
                        # port included as well
                        port = tail[1:]
                    else:
                        # no port, use default one
                        port = default_port

                elif self.__class__.valid_ip(host):
                    # ipv6 address without port
                    server = host
                    port = default_port

                else:
                    # ipv4 address with port
                    server, port = host.rsplit(":", 1)

            else:
                server = host
                port = default_port

            return server, port

        # determine prefix
        prefix = retrieve_header("prefix")
        if prefix is not None:
            environ["SCRIPT_NAME"] = prefix
            path_info = environ["PATH_INFO"]
            if path_info.startswith(prefix):
                environ["PATH_INFO"] = path_info[len(prefix) :]

        # determine scheme
        scheme = retrieve_header("scheme")
        if scheme is not None and "," in scheme:
            # Scheme might be something like "https,https" if doubly-reverse-proxied
            # without stripping original scheme header first, make sure to only use
            # the first entry in such a case. See #1391.
            scheme, _ = map(lambda x: x.strip(), scheme.split(",", 1))
        if scheme is not None:
            environ["wsgi.url_scheme"] = scheme

        # determine host
        url_scheme = environ["wsgi.url_scheme"]
        host = retrieve_header("host")
        if host is not None:
            # if we have a host, we take server_name and server_port from it
            server, port = host_to_server_and_port(host, url_scheme)
            environ["HTTP_HOST"] = host
            environ["SERVER_NAME"] = server
            environ["SERVER_PORT"] = port

        elif environ.get("HTTP_HOST", None) is not None:
            # if we have a Host header, we use that and make sure our server name and port properties match it
            host = environ["HTTP_HOST"]
            server, port = host_to_server_and_port(host, url_scheme)
            environ["SERVER_NAME"] = server
            environ["SERVER_PORT"] = port

        else:
            # else we take a look at the server and port headers and if we have
            # something there we derive the host from it

            # determine server - should usually not be used
            server = retrieve_header("server")
            if server is not None:
                environ["SERVER_NAME"] = server

            # determine port - should usually not be used
            port = retrieve_header("port")
            if port is not None:
                environ["SERVER_PORT"] = port

            # reconstruct host header
            if (
                url_scheme == "http"
                and environ["SERVER_PORT"] == "80"
                or url_scheme == "https"
                and environ["SERVER_PORT"] == "443"
            ):
                # default port for scheme, can be skipped
                environ["HTTP_HOST"] = environ["SERVER_NAME"]
            else:
                server_name_component = environ["SERVER_NAME"]
                if ":" in server_name_component and self.__class__.valid_ip(
                    server_name_component
                ):
                    # this is an ipv6 address, we need to wrap that in [ and ] before appending the port
                    server_name_component = "[" + server_name_component + "]"

                environ["HTTP_HOST"] = (
                    server_name_component + ":" + environ["SERVER_PORT"]
                )

        # call wrapped app with rewritten environment
        return environ


# ~~ request and response versions


class OctoPrintFlaskRequest(flask.Request):
    environment_wrapper = staticmethod(lambda x: x)

    def __init__(self, environ, *args, **kwargs):
        # apply environment wrapper to provided WSGI environment
        flask.Request.__init__(self, self.environment_wrapper(environ), *args, **kwargs)

    @cached_property
    def cookies(self):
        # strip cookie_suffix from all cookies in the request, return result
        cookies = flask.Request.cookies.__get__(self)

        result = {}
        desuffixed = {}
        for key, value in cookies.items():
            if key.endswith(self.cookie_suffix):
                desuffixed[key[: -len(self.cookie_suffix)]] = value
            else:
                result[key] = value

        result.update(desuffixed)
        return result

    @cached_property
    def server_name(self):
        """Short cut to the request's server name header"""
        return self.environ.get("SERVER_NAME")

    @cached_property
    def server_port(self):
        """Short cut to the request's server port header"""
        return self.environ.get("SERVER_PORT")

    @cached_property
    def cookie_suffix(self):
        """
        Request specific suffix for set and read cookies

        We need this because cookies are not port-specific and we don't want to overwrite our
        session and other cookies from one OctoPrint instance on our machine with those of another
        one who happens to listen on the same address albeit a different port or script root.
        """
        result = "_P" + self.server_port
        if self.script_root:
            return result + "_R" + self.script_root.replace("/", "|")
        return result


class OctoPrintFlaskResponse(flask.Response):
    def set_cookie(self, key, *args, **kwargs):
        # restrict cookie path to script root
        kwargs["path"] = flask.request.script_root + kwargs.get("path", "/")

        # set same-site header
        samesite = settings().get(["server", "cookies", "samesite"])
        if samesite is not None:
            samesite = samesite.lower()
        if samesite == "none":
            # Must be string "None"
            samesite = "None"
        if samesite not in ("None", "strict", "lax"):
            # If NoneType, the cookie is not set
            samesite = None
        kwargs["samesite"] = samesite

        # set secure if necessary
        kwargs["secure"] = settings().getBoolean(["server", "cookies", "secure"])

        # add request specific cookie suffix to name
        flask.Response.set_cookie(
            self, key + flask.request.cookie_suffix, *args, **kwargs
        )

    def delete_cookie(self, key, path="/", domain=None):
        flask.Response.delete_cookie(self, key, path=path, domain=domain)

        # we also still might have a cookie left over from before we started prefixing, delete that manually
        # without any pre processing (no path prefix, no key suffix)
        flask.Response.set_cookie(
            self, key, expires=0, max_age=0, path=path, domain=domain
        )


class OctoPrintSessionInterface(flask.sessions.SecureCookieSessionInterface):
    def should_set_cookie(self, app, session):
        return flask.request.endpoint != "static"

    def save_session(self, app, session, response):
        if flask.g.get("login_via_apikey", False):
            return
        return super().save_session(app, session, response)


# ~~ jinja environment


class PrefixAwareJinjaEnvironment(flask.templating.Environment):
    def __init__(self, *args, **kwargs):
        flask.templating.Environment.__init__(self, *args, **kwargs)
        self.prefix_loader = None
        self._cached_templates = {}

    def join_path(self, template, parent):
        if parent and "/" in parent:
            prefix, _ = parent.split("/", 1)
            if template in self._templates_for_prefix(prefix) and not template.startswith(
                prefix + "/"
            ):
                return prefix + "/" + template

        return template

    def _templates_for_prefix(self, prefix):
        if prefix in self._cached_templates:
            return self._cached_templates[prefix]

        templates = []
        if prefix in self.prefix_loader.mapping:
            templates = self.prefix_loader.mapping[prefix].list_templates()
        self._cached_templates[prefix] = templates
        return templates


# ~~ passive login helper

_cached_local_networks = None


def _local_networks():
    global _cached_local_networks

    if _cached_local_networks is None:
        logger = logging.getLogger(__name__)
        local_networks = netaddr.IPSet([])
        for entry in settings().get(["accessControl", "localNetworks"]):
            try:
                network = netaddr.IPNetwork(entry)
            except Exception:
                logger.warning(
                    "Invalid network definition configured in localNetworks: {}".format(
                        entry
                    )
                )
                continue

            local_networks.add(network)
            logger.debug(f"Added network {network} to localNetworks")

            if network.version == 4:
                network_v6 = network.ipv6()
                local_networks.add(network_v6)
                logger.debug(
                    "Also added v6 representation of v4 network {} = {} to localNetworks".format(
                        network, network_v6
                    )
                )

        _cached_local_networks = local_networks

    return _cached_local_networks


def passive_login():
    logger = logging.getLogger(__name__)

    user = flask_login.current_user

    remote_address = get_remote_address(flask.request)
    ip_check_enabled = settings().getBoolean(["server", "ipCheck", "enabled"])
    ip_check_trusted = settings().get(["server", "ipCheck", "trustedSubnets"])

    if isinstance(user, LocalProxy):
        # noinspection PyProtectedMember
        user = user._get_current_object()

    def login(u):
        # login known user
        if not u.is_anonymous:
            u = octoprint.server.userManager.login_user(u)
        flask_login.login_user(u)
        flask_principal.identity_changed.send(
            flask.current_app._get_current_object(),
            identity=flask_principal.Identity(u.get_id()),
        )
        if hasattr(u, "session"):
            flask.session["usersession.id"] = u.session
        flask.g.user = u

        eventManager().fire(Events.USER_LOGGED_IN, payload={"username": u.get_id()})

        return u

    def determine_user(u):
        if not u.is_anonymous and u.is_active:
            # known active user
            logger.info(f"Passively logging in user {u.get_id()} from {remote_address}")

        elif (
            settings().getBoolean(["accessControl", "autologinLocal"])
            and settings().get(["accessControl", "autologinAs"]) is not None
            and settings().get(["accessControl", "localNetworks"]) is not None
            and "active_logout" not in flask.request.cookies
            and remote_address
        ):
            # attempt local autologin
            autologin_as = settings().get(["accessControl", "autologinAs"])
            local_networks = _local_networks()
            logger.debug(
                "Checking if remote address {} is in localNetworks ({!r})".format(
                    remote_address, local_networks
                )
            )

            try:
                if netaddr.IPAddress(remote_address) in local_networks:
                    autologin_user = octoprint.server.userManager.find_user(autologin_as)
                    if autologin_user is not None and autologin_user.is_active:
                        logger.info(
                            "Passively logging in user {} from {} via autologin".format(
                                autologin_as, remote_address
                            )
                        )
                        flask.session["login_mechanism"] = "autologin"
                        return autologin_user
            except Exception:
                logger.exception(
                    "Could not autologin user {} from {} for networks {}".format(
                        autologin_as, remote_address, local_networks
                    )
                )

        if not u.is_active:
            # inactive user, switch to anonymous
            u = octoprint.server.userManager.anonymous_user_factory()

        return u

    user = login(determine_user(user))
    response = user.as_dict()
    response["_is_external_client"] = ip_check_enabled and not is_lan_address(
        remote_address, additional_private=ip_check_trusted
    )
    if flask.session.get("login_mechanism") is not None:
        response["_login_mechanism"] = flask.session.get("login_mechanism")
    return flask.jsonify(response)


# ~~ cache decorator for cacheable views


class LessSimpleCache(BaseCache):
    """
    Slightly improved version of :class:`SimpleCache`.

    Setting ``default_timeout`` or ``timeout`` to ``-1`` will have no timeout be applied at all.
    """

    def __init__(self, threshold=500, default_timeout=300):
        BaseCache.__init__(self, default_timeout=default_timeout)
        self._mutex = threading.RLock()
        self._cache = {}
        self._bypassed = set()
        self.clear = self._cache.clear
        self._threshold = threshold

    def _prune(self):
        if self.over_threshold():
            now = time.time()
            for idx, (key, (expires, _)) in enumerate(self._cache.items()):
                if expires is not None and expires <= now or idx % 3 == 0:
                    with self._mutex:
                        self._cache.pop(key, None)

    def get(self, key):
        import pickle

        now = time.time()
        with self._mutex:
            expires, value = self._cache.get(key, (0, None))
        if expires is None or expires > now:
            return pickle.loads(value)

    def set(self, key, value, timeout=None):
        import pickle

        with self._mutex:
            self._prune()
            self._cache[key] = (
                self.calculate_timeout(timeout=timeout),
                pickle.dumps(value, pickle.HIGHEST_PROTOCOL),
            )
            if key in self._bypassed:
                self._bypassed.remove(key)

    def add(self, key, value, timeout=None):
        with self._mutex:
            self.set(key, value, timeout=None)
            self._cache.setdefault(key, self._cache[key])

    def delete(self, key):
        with self._mutex:
            self._cache.pop(key, None)

    def calculate_timeout(self, timeout=None):
        if timeout is None:
            timeout = self.default_timeout
        if timeout == -1:
            return None
        return time.time() + timeout

    def over_threshold(self):
        if self._threshold is None:
            return False
        with self._mutex:
            return len(self._cache) > self._threshold

    def __getitem__(self, key):
        return self.get(key)

    def __setitem__(self, key, value):
        return self.set(key, value)

    def __delitem__(self, key):
        return self.delete(key)

    def __contains__(self, key):
        with self._mutex:
            return key in self._cache

    def set_bypassed(self, key):
        with self._mutex:
            self._bypassed.add(key)

    def is_bypassed(self, key):
        with self._mutex:
            return key in self._bypassed


_cache = LessSimpleCache()


def cached(
    timeout=5 * 60,
    key=lambda: "view:%s" % flask.request.path,
    unless=None,
    refreshif=None,
    unless_response=None,
):
    def decorator(f):
        @functools.wraps(f)
        def decorated_function(*args, **kwargs):
            logger = logging.getLogger(__name__)

            cache_key = key()

            def f_with_duration(*args, **kwargs):
                start_time = time.time()
                try:
                    return f(*args, **kwargs)
                finally:
                    elapsed = time.time() - start_time
                    logger.debug(
                        "Needed {elapsed:.2f}s to render {path} (key: {key})".format(
                            elapsed=elapsed, path=flask.request.path, key=cache_key
                        )
                    )

            # bypass the cache if "unless" condition is true
            if callable(unless) and unless():
                logger.debug(
                    "Cache for {path} bypassed, calling wrapped function".format(
                        path=flask.request.path
                    )
                )
                _cache.set_bypassed(cache_key)
                return f_with_duration(*args, **kwargs)

            # also bypass the cache if it's disabled completely
            if not settings().getBoolean(["devel", "cache", "enabled"]):
                logger.debug(
                    "Cache for {path} disabled, calling wrapped function".format(
                        path=flask.request.path
                    )
                )
                _cache.set_bypassed(cache_key)
                return f_with_duration(*args, **kwargs)

            rv = _cache.get(cache_key)

            # only take the value from the cache if we are not required to refresh it from the wrapped function
            if rv is not None and (not callable(refreshif) or not refreshif(rv)):
                logger.debug(
                    "Serving entry for {path} from cache (key: {key})".format(
                        path=flask.request.path, key=cache_key
                    )
                )
                if "X-From-Cache" not in rv.headers:
                    rv.headers["X-From-Cache"] = "true"
                return rv

            # get value from wrapped function
            logger.debug(
                "No cache entry or refreshing cache for {path} (key: {key}), calling wrapped function".format(
                    path=flask.request.path, key=cache_key
                )
            )
            rv = f_with_duration(*args, **kwargs)

            # do not store if the "unless_response" condition is true
            if callable(unless_response) and unless_response(rv):
                logger.debug(
                    "Not caching result for {path} (key: {key}), bypassed".format(
                        path=flask.request.path, key=cache_key
                    )
                )
                _cache.set_bypassed(cache_key)
                return rv

            # store it in the cache
            _cache.set(cache_key, rv, timeout=timeout)

            return rv

        return decorated_function

    return decorator


def is_in_cache(key=lambda: "view:%s" % flask.request.path):
    if callable(key):
        key = key()
    return key in _cache


def is_cache_bypassed(key=lambda: "view:%s" % flask.request.path):
    if callable(key):
        key = key()
    return _cache.is_bypassed(key)


def cache_check_headers():
    return "no-cache" in flask.request.cache_control or "no-cache" in flask.request.pragma


def cache_check_response_headers(response):
    if not isinstance(response, flask.Response):
        return False

    headers = response.headers

    if "Cache-Control" in headers and (
        "no-cache" in headers["Cache-Control"] or "no-store" in headers["Cache-Control"]
    ):
        return True

    if "Pragma" in headers and "no-cache" in headers["Pragma"]:
        return True

    if "Expires" in headers and headers["Expires"] in ("0", "-1"):
        return True

    return False


def cache_check_status_code(response, valid):
    if not isinstance(response, flask.Response):
        return False

    if callable(valid):
        return not valid(response.status_code)
    else:
        return response.status_code not in valid


class PreemptiveCache:
    def __init__(self, cachefile):
        self.cachefile = cachefile
        self.environment = None

        self._logger = logging.getLogger(__name__ + "." + self.__class__.__name__)

        self._lock = threading.RLock()

    def record(self, data, unless=None, root=None):
        if callable(unless) and unless():
            return

        entry_data = data
        if callable(entry_data):
            entry_data = entry_data()

        if entry_data is not None:
            if root is None:
                from flask import request

                root = request.path
            self.add_data(root, entry_data)

    def has_record(self, data, root=None):
        if callable(data):
            data = data()

        if data is None:
            return False

        if root is None:
            from flask import request

            root = request.path

        all_data = self.get_data(root)
        for existing in all_data:
            if self._compare_data(data, existing):
                return True

        return False

    def clean_all_data(self, cleanup_function):
        assert callable(cleanup_function)

        with self._lock:
            all_data = self.get_all_data()
            for root, entries in list(all_data.items()):
                old_count = len(entries)
                entries = cleanup_function(root, entries)
                if not entries:
                    del all_data[root]
                    self._logger.debug(f"Removed root {root} from preemptive cache")
                elif len(entries) < old_count:
                    all_data[root] = entries
                    self._logger.debug(
                        "Removed {} entries from preemptive cache for root {}".format(
                            old_count - len(entries), root
                        )
                    )
            self.set_all_data(all_data)

        return all_data

    def get_all_data(self):
        cache_data = None
        with self._lock:
            try:
                cache_data = yaml.load_from_file(path=self.cachefile)
            except OSError as e:
                import errno

                if e.errno != errno.ENOENT:
                    raise
            except Exception:
                self._logger.exception(f"Error while reading {self.cachefile}")

        if cache_data is None:
            cache_data = {}

        if not self._validate_data(cache_data):
            self._logger.warning("Preemptive cache data was invalid, ignoring it")
            cache_data = {}

        return cache_data

    def get_data(self, root):
        cache_data = self.get_all_data()
        return cache_data.get(root, list())

    def set_all_data(self, data):
        from octoprint.util import atomic_write

        with self._lock:
            try:
                with atomic_write(self.cachefile, "wt", max_permissions=0o666) as handle:
                    yaml.save_to_file(data, file=handle, pretty=True)
            except Exception:
                self._logger.exception(f"Error while writing {self.cachefile}")

    def set_data(self, root, data):
        with self._lock:
            all_data = self.get_all_data()
            all_data[root] = data
            self.set_all_data(all_data)

    def add_data(self, root, data):
        def split_matched_and_unmatched(entry, entries):
            matched = []
            unmatched = []

            for e in entries:
                if self._compare_data(e, entry):
                    matched.append(e)
                else:
                    unmatched.append(e)

            return matched, unmatched

        with self._lock:
            cache_data = self.get_all_data()

            if root not in cache_data:
                cache_data[root] = []

            existing, other = split_matched_and_unmatched(data, cache_data[root])

            def get_newest(entries):
                result = None
                for entry in entries:
                    if "_timestamp" in entry and (
                        result is None
                        or (
                            "_timestamp" in result
                            and result["_timestamp"] < entry["_timestamp"]
                        )
                    ):
                        result = entry
                return result

            to_persist = get_newest(existing)
            if not to_persist:
                import copy

                to_persist = copy.deepcopy(data)
                to_persist["_timestamp"] = time.time()
                to_persist["_count"] = 1
                self._logger.info(f"Adding entry for {root} and {to_persist!r}")
            else:
                to_persist["_timestamp"] = time.time()
                to_persist["_count"] = to_persist.get("_count", 0) + 1
                self._logger.debug(
                    f"Updating timestamp and counter for {root} and {data!r}"
                )

            self.set_data(root, [to_persist] + other)

    def _compare_data(self, a, b):
        from octoprint.util import dict_filter

        def strip_ignored(d):
            return dict_filter(d, lambda k, v: not k.startswith("_"))

        return set(strip_ignored(a).items()) == set(strip_ignored(b).items())

    def _validate_data(self, data):
        if not isinstance(data, dict):
            return False

        for entries in data.values():
            if not isinstance(entries, list):
                return False

            for entry in entries:
                if not self._validate_entry(entry):
                    return False

        return True

    def _validate_entry(self, entry):
        return isinstance(entry, dict) and "_timestamp" in entry and "_count" in entry


def preemptively_cached(cache, data, unless=None):
    def decorator(f):
        @functools.wraps(f)
        def decorated_function(*args, **kwargs):
            try:
                cache.record(data, unless=unless)
            except Exception:
                logging.getLogger(__name__).exception(
                    f"Error while recording preemptive cache entry: {data!r}"
                )
            return f(*args, **kwargs)

        return decorated_function

    return decorator


def etagged(etag):
    def decorator(f):
        @functools.wraps(f)
        def decorated_function(*args, **kwargs):
            rv = f(*args, **kwargs)
            if isinstance(rv, flask.Response):
                try:
                    result = etag
                    if callable(result):
                        result = result(rv)
                    if result:
                        rv.set_etag(result)
                except Exception:
                    logging.getLogger(__name__).exception(
                        "Error while calculating the etag value for response {!r}".format(
                            rv
                        )
                    )
            return rv

        return decorated_function

    return decorator


def lastmodified(date):
    def decorator(f):
        @functools.wraps(f)
        def decorated_function(*args, **kwargs):
            rv = f(*args, **kwargs)
            if "Last-Modified" not in rv.headers:
                try:
                    result = date
                    if callable(result):
                        result = result(rv)

                    if not isinstance(result, str):
                        from werkzeug.http import http_date

                        result = http_date(result)

                    if result:
                        rv.headers["Last-Modified"] = result
                except Exception:
                    logging.getLogger(__name__).exception(
                        "Error while calculating the lastmodified value for response {!r}".format(
                            rv
                        )
                    )
            return rv

        return decorated_function

    return decorator


def conditional(condition, met):
    def decorator(f):
        @functools.wraps(f)
        def decorated_function(*args, **kwargs):
            try:
                if callable(condition) and condition():
                    # condition has been met, return met-response
                    rv = met
                    if callable(met):
                        rv = met()
                    return rv
            except Exception:
                logging.getLogger(__name__).exception(
                    "Error while evaluating conditional {!r} or met {!r}".format(
                        condition, met
                    )
                )

            # condition hasn't been met, call decorated function
            return f(*args, **kwargs)

        return decorated_function

    return decorator


def with_client_revalidation(f):
    @functools.wraps(f)
    def decorated_function(*args, **kwargs):
        r = f(*args, **kwargs)

        if isinstance(r, flask.Response):
            r = add_revalidation_response_headers(r)

        return r

    return decorated_function


def with_revalidation_checking(
    etag_factory=None, lastmodified_factory=None, condition=None, unless=None
):
    if etag_factory is None:

        def etag_factory(lm=None):
            return None

    if lastmodified_factory is None:

        def lastmodified_factory():
            return None

    if condition is None:

        def condition(lm=None, etag=None):
            if lm is None:
                lm = lastmodified_factory()

            if etag is None:
                etag = etag_factory(lm=lm)

            if flask.request.if_none_match and flask.request.if_modified_since:
                # use both
                return check_lastmodified(lm) and check_etag(etag)
            elif flask.request.if_none_match:
                # use only ETag
                return check_etag(etag)
            elif flask.request.if_modified_since:
                # use only Last-Modified
                return check_lastmodified(lm)
            else:
                # assume stale cache
                return False

    if unless is None:

        def unless():
            return False

    def decorator(f):
        @functools.wraps(f)
        def decorated_function(*args, **kwargs):
            from octoprint.server import NOT_MODIFIED

            lm = lastmodified_factory()
            etag = etag_factory(lm)

            if condition(lm, etag) and not unless():
                return NOT_MODIFIED

            # generate response
            response = f(*args, **kwargs)

            # set etag header if not already set
            if etag and response.get_etag()[0] is None:
                response.set_etag(etag)

            # set last modified header if not already set
            if lm and response.headers.get("Last-Modified", None) is None:
                if not isinstance(lm, str):
                    from werkzeug.http import http_date

                    lm = http_date(lm)
                response.headers["Last-Modified"] = lm

            response = add_no_max_age_response_headers(response)
            return response

        return decorated_function

    return decorator


def check_etag(etag):
    if etag is None:
        return False

    return (
        flask.request.method in ("GET", "HEAD")
        and flask.request.if_none_match is not None
        and etag in flask.request.if_none_match
    )


def check_lastmodified(lastmodified):
    if lastmodified is None:
        return False

    from datetime import datetime

    if isinstance(lastmodified, (int, float)):
        # max(86400, lastmodified) is workaround for https://bugs.python.org/issue29097,
        # present in CPython 3.6.x up to 3.7.1.
        #
        # I think it's fair to say that we'll never encounter lastmodified values older than
        # 1970-01-02 so this is a safe workaround.
        lastmodified = datetime.fromtimestamp(max(86400, lastmodified)).replace(
            microsecond=0
        )

    if not isinstance(lastmodified, datetime):
        raise ValueError(
            "lastmodified must be a datetime or float or int instance but, got {} instead".format(
                lastmodified.__class__
            )
        )

    return (
        flask.request.method in ("GET", "HEAD")
        and flask.request.if_modified_since is not None
        and lastmodified <= flask.request.if_modified_since
    )


def add_revalidation_response_headers(response):
    import werkzeug.http

    cache_control = werkzeug.http.parse_dict_header(
        response.headers.get("Cache-Control", "")
    )
    if "no-cache" not in cache_control:
        cache_control["no-cache"] = None
    if "must-revalidate" not in cache_control:
        cache_control["must-revalidate"] = None
    response.headers["Cache-Control"] = werkzeug.http.dump_header(cache_control)

    return response


def add_non_caching_response_headers(response):
    import werkzeug.http

    cache_control = werkzeug.http.parse_dict_header(
        response.headers.get("Cache-Control", "")
    )
    if "no-store" not in cache_control:
        cache_control["no-store"] = None
    if "no-cache" not in cache_control:
        cache_control["no-cache"] = None
    if "must-revalidate" not in cache_control:
        cache_control["must-revalidate"] = None
    if "post-check" not in cache_control or cache_control["post-check"] != "0":
        cache_control["post-check"] = "0"
    if "pre-check" not in cache_control or cache_control["pre-check"] != "0":
        cache_control["pre-check"] = "0"
    if "max-age" not in cache_control or cache_control["max-age"] != "0":
        cache_control["max-age"] = "0"
    response.headers["Cache-Control"] = werkzeug.http.dump_header(cache_control)

    response.headers["Pragma"] = "no-cache"
    response.headers["Expires"] = "-1"
    return response


def add_no_max_age_response_headers(response):
    import werkzeug.http

    cache_control = werkzeug.http.parse_dict_header(
        response.headers.get("Cache-Control", "")
    )
    if "max-age" not in cache_control or cache_control["max-age"] != "0":
        cache_control["max-age"] = "0"
    response.headers["Cache-Control"] = werkzeug.http.dump_header(cache_control)

    return response


# ~~ access validators for use with tornado


def permission_validator(request, permission):
    """
    Validates that the given request is made by an authorized user, identified either by API key or existing Flask
    session.

    Must be executed in an existing Flask request context!

    :param request: The Flask request object
    :param request: The required permission
    """

    user = get_flask_user_from_request(request)
    if not user.has_permission(permission):
        raise tornado.web.HTTPError(403)


@deprecated(
    "admin_validator is deprecated, please use new permission_validator", since=""
)
def admin_validator(request):
    from octoprint.access.permissions import Permissions

    return permission_validator(request, Permissions.ADMIN)


@deprecated("user_validator is deprecated, please use new permission_validator", since="")
def user_validator(request):
    return True


def get_flask_user_from_request(request):
    """
    Retrieves the current flask user from the request context. Uses API key if available, otherwise the current
    user session if available.

    :param request: flask request from which to retrieve the current user
    :return: the user (might be an anonymous user)
    """
    import flask_login

    import octoprint.server.util

    user = None

    apikey = octoprint.server.util.get_api_key(request)
    remote_address = get_remote_address(request)
    if apikey is not None:
        # user from api key?
        user = octoprint.server.util.get_user_for_apikey(
            apikey, remote_address=remote_address
        )

    if user is None:
        # user still None -> current session user
        user = flask_login.current_user

    if user is None:
        # user still None -> anonymous
        from octoprint.server import userManager

        user = userManager.anonymous_user_factory()

    return user


def redirect_to_tornado(request, target, code=302):
    """
    Redirects from flask to tornado, flask request context must exist.

    :param request:
    :param target:
    :param code:
    :return:
    """

    import flask

    requestUrl = request.url
    appBaseUrl = requestUrl[: requestUrl.find(flask.url_for("index") + "api")]

    redirectUrl = appBaseUrl + target
    if "?" in requestUrl:
        fragment = requestUrl[requestUrl.rfind("?") :]
        redirectUrl += fragment
    return flask.redirect(redirectUrl, code=code)


def restricted_access(func):
    """
    This combines :py:func:`no_firstrun_access` and ``login_required``.
    """

    @functools.wraps(func)
    def decorated_view(*args, **kwargs):
        return no_firstrun_access(flask_login.login_required(func))(*args, **kwargs)

    return decorated_view


def no_firstrun_access(func):
    """
    If you decorate a view with this, it will ensure that first setup has been
    done for OctoPrint's Access Control.

    If OctoPrint's Access Control has not been setup yet (indicated by the userManager
    not reporting that its user database has been customized from default), the decorator
    will cause a HTTP 403 status code to be returned by the decorated resource.
    """

    @functools.wraps(func)
    def decorated_view(*args, **kwargs):
        # if OctoPrint hasn't been set up yet, abort
        if settings().getBoolean(["server", "firstRun"]) and (
            octoprint.server.userManager is None
            or not octoprint.server.userManager.has_been_customized()
        ):
            flask.abort(403)
        return func(*args, **kwargs)

    return decorated_view


def firstrun_only_access(func):
    """
    If you decorate a view with this, it will ensure that first setup has _not_ been
    done for OctoPrint's Access Control. Otherwise it
    will cause a HTTP 403 status code to be returned by the decorated resource.
    """

    @functools.wraps(func)
    def decorated_view(*args, **kwargs):
        # if OctoPrint has been set up yet, abort
        if settings().getBoolean(["server", "firstRun"]) and (
            octoprint.server.userManager is None
            or not octoprint.server.userManager.has_been_customized()
        ):
            return func(*args, **kwargs)
        else:
            flask.abort(403)

    return decorated_view


def get_remote_address(request):
    forwardedFor = request.headers.get("X-Forwarded-For", None)
    if forwardedFor is not None:
        return forwardedFor.split(",")[0]
    return request.remote_addr


def get_json_command_from_request(request, valid_commands):
    content_type = request.headers.get("Content-Type", None)
    if content_type is None or "application/json" not in content_type:
        flask.abort(400, description="Expected content-type JSON")

    data = request.get_json()
    if data is None:
        flask.abort(
            400, description="Malformed JSON body or wrong content-type in request"
        )
    if "command" not in data or data["command"] not in valid_commands:
        flask.abort(400, description="command is invalid")

    command = data["command"]
    if any(map(lambda x: x not in data, valid_commands[command])):
        flask.abort(400, description="Mandatory parameters missing")

    return command, data, None


def make_text_response(message, status):
    """
    Helper to generate basic text responses.

    Response will have the provided message as body, the provided status code, and
    a content type of "text/plain".

    Args:
        message: The message in the response body
        status: The HTTP status code

    Returns:

    """
    return make_response(message, status, {"Content-Type": "text/plain"})


def make_api_error(message, status):
    """
    Helper to generate API error responses in JSON format.

    Turns something like ``make_api_error("Not Found", 404)`` into a JSON response
    with body ``{"error": "Not Found"}``.

    Args:
        message: The error message to put into the response
        status: The HTTP status code

    Returns: a flask response to return to the client
    """
    return make_response(flask.jsonify(error=message), status)


##~~ Flask-Assets resolver with plugin asset support


class PluginAssetResolver(flask_assets.FlaskResolver):
    def split_prefix(self, ctx, item):
        app = ctx.environment._app
        if item.startswith("plugin/"):
            try:
                prefix, plugin, name = item.split("/", 2)
                blueprint = prefix + "." + plugin

                directory = flask_assets.get_static_folder(app.blueprints[blueprint])
                item = name
                endpoint = blueprint + ".static"
                return directory, item, endpoint
            except (ValueError, KeyError):
                pass

        return flask_assets.FlaskResolver.split_prefix(self, ctx, item)

    def resolve_output_to_path(self, ctx, target, bundle):
        import os

        return os.path.normpath(os.path.join(ctx.environment.directory, target))


##~~ Webassets updater that takes changes in the configuration into account


class SettingsCheckUpdater(webassets.updater.BaseUpdater):

    updater = "always"

    def __init__(self):
        self._delegate = webassets.updater.get_updater(self.__class__.updater)

    def needs_rebuild(self, bundle, ctx):
        return self._delegate.needs_rebuild(bundle, ctx) or self.changed_settings(ctx)

    def changed_settings(self, ctx):
        if not ctx.cache:
            return False

        cache_key = ("octo", "settings")
        current_hash = settings().effective_hash
        cached_hash = ctx.cache.get(cache_key)
        # This may seem counter-intuitive, but if no cache entry is found
        # then we actually return "no update needed". This is because
        # otherwise if no cache / a dummy cache is used, then we would be
        # rebuilding every single time.
        if cached_hash is not None:
            return cached_hash != current_hash
        return False

    def build_done(self, bundle, ctx):
        self._delegate.build_done(bundle, ctx)
        if not ctx.cache:
            return

        cache_key = ("octo", "settings")
        ctx.cache.set(cache_key, settings().effective_hash)


##~~ core assets collector
def collect_core_assets(preferred_stylesheet="css"):
    assets = {"js": [], "clientjs": [], "css": [], "less": []}
    assets["js"] = [
        "js/app/bindings/allowbindings.js",
        "js/app/bindings/contextmenu.js",
        "js/app/bindings/invisible.js",
        "js/app/bindings/popover.js",
        "js/app/bindings/qrcode.js",
        "js/app/bindings/slimscrolledforeach.js",
        "js/app/bindings/toggle.js",
        "js/app/bindings/togglecontent.js",
        "js/app/bindings/valuewithinit.js",
        "js/app/viewmodels/access.js",
        "js/app/viewmodels/appearance.js",
        "js/app/viewmodels/connection.js",
        "js/app/viewmodels/control.js",
        "js/app/viewmodels/files.js",
        "js/app/viewmodels/loginstate.js",
        "js/app/viewmodels/loginui.js",
        "js/app/viewmodels/navigation.js",
        "js/app/viewmodels/printerstate.js",
        "js/app/viewmodels/printerprofiles.js",
        "js/app/viewmodels/settings.js",
        "js/app/viewmodels/slicing.js",
        "js/app/viewmodels/system.js",
        "js/app/viewmodels/temperature.js",
        "js/app/viewmodels/terminal.js",
        "js/app/viewmodels/timelapse.js",
        "js/app/viewmodels/uistate.js",
        "js/app/viewmodels/users.js",
        "js/app/viewmodels/usersettings.js",
        "js/app/viewmodels/wizard.js",
        "js/app/viewmodels/about.js",
    ]

    assets["clientjs"] = [
        "js/app/client/base.js",
        "js/app/client/socket.js",
        "js/app/client/access.js",
        "js/app/client/browser.js",
        "js/app/client/connection.js",
        "js/app/client/control.js",
        "js/app/client/files.js",
        "js/app/client/job.js",
        "js/app/client/languages.js",
        "js/app/client/printer.js",
        "js/app/client/printerprofiles.js",
        "js/app/client/settings.js",
        "js/app/client/slicing.js",
        "js/app/client/system.js",
        "js/app/client/timelapse.js",
        "js/app/client/users.js",
        "js/app/client/util.js",
        "js/app/client/wizard.js",
    ]

    if preferred_stylesheet == "less":
        assets["less"].append("less/octoprint.less")
    elif preferred_stylesheet == "css":
        assets["css"].append("css/octoprint.css")

    return assets


##~~ plugin assets collector


def collect_plugin_assets(preferred_stylesheet="css"):
    logger = logging.getLogger(__name__ + ".collect_plugin_assets")

    supported_stylesheets = ("css", "less")
    assets = {
        "bundled": {
            "js": DefaultOrderedDict(list),
            "clientjs": DefaultOrderedDict(list),
            "css": DefaultOrderedDict(list),
            "less": DefaultOrderedDict(list),
        },
        "external": {
            "js": DefaultOrderedDict(list),
            "clientjs": DefaultOrderedDict(list),
            "css": DefaultOrderedDict(list),
            "less": DefaultOrderedDict(list),
        },
    }

    asset_plugins = octoprint.plugin.plugin_manager().get_implementations(
        octoprint.plugin.AssetPlugin
    )
    for implementation in asset_plugins:
        name = implementation._identifier
        is_bundled = implementation._plugin_info.bundled

        asset_key = "bundled" if is_bundled else "external"

        try:
            all_assets = implementation.get_assets()
            basefolder = implementation.get_asset_folder()
        except Exception:
            logger.exception(
                "Got an error while trying to collect assets from {}, ignoring assets from the plugin".format(
                    name
                ),
                extra={"plugin": name},
            )
            continue

        def asset_exists(category, asset):
            exists = os.path.exists(os.path.join(basefolder, asset))
            if not exists:
                logger.warning(
                    "Plugin {} is referring to non existing {} asset {}".format(
                        name, category, asset
                    )
                )
            return exists

        if "js" in all_assets:
            for asset in all_assets["js"]:
                if not asset_exists("js", asset):
                    continue
                assets[asset_key]["js"][name].append(
                    "plugin/{name}/{asset}".format(**locals())
                )

        if "clientjs" in all_assets:
            for asset in all_assets["clientjs"]:
                if not asset_exists("clientjs", asset):
                    continue
                assets[asset_key]["clientjs"][name].append(
                    "plugin/{name}/{asset}".format(**locals())
                )

        if preferred_stylesheet in all_assets:
            for asset in all_assets[preferred_stylesheet]:
                if not asset_exists(preferred_stylesheet, asset):
                    continue
                assets[asset_key][preferred_stylesheet][name].append(
                    "plugin/{name}/{asset}".format(**locals())
                )
        else:
            for stylesheet in supported_stylesheets:
                if stylesheet not in all_assets:
                    continue

                for asset in all_assets[stylesheet]:
                    if not asset_exists(stylesheet, asset):
                        continue
                    assets[asset_key][stylesheet][name].append(
                        "plugin/{name}/{asset}".format(**locals())
                    )
                break

    return assets


##~~ JSON encoding


class OctoPrintJsonEncoder(flask.json.JSONEncoder):
    def default(self, obj):
        try:
            return JsonEncoding.encode(obj)
        except TypeError:
            return flask.json.JSONEncoder.default(self, obj)<|MERGE_RESOLUTION|>--- conflicted
+++ resolved
@@ -9,7 +9,6 @@
 import os
 import threading
 import time
-from os import scandir
 
 import flask
 import flask.json
@@ -161,84 +160,6 @@
     flask_babel.get_translations = fixed_get_translations
 
 
-<<<<<<< HEAD
-def fix_webassets_cache():
-    from webassets import cache
-
-    error_logger = logging.getLogger(__name__ + ".fix_webassets_cache")
-
-    def fixed_set(self, key, data):
-        import os
-        import pickle
-        import shutil
-        import tempfile
-
-        if not os.path.exists(self.directory):
-            error_logger.warning(
-                "Cache directory {} doesn't exist, not going "
-                "to attempt to write cache file".format(self.directory)
-            )
-
-        md5 = "%s" % cache.make_md5(self.V, key)
-        filename = os.path.join(self.directory, md5)
-        fd, temp_filename = tempfile.mkstemp(prefix="." + md5, dir=self.directory)
-        try:
-            with os.fdopen(fd, "wb") as f:
-                pickle.dump(data, f)
-                f.flush()
-            shutil.move(temp_filename, filename)
-        except Exception:
-            os.remove(temp_filename)
-            raise
-
-    def fixed_get(self, key):
-        import errno
-        import os
-        import warnings
-
-        from webassets.cache import make_md5
-
-        if not os.path.exists(self.directory):
-            error_logger.warning(
-                "Cache directory {} doesn't exist, not going "
-                "to attempt to read cache file".format(self.directory)
-            )
-            return None
-
-        try:
-            hash = make_md5(self.V, key)
-        except OSError as e:
-            if e.errno != errno.ENOENT:
-                raise
-            return None
-
-        filename = os.path.join(self.directory, "%s" % hash)
-        try:
-            f = open(filename, "rb")
-        except OSError as e:
-            if e.errno != errno.ENOENT:
-                error_logger.exception(
-                    "Got an exception while trying to open webasset file {}".format(
-                        filename
-                    )
-                )
-            return None
-        try:
-            result = f.read()
-        finally:
-            f.close()
-
-        unpickled = webassets.cache.safe_unpickle(result)
-        if unpickled is None:
-            warnings.warn("Ignoring corrupted cache file %s" % filename)
-        return unpickled
-
-    cache.FilesystemCache.set = fixed_set
-    cache.FilesystemCache.get = fixed_get
-
-
-=======
->>>>>>> 535dcb71
 def fix_webassets_filtertool():
     from webassets.merge import FilterTool, MemoryHunk, log
 
