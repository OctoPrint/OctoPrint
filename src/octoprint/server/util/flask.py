<<<<<<< HEAD
=======
# -*- coding: utf-8 -*-
from __future__ import absolute_import, division, print_function, unicode_literals

>>>>>>> d3cf2a8e
from flask import make_response

__author__ = "Gina Häußge <osd@foosel.net>"
__license__ = "GNU Affero General Public License http://www.gnu.org/licenses/agpl.html"
__copyright__ = "Copyright (C) 2014 The OctoPrint Project - Released under terms of the AGPLv3 License"

import functools
import io
import logging
import os
import threading
import time

import flask
import flask.json
import flask.sessions
import flask_assets
import flask_login
import netaddr
import tornado.web
import webassets.updater
import webassets.utils
from cachelib import BaseCache
from past.builtins import basestring, long
from werkzeug.local import LocalProxy
from werkzeug.utils import cached_property

import octoprint.access.users
import octoprint.plugin
import octoprint.server
import octoprint.vendor.flask_principal as flask_principal
from octoprint.events import Events, eventManager
from octoprint.settings import settings
from octoprint.util import DefaultOrderedDict, deprecated
from octoprint.util.json import JsonEncoding
from octoprint.util.net import is_lan_address

try:
    from os import scandir, walk
except ImportError:
    from scandir import scandir, walk  # noqa: F401

# ~~ monkey patching


def enable_additional_translations(default_locale="en", additional_folders=None):
    import os

    import flask_babel
    from babel import Locale, support
    from flask import _request_ctx_stack

    if additional_folders is None:
        additional_folders = []

    logger = logging.getLogger(__name__)

    def fixed_list_translations(self):
        """Returns a list of all the locales translations exist for.  The
        list returned will be filled with actual locale objects and not just
        strings.
        """

        def list_translations(dirname):
            if not os.path.isdir(dirname):
                return []
            result = []
            for entry in scandir(dirname):
                locale_dir = os.path.join(entry.path, "LC_MESSAGES")
                if not os.path.isdir(locale_dir):
                    continue
                if any(filter(lambda x: x.name.endswith(".mo"), scandir(locale_dir))):
                    result.append(Locale.parse(entry.name))
            return result

        dirs = additional_folders + [os.path.join(self.app.root_path, "translations")]

        # translations from plugins
        plugins = octoprint.plugin.plugin_manager().enabled_plugins
        for name, plugin in plugins.items():
            plugin_translation_dir = os.path.join(plugin.location, "translations")
            if not os.path.isdir(plugin_translation_dir):
                continue
            dirs.append(plugin_translation_dir)

        result = [Locale.parse(default_locale)]

        for dir in dirs:
            result += list_translations(dir)
        return result

    def fixed_get_translations():
        """Returns the correct gettext translations that should be used for
        this request.  This will never fail and return a dummy translation
        object if used outside of the request or if a translation cannot be
        found.
        """
        ctx = _request_ctx_stack.top
        if ctx is None:
            return None
        translations = getattr(ctx, "babel_translations", None)
        if translations is None:
            locale = flask_babel.get_locale()
            translations = support.Translations()

            if str(locale) != default_locale:
                # plugin translations
                plugins = octoprint.plugin.plugin_manager().enabled_plugins
                for name, plugin in plugins.items():
                    dirs = (
                        list(
                            map(
                                lambda x: os.path.join(x, "_plugins", name),
                                additional_folders,
                            )
                        )
                        + [os.path.join(plugin.location, "translations")]
                    )
                    for dirname in dirs:
                        if not os.path.isdir(dirname):
                            continue

                        try:
                            plugin_translations = support.Translations.load(
                                dirname, [locale]
                            )
                        except Exception:
                            logger.exception(
                                "Error while trying to load translations "
                                "for plugin {name}".format(**locals())
                            )
                        else:
                            if isinstance(plugin_translations, support.Translations):
                                translations = translations.merge(plugin_translations)
                                logger.debug(
                                    "Using translation plugin folder {dirname} from "
                                    "plugin {name} for locale {locale}".format(**locals())
                                )
                                break
                    else:
                        logger.debug(
                            "No translations for locale {locale} "
                            "from plugin {name}".format(**locals())
                        )

                # core translations
                dirs = additional_folders + [
                    os.path.join(ctx.app.root_path, "translations")
                ]
                for dirname in dirs:
                    core_translations = support.Translations.load(dirname, [locale])
                    if isinstance(core_translations, support.Translations):
                        logger.debug(
                            "Using translation core folder {dirname} "
                            "for locale {locale}".format(**locals())
                        )
                        break
                else:
                    logger.debug(
                        "No translations for locale {} in core folders".format(locale)
                    )
                translations = translations.merge(core_translations)

            ctx.babel_translations = translations
        return translations

    flask_babel.Babel.list_translations = fixed_list_translations
    flask_babel.get_translations = fixed_get_translations


def fix_webassets_cache():
    from webassets import cache

    error_logger = logging.getLogger(__name__ + ".fix_webassets_cache")

    def fixed_set(self, key, data):
        import os
        import pickle
        import shutil
        import tempfile

        if not os.path.exists(self.directory):
            error_logger.warning(
                "Cache directory {} doesn't exist, not going "
                "to attempt to write cache file".format(self.directory)
            )

        md5 = "%s" % cache.make_md5(self.V, key)
        filename = os.path.join(self.directory, md5)
        fd, temp_filename = tempfile.mkstemp(prefix="." + md5, dir=self.directory)
        try:
            with os.fdopen(fd, "wb") as f:
                pickle.dump(data, f)
                f.flush()
            shutil.move(temp_filename, filename)
        except Exception:
            os.remove(temp_filename)
            raise

    def fixed_get(self, key):
        import errno
        import os
        import warnings

        from webassets.cache import make_md5

        if not os.path.exists(self.directory):
            error_logger.warning(
                "Cache directory {} doesn't exist, not going "
                "to attempt to read cache file".format(self.directory)
            )
            return None

        try:
            hash = make_md5(self.V, key)
        except IOError as e:
            if e.errno != errno.ENOENT:
                raise
            return None

        filename = os.path.join(self.directory, "%s" % hash)
        try:
            f = io.open(filename, "rb")
        except IOError as e:
            if e.errno != errno.ENOENT:
                error_logger.exception(
                    "Got an exception while trying to open webasset file {}".format(
                        filename
                    )
                )
            return None
        try:
            result = f.read()
        finally:
            f.close()

        unpickled = webassets.cache.safe_unpickle(result)
        if unpickled is None:
            warnings.warn("Ignoring corrupted cache file %s" % filename)
        return unpickled

    cache.FilesystemCache.set = fixed_set
    cache.FilesystemCache.get = fixed_get


def fix_webassets_filtertool():
    from webassets.merge import FilterTool, MemoryHunk, log

    error_logger = logging.getLogger(__name__ + ".fix_webassets_filtertool")

    def fixed_wrap_cache(self, key, func):
        """Return cache value ``key``, or run ``func``."""
        if self.cache:
            if not self.no_cache_read:
                log.debug("Checking cache for key %s", key)
                content = self.cache.get(key)
                if content not in (False, None):
                    log.debug("Using cached result for %s", key)
                    return MemoryHunk(content)

        try:
            content = func().getvalue()
            if self.cache:
                try:
                    log.debug(
                        "Storing result in cache with key %s",
                        key,
                    )
                    self.cache.set(key, content)
                except Exception:
                    error_logger.exception(
                        "Got an exception while trying to save file to cache, not caching"
                    )
            return MemoryHunk(content)
        except Exception:
            error_logger.exception(
                "Got an exception while trying to apply filter, ignoring file"
            )
            return MemoryHunk("")

    FilterTool._wrap_cache = fixed_wrap_cache


def fix_flask_jsonify():
    def fixed_jsonify(*args, **kwargs):
        """Backported from https://github.com/pallets/flask/blob/7e714bd28b6e96d82b2848b48cf8ff48b517b09b/flask/json/__init__.py#L257"""
        from flask.json import current_app, dumps

        indent = None
        separators = (",", ":")

        if current_app.config["JSONIFY_PRETTYPRINT_REGULAR"] or current_app.debug:
            indent = 2
            separators = (", ", ": ")

        if args and kwargs:
            raise TypeError(
                "jsonify() behavior undefined when passed both args and kwargs"
            )
        elif len(args) == 1:  # single args are passed directly to dumps()
            data = args[0]
        else:
            data = args or kwargs

        return current_app.response_class(
            dumps(data, indent=indent, separators=separators, allow_nan=False) + "\n",
            mimetype="application/json",
        )

    flask.jsonify = fixed_jsonify


# ~~ WSGI environment wrapper for reverse proxying


class ReverseProxiedEnvironment:
    @staticmethod
    def to_header_candidates(values):
        if values is None:
            return []
        if not isinstance(values, (list, tuple)):
            values = [values]
        to_wsgi_format = lambda header: "HTTP_" + header.upper().replace("-", "_")
        return list(map(to_wsgi_format, values))

    @staticmethod
    def valid_ip(address):
        import netaddr

        try:
            netaddr.IPAddress(address)
            return True
        except Exception:
            return False

    def __init__(
        self,
        header_prefix=None,
        header_scheme=None,
        header_host=None,
        header_server=None,
        header_port=None,
        prefix=None,
        scheme=None,
        host=None,
        server=None,
        port=None,
    ):

        # sensible defaults
        if header_prefix is None:
            header_prefix = ["x-script-name"]
        if header_scheme is None:
            header_scheme = ["x-forwarded-proto", "x-scheme"]
        if header_host is None:
            header_host = ["x-forwarded-host"]
        if header_server is None:
            header_server = ["x-forwarded-server"]
        if header_port is None:
            header_port = ["x-forwarded-port"]

        # header candidates
        self._headers_prefix = self.to_header_candidates(header_prefix)
        self._headers_scheme = self.to_header_candidates(header_scheme)
        self._headers_host = self.to_header_candidates(header_host)
        self._headers_server = self.to_header_candidates(header_server)
        self._headers_port = self.to_header_candidates(header_port)

        # fallback prefix & scheme & host from config
        self._fallback_prefix = prefix
        self._fallback_scheme = scheme
        self._fallback_host = host
        self._fallback_server = server
        self._fallback_port = port

    def __call__(self, environ):
        def retrieve_header(header_type):
            candidates = getattr(self, "_headers_" + header_type, [])
            fallback = getattr(self, "_fallback_" + header_type, None)

            for candidate in candidates:
                value = environ.get(candidate, None)
                if value is not None:
                    return value
            else:
                return fallback

        def host_to_server_and_port(host, scheme):
            if host is None:
                return None, None

            default_port = "443" if scheme == "https" else "80"
            host = host.strip()

            if ":" in host:
                # we might have an ipv6 address here, or a port, or both

                if host[0] == "[":
                    # that looks like an ipv6 address with port, e.g. [fec1::1]:80
                    address_end = host.find("]")
                    if address_end == -1:
                        # no ], that looks like a seriously broken address
                        return None, None

                    # extract server ip, skip enclosing [ and ]
                    server = host[1:address_end]
                    tail = host[address_end + 1 :]

                    # now check if there's also a port
                    if len(tail) and tail[0] == ":":
                        # port included as well
                        port = tail[1:]
                    else:
                        # no port, use default one
                        port = default_port

                elif self.__class__.valid_ip(host):
                    # ipv6 address without port
                    server = host
                    port = default_port

                else:
                    # ipv4 address with port
                    server, port = host.rsplit(":", 1)

            else:
                server = host
                port = default_port

            return server, port

        # determine prefix
        prefix = retrieve_header("prefix")
        if prefix is not None:
            environ["SCRIPT_NAME"] = prefix
            path_info = environ["PATH_INFO"]
            if path_info.startswith(prefix):
                environ["PATH_INFO"] = path_info[len(prefix) :]

        # determine scheme
        scheme = retrieve_header("scheme")
        if scheme is not None and "," in scheme:
            # Scheme might be something like "https,https" if doubly-reverse-proxied
            # without stripping original scheme header first, make sure to only use
            # the first entry in such a case. See #1391.
            scheme, _ = map(lambda x: x.strip(), scheme.split(",", 1))
        if scheme is not None:
            environ["wsgi.url_scheme"] = scheme

        # determine host
        url_scheme = environ["wsgi.url_scheme"]
        host = retrieve_header("host")
        if host is not None:
            # if we have a host, we take server_name and server_port from it
            server, port = host_to_server_and_port(host, url_scheme)
            environ["HTTP_HOST"] = host
            environ["SERVER_NAME"] = server
            environ["SERVER_PORT"] = port

        elif environ.get("HTTP_HOST", None) is not None:
            # if we have a Host header, we use that and make sure our server name and port properties match it
            host = environ["HTTP_HOST"]
            server, port = host_to_server_and_port(host, url_scheme)
            environ["SERVER_NAME"] = server
            environ["SERVER_PORT"] = port

        else:
            # else we take a look at the server and port headers and if we have
            # something there we derive the host from it

            # determine server - should usually not be used
            server = retrieve_header("server")
            if server is not None:
                environ["SERVER_NAME"] = server

            # determine port - should usually not be used
            port = retrieve_header("port")
            if port is not None:
                environ["SERVER_PORT"] = port

            # reconstruct host header
            if (
                url_scheme == "http"
                and environ["SERVER_PORT"] == "80"
                or url_scheme == "https"
                and environ["SERVER_PORT"] == "443"
            ):
                # default port for scheme, can be skipped
                environ["HTTP_HOST"] = environ["SERVER_NAME"]
            else:
                server_name_component = environ["SERVER_NAME"]
                if ":" in server_name_component and self.__class__.valid_ip(
                    server_name_component
                ):
                    # this is an ipv6 address, we need to wrap that in [ and ] before appending the port
                    server_name_component = "[" + server_name_component + "]"

                environ["HTTP_HOST"] = (
                    server_name_component + ":" + environ["SERVER_PORT"]
                )

        # call wrapped app with rewritten environment
        return environ


# ~~ request and response versions


class OctoPrintFlaskRequest(flask.Request):
    environment_wrapper = staticmethod(lambda x: x)

    def __init__(self, environ, *args, **kwargs):
        # apply environment wrapper to provided WSGI environment
        flask.Request.__init__(self, self.environment_wrapper(environ), *args, **kwargs)

    @cached_property
    def cookies(self):
        # strip cookie_suffix from all cookies in the request, return result
        cookies = flask.Request.cookies.__get__(self)

        result = {}
        desuffixed = {}
        for key, value in cookies.items():
            if key.endswith(self.cookie_suffix):
                desuffixed[key[: -len(self.cookie_suffix)]] = value
            else:
                result[key] = value

        result.update(desuffixed)
        return result

    @cached_property
    def server_name(self):
        """Short cut to the request's server name header"""
        return self.environ.get("SERVER_NAME")

    @cached_property
    def server_port(self):
        """Short cut to the request's server port header"""
        return self.environ.get("SERVER_PORT")

    @cached_property
    def cookie_suffix(self):
        """
        Request specific suffix for set and read cookies

        We need this because cookies are not port-specific and we don't want to overwrite our
        session and other cookies from one OctoPrint instance on our machine with those of another
        one who happens to listen on the same address albeit a different port or script root.
        """
        result = "_P" + self.server_port
        if self.script_root:
            return result + "_R" + self.script_root.replace("/", "|")
        return result


class OctoPrintFlaskResponse(flask.Response):
    def set_cookie(self, key, *args, **kwargs):
        # restrict cookie path to script root
        kwargs["path"] = flask.request.script_root + kwargs.get("path", "/")

        # set same-site header
        samesite = settings().get(["server", "cookies", "samesite"])
        if samesite is not None:
            samesite = samesite.lower()
        if samesite == "none":
            samesite = None
        if samesite not in (None, "strict", "lax"):
            samesite = None
        kwargs["samesite"] = samesite

        # set secure if necessary
        kwargs["secure"] = settings().getBoolean(["server", "cookies", "secure"])

        # add request specific cookie suffix to name
        flask.Response.set_cookie(
            self, key + flask.request.cookie_suffix, *args, **kwargs
        )

    def delete_cookie(self, key, path="/", domain=None):
        flask.Response.delete_cookie(self, key, path=path, domain=domain)

        # we also still might have a cookie left over from before we started prefixing, delete that manually
        # without any pre processing (no path prefix, no key suffix)
        flask.Response.set_cookie(
            self, key, expires=0, max_age=0, path=path, domain=domain
        )


class OctoPrintSessionInterface(flask.sessions.SecureCookieSessionInterface):
    def should_set_cookie(self, app, session):
        return flask.request.endpoint != "static"

    def save_session(self, app, session, response):
        if flask.g.get("login_via_apikey", False):
            return
        return super().save_session(app, session, response)


# ~~ passive login helper

_cached_local_networks = None


def _local_networks():
    global _cached_local_networks

    if _cached_local_networks is None:
        logger = logging.getLogger(__name__)
        local_networks = netaddr.IPSet([])
        for entry in settings().get(["accessControl", "localNetworks"]):
            network = netaddr.IPNetwork(entry)
            local_networks.add(network)
            logger.debug("Added network {} to localNetworks".format(network))

            if network.version == 4:
                network_v6 = network.ipv6()
                local_networks.add(network_v6)
                logger.debug(
                    "Also added v6 representation of v4 network {} = {} to localNetworks".format(
                        network, network_v6
                    )
                )

        _cached_local_networks = local_networks

    return _cached_local_networks


def passive_login():
    logger = logging.getLogger(__name__)

    user = flask_login.current_user

    remote_address = get_remote_address(flask.request)
    ip_check_enabled = settings().getBoolean(["server", "ipCheck", "enabled"])
    ip_check_trusted = settings().get(["server", "ipCheck", "trustedSubnets"])

    if isinstance(user, LocalProxy):
        # noinspection PyProtectedMember
        user = user._get_current_object()

    def login(u):
        # login known user
        if not u.is_anonymous:
            u = octoprint.server.userManager.login_user(u)
        flask_login.login_user(u)
        flask_principal.identity_changed.send(
            flask.current_app._get_current_object(),
            identity=flask_principal.Identity(u.get_id()),
        )
        if hasattr(u, "session"):
            flask.session["usersession.id"] = u.session
        flask.g.user = u

        eventManager().fire(Events.USER_LOGGED_IN, payload={"username": u.get_id()})

        return u

    def determine_user(u):
        if not u.is_anonymous and u.is_active:
            # known active user
            logger.info(
                "Passively logging in user {} from {}".format(u.get_id(), remote_address)
            )

        elif (
            settings().getBoolean(["accessControl", "autologinLocal"])
            and settings().get(["accessControl", "autologinAs"]) is not None
            and settings().get(["accessControl", "localNetworks"]) is not None
            and "active_logout" not in flask.request.cookies
            and remote_address
        ):
            # attempt local autologin
            autologin_as = settings().get(["accessControl", "autologinAs"])
            local_networks = _local_networks()
            logger.debug(
                "Checking if remote address {} is in localNetworks ({!r})".format(
                    remote_address, local_networks
                )
            )

            try:
                if netaddr.IPAddress(remote_address) in local_networks:
                    autologin_user = octoprint.server.userManager.find_user(autologin_as)
                    if autologin_user is not None and autologin_user.is_active:
                        logger.info(
                            "Passively logging in user {} from {} via autologin".format(
                                autologin_as, remote_address
                            )
                        )
                        flask.session["login_mechanism"] = "autologin"
                        return autologin_user
            except Exception:
                logger.exception(
                    "Could not autologin user {} from {} for networks {}".format(
                        autologin_as, remote_address, local_networks
                    )
                )

        if not u.is_active:
            # inactive user, switch to anonymous
            u = octoprint.server.userManager.anonymous_user_factory()

        return u

    user = login(determine_user(user))
    response = user.as_dict()
    response["_is_external_client"] = ip_check_enabled and not is_lan_address(
        remote_address, additional_private=ip_check_trusted
    )
    if flask.session.get("login_mechanism") is not None:
        response["_login_mechanism"] = flask.session.get("login_mechanism")
    return flask.jsonify(response)


# ~~ cache decorator for cacheable views


class LessSimpleCache(BaseCache):
    """
    Slightly improved version of :class:`SimpleCache`.

    Setting ``default_timeout`` or ``timeout`` to ``-1`` will have no timeout be applied at all.
    """

    def __init__(self, threshold=500, default_timeout=300):
        BaseCache.__init__(self, default_timeout=default_timeout)
        self._mutex = threading.RLock()
        self._cache = {}
        self._bypassed = set()
        self.clear = self._cache.clear
        self._threshold = threshold

    def _prune(self):
        if self.over_threshold():
            now = time.time()
            for idx, (key, (expires, _)) in enumerate(self._cache.items()):
                if expires is not None and expires <= now or idx % 3 == 0:
                    with self._mutex:
                        self._cache.pop(key, None)

    def get(self, key):
        import pickle

        now = time.time()
        with self._mutex:
            expires, value = self._cache.get(key, (0, None))
        if expires is None or expires > now:
            return pickle.loads(value)

    def set(self, key, value, timeout=None):
        import pickle

        with self._mutex:
            self._prune()
            self._cache[key] = (
                self.calculate_timeout(timeout=timeout),
                pickle.dumps(value, pickle.HIGHEST_PROTOCOL),
            )
            if key in self._bypassed:
                self._bypassed.remove(key)

    def add(self, key, value, timeout=None):
        with self._mutex:
            self.set(key, value, timeout=None)
            self._cache.setdefault(key, self._cache[key])

    def delete(self, key):
        with self._mutex:
            self._cache.pop(key, None)

    def calculate_timeout(self, timeout=None):
        if timeout is None:
            timeout = self.default_timeout
        if timeout == -1:
            return None
        return time.time() + timeout

    def over_threshold(self):
        if self._threshold is None:
            return False
        with self._mutex:
            return len(self._cache) > self._threshold

    def __getitem__(self, key):
        return self.get(key)

    def __setitem__(self, key, value):
        return self.set(key, value)

    def __delitem__(self, key):
        return self.delete(key)

    def __contains__(self, key):
        with self._mutex:
            return key in self._cache

    def set_bypassed(self, key):
        with self._mutex:
            self._bypassed.add(key)

    def is_bypassed(self, key):
        with self._mutex:
            return key in self._bypassed


_cache = LessSimpleCache()


def cached(
    timeout=5 * 60,
    key=lambda: "view:%s" % flask.request.path,
    unless=None,
    refreshif=None,
    unless_response=None,
):
    def decorator(f):
        @functools.wraps(f)
        def decorated_function(*args, **kwargs):
            logger = logging.getLogger(__name__)

            cache_key = key()

            def f_with_duration(*args, **kwargs):
                start_time = time.time()
                try:
                    return f(*args, **kwargs)
                finally:
                    elapsed = time.time() - start_time
                    logger.debug(
                        "Needed {elapsed:.2f}s to render {path} (key: {key})".format(
                            elapsed=elapsed, path=flask.request.path, key=cache_key
                        )
                    )

            # bypass the cache if "unless" condition is true
            if callable(unless) and unless():
                logger.debug(
                    "Cache for {path} bypassed, calling wrapped function".format(
                        path=flask.request.path
                    )
                )
                _cache.set_bypassed(cache_key)
                return f_with_duration(*args, **kwargs)

            # also bypass the cache if it's disabled completely
            if not settings().getBoolean(["devel", "cache", "enabled"]):
                logger.debug(
                    "Cache for {path} disabled, calling wrapped function".format(
                        path=flask.request.path
                    )
                )
                _cache.set_bypassed(cache_key)
                return f_with_duration(*args, **kwargs)

            rv = _cache.get(cache_key)

            # only take the value from the cache if we are not required to refresh it from the wrapped function
            if rv is not None and (not callable(refreshif) or not refreshif(rv)):
                logger.debug(
                    "Serving entry for {path} from cache (key: {key})".format(
                        path=flask.request.path, key=cache_key
                    )
                )
                if "X-From-Cache" not in rv.headers:
                    rv.headers["X-From-Cache"] = "true"
                return rv

            # get value from wrapped function
            logger.debug(
                "No cache entry or refreshing cache for {path} (key: {key}), calling wrapped function".format(
                    path=flask.request.path, key=cache_key
                )
            )
            rv = f_with_duration(*args, **kwargs)

            # do not store if the "unless_response" condition is true
            if callable(unless_response) and unless_response(rv):
                logger.debug(
                    "Not caching result for {path} (key: {key}), bypassed".format(
                        path=flask.request.path, key=cache_key
                    )
                )
                _cache.set_bypassed(cache_key)
                return rv

            # store it in the cache
            _cache.set(cache_key, rv, timeout=timeout)

            return rv

        return decorated_function

    return decorator


def is_in_cache(key=lambda: "view:%s" % flask.request.path):
    if callable(key):
        key = key()
    return key in _cache


def is_cache_bypassed(key=lambda: "view:%s" % flask.request.path):
    if callable(key):
        key = key()
    return _cache.is_bypassed(key)


def cache_check_headers():
    return "no-cache" in flask.request.cache_control or "no-cache" in flask.request.pragma


def cache_check_response_headers(response):
    if not isinstance(response, flask.Response):
        return False

    headers = response.headers

    if "Cache-Control" in headers and (
        "no-cache" in headers["Cache-Control"] or "no-store" in headers["Cache-Control"]
    ):
        return True

    if "Pragma" in headers and "no-cache" in headers["Pragma"]:
        return True

    if "Expires" in headers and headers["Expires"] in ("0", "-1"):
        return True

    return False


def cache_check_status_code(response, valid):
    if not isinstance(response, flask.Response):
        return False

    if callable(valid):
        return not valid(response.status_code)
    else:
        return response.status_code not in valid


class PreemptiveCache:
    def __init__(self, cachefile):
        self.cachefile = cachefile
        self.environment = None

        self._logger = logging.getLogger(__name__ + "." + self.__class__.__name__)

        self._lock = threading.RLock()

    def record(self, data, unless=None, root=None):
        if callable(unless) and unless():
            return

        entry_data = data
        if callable(entry_data):
            entry_data = entry_data()

        if entry_data is not None:
            if root is None:
                from flask import request

                root = request.path
            self.add_data(root, entry_data)

    def has_record(self, data, root=None):
        if callable(data):
            data = data()

        if data is None:
            return False

        if root is None:
            from flask import request

            root = request.path

        all_data = self.get_data(root)
        for existing in all_data:
            if self._compare_data(data, existing):
                return True

        return False

    def clean_all_data(self, cleanup_function):
        assert callable(cleanup_function)

        with self._lock:
            all_data = self.get_all_data()
            for root, entries in list(all_data.items()):
                old_count = len(entries)
                entries = cleanup_function(root, entries)
                if not entries:
                    del all_data[root]
                    self._logger.debug(
                        "Removed root {} from preemptive cache".format(root)
                    )
                elif len(entries) < old_count:
                    all_data[root] = entries
                    self._logger.debug(
                        "Removed {} entries from preemptive cache for root {}".format(
                            old_count - len(entries), root
                        )
                    )
            self.set_all_data(all_data)

        return all_data

    def get_all_data(self):
        import yaml

        cache_data = None
        with self._lock:
            try:
                with io.open(self.cachefile, "rt") as f:
                    cache_data = yaml.safe_load(f)
            except IOError as e:
                import errno

                if e.errno != errno.ENOENT:
                    raise
            except Exception:
                self._logger.exception("Error while reading {}".format(self.cachefile))

        if cache_data is None:
            cache_data = {}

        if not self._validate_data(cache_data):
            self._logger.warning("Preemptive cache data was invalid, ignoring it")
            cache_data = {}

        return cache_data

    def get_data(self, root):
        cache_data = self.get_all_data()
        return cache_data.get(root, list())

    def set_all_data(self, data):
        import yaml

        from octoprint.util import atomic_write

        with self._lock:
            try:
                with atomic_write(self.cachefile, "wt", max_permissions=0o666) as handle:
                    yaml.safe_dump(
                        data,
                        handle,
                        default_flow_style=False,
                        indent=4,
                        allow_unicode=True,
                    )
            except Exception:
                self._logger.exception("Error while writing {}".format(self.cachefile))

    def set_data(self, root, data):
        with self._lock:
            all_data = self.get_all_data()
            all_data[root] = data
            self.set_all_data(all_data)

    def add_data(self, root, data):
        def split_matched_and_unmatched(entry, entries):
            matched = []
            unmatched = []

            for e in entries:
                if self._compare_data(e, entry):
                    matched.append(e)
                else:
                    unmatched.append(e)

            return matched, unmatched

        with self._lock:
            cache_data = self.get_all_data()

            if root not in cache_data:
                cache_data[root] = []

            existing, other = split_matched_and_unmatched(data, cache_data[root])

            def get_newest(entries):
                result = None
                for entry in entries:
                    if "_timestamp" in entry and (
                        result is None
                        or (
                            "_timestamp" in result
                            and result["_timestamp"] < entry["_timestamp"]
                        )
                    ):
                        result = entry
                return result

            to_persist = get_newest(existing)
            if not to_persist:
                import copy

                to_persist = copy.deepcopy(data)
                to_persist["_timestamp"] = time.time()
                to_persist["_count"] = 1
                self._logger.info("Adding entry for {} and {!r}".format(root, to_persist))
            else:
                to_persist["_timestamp"] = time.time()
                to_persist["_count"] = to_persist.get("_count", 0) + 1
                self._logger.debug(
                    "Updating timestamp and counter for {} and {!r}".format(root, data)
                )

            self.set_data(root, [to_persist] + other)

    def _compare_data(self, a, b):
        from octoprint.util import dict_filter

        def strip_ignored(d):
            return dict_filter(d, lambda k, v: not k.startswith("_"))

        return set(strip_ignored(a).items()) == set(strip_ignored(b).items())

    def _validate_data(self, data):
        if not isinstance(data, dict):
            return False

        for root, entries in data.items():
            if not isinstance(entries, list):
                return False

            for entry in entries:
                if not self._validate_entry(entry):
                    return False

        return True

    def _validate_entry(self, entry):
        return isinstance(entry, dict) and "_timestamp" in entry and "_count" in entry


def preemptively_cached(cache, data, unless=None):
    def decorator(f):
        @functools.wraps(f)
        def decorated_function(*args, **kwargs):
            try:
                cache.record(data, unless=unless)
            except Exception:
                logging.getLogger(__name__).exception(
                    "Error while recording preemptive cache entry: {!r}".format(data)
                )
            return f(*args, **kwargs)

        return decorated_function

    return decorator


def etagged(etag):
    def decorator(f):
        @functools.wraps(f)
        def decorated_function(*args, **kwargs):
            rv = f(*args, **kwargs)
            if isinstance(rv, flask.Response):
                try:
                    result = etag
                    if callable(result):
                        result = result(rv)
                    if result:
                        rv.set_etag(result)
                except Exception:
                    logging.getLogger(__name__).exception(
                        "Error while calculating the etag value for response {!r}".format(
                            rv
                        )
                    )
            return rv

        return decorated_function

    return decorator


def lastmodified(date):
    def decorator(f):
        @functools.wraps(f)
        def decorated_function(*args, **kwargs):
            rv = f(*args, **kwargs)
            if "Last-Modified" not in rv.headers:
                try:
                    result = date
                    if callable(result):
                        result = result(rv)

                    if not isinstance(result, basestring):
                        from werkzeug.http import http_date

                        result = http_date(result)

                    if result:
                        rv.headers["Last-Modified"] = result
                except Exception:
                    logging.getLogger(__name__).exception(
                        "Error while calculating the lastmodified value for response {!r}".format(
                            rv
                        )
                    )
            return rv

        return decorated_function

    return decorator


def conditional(condition, met):
    def decorator(f):
        @functools.wraps(f)
        def decorated_function(*args, **kwargs):
            try:
                if callable(condition) and condition():
                    # condition has been met, return met-response
                    rv = met
                    if callable(met):
                        rv = met()
                    return rv
            except Exception:
                logging.getLogger(__name__).exception(
                    "Error while evaluating conditional {!r} or met {!r}".format(
                        condition, met
                    )
                )

            # condition hasn't been met, call decorated function
            return f(*args, **kwargs)

        return decorated_function

    return decorator


def with_client_revalidation(f):
    @functools.wraps(f)
    def decorated_function(*args, **kwargs):
        r = f(*args, **kwargs)

        if isinstance(r, flask.Response):
            r = add_revalidation_response_headers(r)

        return r

    return decorated_function


def with_revalidation_checking(
    etag_factory=None, lastmodified_factory=None, condition=None, unless=None
):
    if etag_factory is None:

        def etag_factory(lm=None):
            return None

    if lastmodified_factory is None:

        def lastmodified_factory():
            return None

    if condition is None:

        def condition(lm=None, etag=None):
            if lm is None:
                lm = lastmodified_factory()

            if etag is None:
                etag = etag_factory(lm=lm)

            if flask.request.if_none_match and flask.request.if_modified_since:
                # use both
                return check_lastmodified(lm) and check_etag(etag)
            elif flask.request.if_none_match:
                # use only ETag
                return check_etag(etag)
            elif flask.request.if_modified_since:
                # use only Last-Modified
                return check_lastmodified(lm)
            else:
                # assume stale cache
                return False

    if unless is None:

        def unless():
            return False

    def decorator(f):
        @functools.wraps(f)
        def decorated_function(*args, **kwargs):
            lm = lastmodified_factory()
            etag = etag_factory(lm)

            if condition(lm, etag) and not unless():
                return make_response("Not Modified", 304)

            # generate response
            response = f(*args, **kwargs)

            # set etag header if not already set
            if etag and response.get_etag()[0] is None:
                response.set_etag(etag)

            # set last modified header if not already set
            if lm and response.headers.get("Last-Modified", None) is None:
                if not isinstance(lm, basestring):
                    from werkzeug.http import http_date

                    lm = http_date(lm)
                response.headers["Last-Modified"] = lm

            response = add_no_max_age_response_headers(response)
            return response

        return decorated_function

    return decorator


def check_etag(etag):
    if etag is None:
        return False

    return (
        flask.request.method in ("GET", "HEAD")
        and flask.request.if_none_match is not None
        and etag in flask.request.if_none_match
    )


def check_lastmodified(lastmodified):
    if lastmodified is None:
        return False

    from datetime import datetime

    if isinstance(lastmodified, (int, long, float)):
        # max(86400, lastmodified) is workaround for https://bugs.python.org/issue29097,
        # present in CPython 3.6.x up to 3.7.1.
        #
        # I think it's fair to say that we'll never encounter lastmodified values older than
        # 1970-01-02 so this is a safe workaround.
        lastmodified = datetime.fromtimestamp(max(86400, lastmodified)).replace(
            microsecond=0
        )

    if not isinstance(lastmodified, datetime):
        raise ValueError(
            "lastmodified must be a datetime or float or int instance but, got {} instead".format(
                lastmodified.__class__
            )
        )

    return (
        flask.request.method in ("GET", "HEAD")
        and flask.request.if_modified_since is not None
        and lastmodified <= flask.request.if_modified_since
    )


def add_revalidation_response_headers(response):
    import werkzeug.http

    cache_control = werkzeug.http.parse_dict_header(
        response.headers.get("Cache-Control", "")
    )
    if "no-cache" not in cache_control:
        cache_control["no-cache"] = None
    if "must-revalidate" not in cache_control:
        cache_control["must-revalidate"] = None
    response.headers["Cache-Control"] = werkzeug.http.dump_header(cache_control)

    return response


def add_non_caching_response_headers(response):
    import werkzeug.http

    cache_control = werkzeug.http.parse_dict_header(
        response.headers.get("Cache-Control", "")
    )
    if "no-store" not in cache_control:
        cache_control["no-store"] = None
    if "no-cache" not in cache_control:
        cache_control["no-cache"] = None
    if "must-revalidate" not in cache_control:
        cache_control["must-revalidate"] = None
    if "post-check" not in cache_control or cache_control["post-check"] != "0":
        cache_control["post-check"] = "0"
    if "pre-check" not in cache_control or cache_control["pre-check"] != "0":
        cache_control["pre-check"] = "0"
    if "max-age" not in cache_control or cache_control["max-age"] != "0":
        cache_control["max-age"] = "0"
    response.headers["Cache-Control"] = werkzeug.http.dump_header(cache_control)

    response.headers["Pragma"] = "no-cache"
    response.headers["Expires"] = "-1"
    return response


def add_no_max_age_response_headers(response):
    import werkzeug.http

    cache_control = werkzeug.http.parse_dict_header(
        response.headers.get("Cache-Control", "")
    )
    if "max-age" not in cache_control or cache_control["max-age"] != "0":
        cache_control["max-age"] = "0"
    response.headers["Cache-Control"] = werkzeug.http.dump_header(cache_control)

    return response


# ~~ access validators for use with tornado


def permission_validator(request, permission):
    """
    Validates that the given request is made by an authorized user, identified either by API key or existing Flask
    session.

    Must be executed in an existing Flask request context!

    :param request: The Flask request object
    :param request: The required permission
    """

    user = get_flask_user_from_request(request)
    if not user.has_permission(permission):
        raise tornado.web.HTTPError(403)


@deprecated(
    "admin_validator is deprecated, please use new permission_validator", since=""
)
def admin_validator(request):
    from octoprint.access.permissions import Permissions

    return permission_validator(request, Permissions.ADMIN)


@deprecated("user_validator is deprecated, please use new permission_validator", since="")
def user_validator(request):
    return True


def get_flask_user_from_request(request):
    """
    Retrieves the current flask user from the request context. Uses API key if available, otherwise the current
    user session if available.

    :param request: flask request from which to retrieve the current user
    :return: the user (might be an anonymous user)
    """
    import flask_login

    import octoprint.server.util

    user = None

    apikey = octoprint.server.util.get_api_key(request)
    if apikey is not None:
        # user from api key?
        user = octoprint.server.util.get_user_for_apikey(apikey)

    if user is None:
        # user still None -> current session user
        user = flask_login.current_user

    if user is None:
        # user still None -> anonymous
        from octoprint.server import userManager

        user = userManager.anonymous_user_factory()

    return user


def redirect_to_tornado(request, target, code=302):
    """
    Redirects from flask to tornado, flask request context must exist.

    :param request:
    :param target:
    :param code:
    :return:
    """

    import flask

    requestUrl = request.url
    appBaseUrl = requestUrl[: requestUrl.find(flask.url_for("index") + "api")]

    redirectUrl = appBaseUrl + target
    if "?" in requestUrl:
        fragment = requestUrl[requestUrl.rfind("?") :]
        redirectUrl += fragment
    return flask.redirect(redirectUrl, code=code)


def restricted_access(func):
    """
    This combines :py:func:`no_firstrun_access` and ``login_required``.
    """

    @functools.wraps(func)
    def decorated_view(*args, **kwargs):
        return no_firstrun_access(flask_login.login_required(func))(*args, **kwargs)

    return decorated_view


def no_firstrun_access(func):
    """
    If you decorate a view with this, it will ensure that first setup has been
    done for OctoPrint's Access Control.

    If OctoPrint's Access Control has not been setup yet (indicated by the "firstRun"
    flag from the settings being set to True and the userManager not indicating
    that it's user database has been customized from default), the decorator
    will cause a HTTP 403 status code to be returned by the decorated resource.
    """

    @functools.wraps(func)
    def decorated_view(*args, **kwargs):
        # if OctoPrint hasn't been set up yet, abort
        if (
            settings().getBoolean(["server", "firstRun"])
            and settings().getBoolean(["accessControl", "enabled"])
            and (
                octoprint.server.userManager is None
                or not octoprint.server.userManager.has_been_customized()
            )
        ):
            return flask.make_response("OctoPrint isn't setup yet", 403)
        return func(*args, **kwargs)

    return decorated_view


def firstrun_only_access(func):
    """
    If you decorate a view with this, it will ensure that first setup has _not_ been
    done for OctoPrint's Access Control. Otherwise it
    will cause a HTTP 403 status code to be returned by the decorated resource.
    """

    @functools.wraps(func)
    def decorated_view(*args, **kwargs):
        # if OctoPrint has been set up yet, abort
        if settings().getBoolean(["server", "firstRun"]) and (
            octoprint.server.userManager is None
            or not octoprint.server.userManager.has_been_customized()
        ):
            return func(*args, **kwargs)
        else:
            return flask.make_response(
                "OctoPrint is already setup, this resource is not longer available.", 403
            )

    return decorated_view


def get_remote_address(request):
    forwardedFor = request.headers.get("X-Forwarded-For", None)
    if forwardedFor is not None:
        return forwardedFor.split(",")[0]
    return request.remote_addr


def get_json_command_from_request(request, valid_commands):
    content_type = request.headers.get("Content-Type", None)
    if content_type is None or "application/json" not in content_type:
        return None, None, make_response("Expected content-type JSON", 400)

    data = request.get_json()
    if data is None:
        return (
            None,
            None,
            make_response("Malformed JSON body or wrong content-type in request", 400),
        )
    if "command" not in data or data["command"] not in valid_commands:
        return None, None, make_response("Expected valid command", 400)

    command = data["command"]
    for parameter in valid_commands[command]:
        if parameter not in data:
            return (
                None,
                None,
                make_response(
                    "Mandatory parameter %s missing for command %s"
                    % (parameter, command),
                    400,
                ),
            )

    return command, data, None


##~~ Flask-Assets resolver with plugin asset support


class PluginAssetResolver(flask_assets.FlaskResolver):
    def split_prefix(self, ctx, item):
        app = ctx.environment._app
        if item.startswith("plugin/"):
            try:
                prefix, plugin, name = item.split("/", 2)
                blueprint = prefix + "." + plugin

                directory = flask_assets.get_static_folder(app.blueprints[blueprint])
                item = name
                endpoint = blueprint + ".static"
                return directory, item, endpoint
            except (ValueError, KeyError):
                pass

        return flask_assets.FlaskResolver.split_prefix(self, ctx, item)

    def resolve_output_to_path(self, ctx, target, bundle):
        import os

        return os.path.normpath(os.path.join(ctx.environment.directory, target))


##~~ Webassets updater that takes changes in the configuration into account


class SettingsCheckUpdater(webassets.updater.BaseUpdater):

    updater = "always"

    def __init__(self):
        self._delegate = webassets.updater.get_updater(self.__class__.updater)

    def needs_rebuild(self, bundle, ctx):
        return self._delegate.needs_rebuild(bundle, ctx) or self.changed_settings(ctx)

    def changed_settings(self, ctx):
        if not ctx.cache:
            return False

        cache_key = ("octo", "settings")
        current_hash = settings().effective_hash
        cached_hash = ctx.cache.get(cache_key)
        # This may seem counter-intuitive, but if no cache entry is found
        # then we actually return "no update needed". This is because
        # otherwise if no cache / a dummy cache is used, then we would be
        # rebuilding every single time.
        if cached_hash is not None:
            return cached_hash != current_hash
        return False

    def build_done(self, bundle, ctx):
        self._delegate.build_done(bundle, ctx)
        if not ctx.cache:
            return

        cache_key = ("octo", "settings")
        ctx.cache.set(cache_key, settings().effective_hash)


##~~ core assets collector
def collect_core_assets(preferred_stylesheet="css"):
    assets = {"js": [], "clientjs": [], "css": [], "less": []}
    assets["js"] = [
        "js/app/bindings/allowbindings.js",
        "js/app/bindings/contextmenu.js",
        "js/app/bindings/copywidth.js",
        "js/app/bindings/invisible.js",
        "js/app/bindings/popover.js",
        "js/app/bindings/qrcode.js",
        "js/app/bindings/slimscrolledforeach.js",
        "js/app/bindings/toggle.js",
        "js/app/bindings/togglecontent.js",
        "js/app/bindings/valuewithinit.js",
        "js/app/viewmodels/access.js",
        "js/app/viewmodels/appearance.js",
        "js/app/viewmodels/connection.js",
        "js/app/viewmodels/control.js",
        "js/app/viewmodels/files.js",
        "js/app/viewmodels/loginstate.js",
        "js/app/viewmodels/loginui.js",
        "js/app/viewmodels/navigation.js",
        "js/app/viewmodels/printerstate.js",
        "js/app/viewmodels/printerprofiles.js",
        "js/app/viewmodels/settings.js",
        "js/app/viewmodels/slicing.js",
        "js/app/viewmodels/system.js",
        "js/app/viewmodels/temperature.js",
        "js/app/viewmodels/terminal.js",
        "js/app/viewmodels/timelapse.js",
        "js/app/viewmodels/uistate.js",
        "js/app/viewmodels/users.js",
        "js/app/viewmodels/usersettings.js",
        "js/app/viewmodels/wizard.js",
        "js/app/viewmodels/about.js",
    ]

    assets["clientjs"] = [
        "js/app/client/base.js",
        "js/app/client/socket.js",
        "js/app/client/access.js",
        "js/app/client/browser.js",
        "js/app/client/connection.js",
        "js/app/client/control.js",
        "js/app/client/files.js",
        "js/app/client/job.js",
        "js/app/client/languages.js",
        "js/app/client/printer.js",
        "js/app/client/printerprofiles.js",
        "js/app/client/settings.js",
        "js/app/client/slicing.js",
        "js/app/client/system.js",
        "js/app/client/timelapse.js",
        "js/app/client/users.js",
        "js/app/client/util.js",
        "js/app/client/wizard.js",
    ]

    if preferred_stylesheet == "less":
        assets["less"].append("less/octoprint.less")
    elif preferred_stylesheet == "css":
        assets["css"].append("css/octoprint.css")

    return assets


##~~ plugin assets collector


def collect_plugin_assets(preferred_stylesheet="css"):
    logger = logging.getLogger(__name__ + ".collect_plugin_assets")

    supported_stylesheets = ("css", "less")
    assets = {
        "bundled": {
            "js": DefaultOrderedDict(list),
            "clientjs": DefaultOrderedDict(list),
            "css": DefaultOrderedDict(list),
            "less": DefaultOrderedDict(list),
        },
        "external": {
            "js": DefaultOrderedDict(list),
            "clientjs": DefaultOrderedDict(list),
            "css": DefaultOrderedDict(list),
            "less": DefaultOrderedDict(list),
        },
    }

    asset_plugins = octoprint.plugin.plugin_manager().get_implementations(
        octoprint.plugin.AssetPlugin
    )
    for implementation in asset_plugins:
        name = implementation._identifier
        is_bundled = implementation._plugin_info.bundled

        asset_key = "bundled" if is_bundled else "external"

        try:
            all_assets = implementation.get_assets()
            basefolder = implementation.get_asset_folder()
        except Exception:
            logger.exception(
                "Got an error while trying to collect assets from {}, ignoring assets from the plugin".format(
                    name
                ),
                extra={"plugin": name},
            )
            continue

        def asset_exists(category, asset):
            exists = os.path.exists(os.path.join(basefolder, asset))
            if not exists:
                logger.warning(
                    "Plugin {} is referring to non existing {} asset {}".format(
                        name, category, asset
                    )
                )
            return exists

        if "js" in all_assets:
            for asset in all_assets["js"]:
                if not asset_exists("js", asset):
                    continue
                assets[asset_key]["js"][name].append(
                    "plugin/{name}/{asset}".format(**locals())
                )

        if "clientjs" in all_assets:
            for asset in all_assets["clientjs"]:
                if not asset_exists("clientjs", asset):
                    continue
                assets[asset_key]["clientjs"][name].append(
                    "plugin/{name}/{asset}".format(**locals())
                )

        if preferred_stylesheet in all_assets:
            for asset in all_assets[preferred_stylesheet]:
                if not asset_exists(preferred_stylesheet, asset):
                    continue
                assets[asset_key][preferred_stylesheet][name].append(
                    "plugin/{name}/{asset}".format(**locals())
                )
        else:
            for stylesheet in supported_stylesheets:
                if stylesheet not in all_assets:
                    continue

                for asset in all_assets[stylesheet]:
                    if not asset_exists(stylesheet, asset):
                        continue
                    assets[asset_key][stylesheet][name].append(
                        "plugin/{name}/{asset}".format(**locals())
                    )
                break

    return assets


##~~ JSON encoding


class OctoPrintJsonEncoder(flask.json.JSONEncoder):
    def default(self, obj):
        try:
            return JsonEncoding.encode(obj)
        except TypeError:
            return flask.json.JSONEncoder.default(self, obj)<|MERGE_RESOLUTION|>--- conflicted
+++ resolved
@@ -1,9 +1,4 @@
-<<<<<<< HEAD
-=======
 # -*- coding: utf-8 -*-
-from __future__ import absolute_import, division, print_function, unicode_literals
-
->>>>>>> d3cf2a8e
 from flask import make_response
 
 __author__ = "Gina Häußge <osd@foosel.net>"
