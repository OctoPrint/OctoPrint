# coding=utf-8
from __future__ import absolute_import

__author__ = "Gina Häußge <osd@foosel.net>"
__license__ = 'GNU Affero General Public License http://www.gnu.org/licenses/agpl.html'
__copyright__ = "Copyright (C) 2015 The OctoPrint Project - Released under terms of the AGPLv3 License"

import os
import datetime

from collections import defaultdict
from flask import request, g, url_for, make_response, render_template, send_from_directory, redirect

import octoprint.plugin

from octoprint.server import app, userManager, pluginManager, gettext, \
	debug, LOCALES, VERSION, DISPLAY_VERSION, UI_API_KEY, BRANCH, preemptiveCache, \
	NOT_MODIFIED
from octoprint.settings import settings
from octoprint.filemanager import get_all_extensions

import re

from . import util

import logging
_logger = logging.getLogger(__name__)

_templates = None
_plugin_names = None
_plugin_vars = None

_valid_id_re = re.compile("[a-z_]+")
_valid_div_re = re.compile("[a-zA-Z_-]+")

@app.route("/")
<<<<<<< HEAD
=======
@util.flask.preemptively_cached(cache=preemptiveCache,
                                data=lambda: dict(path=request.path, base_url=request.url_root, query_string="l10n={}".format(g.locale.language) if g.locale else "en"),
                                unless=lambda: request.url_root in settings().get(["server", "preemptiveCache", "exceptions"]) or not (request.url_root.startswith("http://") or request.url_root.startswith("https://")))
@util.flask.conditional(lambda: _check_etag_and_lastmodified_for_index(), NOT_MODIFIED)
@util.flask.cached(timeout=-1,
                   refreshif=lambda cached: _validate_cache_for_index(cached),
                   key=lambda: "view:{}:{}".format(request.base_url, g.locale.language if g.locale else "en"),
                   unless_response=lambda response: util.flask.cache_check_response_headers(response))
@util.flask.etagged(lambda _: _compute_etag_for_index())
@util.flask.lastmodified(lambda _: _compute_date_for_index())
>>>>>>> 6018bf84
def index():
	global _templates, _plugin_names, _plugin_vars

	preemptive_cache_enabled = settings().getBoolean(["devel", "cache", "preemptive"])

	# helper to check if wizards are active
	def wizard_active(templates):
		return templates is not None and bool(templates["wizard"]["order"])

	# we force a refresh if the client forces one or if we have wizards cached
	force_refresh = util.flask.cache_check_headers() or "_refresh" in request.values or wizard_active(_templates)

	# if we need to refresh our template cache or it's not yet set, process it
	if force_refresh or _templates is None or _plugin_names is None or _plugin_vars is None:
		_templates, _plugin_names, _plugin_vars = _process_templates()

	now = datetime.datetime.utcnow()
	render_kwargs = _get_render_kwargs(_templates, _plugin_names, _plugin_vars, now)

	def get_preemptively_cached_view(key, view, data=None, additional_request_data=None, additional_unless=None):
		if (data is None and additional_request_data is None) or g.locale is None:
			return view

		d = dict(path=request.path,
		         base_url=request.base_url,
		         query_string="l10n={}".format(g.locale.language))

		if key != "_default":
			d["plugin"] = key

		# add data if we have any
		if data is not None:
			try:
				if callable(data):
					data = data()
				if data:
					if "query_string" in data:
						data["query_string"] = "l10n={}&{}".format(g.locale.language, data["query_string"])
					d.update(data)
			except:
				_logger.exception("Error collecting data for preemptive cache from plugin {}".format(key))

		# add additional request data if we have any
		if callable(additional_request_data):
			try:
				ard = additional_request_data()
				if ard:
					d.update(dict(
						_additional_request_data = ard
					))
			except:
				_logger.exception("Error retrieving additional data for preemptive cache from plugin {}".format(key))

		def unless():
			disabled_for_root = request.url_root in settings().get(["server", "preemptiveCache", "exceptions"])
			if callable(additional_unless):
				return disabled_for_root or additional_unless()
			else:
				return disabled_for_root

		# finally decorate our view
		return util.flask.preemptively_cached(cache=preemptiveCache,
		                                      data=d,
		                                      unless=unless)(view)

	def get_cached_view(key, view, additional_key_data=None, additional_files=None, custom_files=None, custom_etag=None, custom_lastmodified=None):
		def cache_key():
			k = "ui:{}:{}:{}".format(key, request.base_url, g.locale.language if g.locale else "default")
			if callable(additional_key_data):
				try:
					ak = additional_key_data()
					if ak:
						# we have some additional key components, let's attach them
						if not isinstance(ak, (list, tuple)):
							ak = [ak]
						k = "{}:{}".format(k, ":".join(ak))
				except:
					_logger.exception("Error while trying to retrieve additional cache key parts for plugin {}".format(key))
			return k

		def check_etag_and_lastmodified():
			files = collect_files()
			lastmodified = compute_lastmodified(files)
			lastmodified_ok = util.flask.check_lastmodified(lastmodified)
			etag_ok = util.flask.check_etag(compute_etag(files=files,
			                                             lastmodified=lastmodified,
			                                             additional=cache_key()))
			return lastmodified_ok and etag_ok

		def validate_cache(cached):
			etag_different = compute_etag(additional=cache_key()) != cached.get_etag()[0]
			return force_refresh or etag_different

		def collect_files():
			if callable(custom_files):
				try:
					files = custom_files()
					if files:
						return files
				except:
					_logger.exception("Error while trying to retrieve tracked files for plugin {}".format(key))

			templates = _get_all_templates()
			assets = _get_all_assets()
			translations = _get_all_translationfiles(g.locale.language if g.locale else "en",
			                                         "messages")

			files = templates + assets + translations

			if callable(additional_files):
				try:
					af = additional_files()
					if af:
						files += af
				except:
					_logger.exception("Error while trying to retrieve additional tracked files for plugin {}".format(key))

			return sorted(set(files))

		def compute_lastmodified(files=None):
			if callable(custom_lastmodified):
				try:
					lastmodified = custom_lastmodified()
					if lastmodified:
						return lastmodified
				except:
					_logger.exception("Error while trying to retrieve custom LastModified value for plugin {}".format(key))

			if files is None:
				files = collect_files()
			return _compute_date(files)

		def compute_etag(files=None, lastmodified=None, additional=None):
			if callable(custom_etag):
				try:
					etag = custom_etag()
					if etag:
						return etag
				except:
					_logger.exception("Error while trying to retrieve custom ETag value for plugin {}".format(key))

			if files is None:
				files = collect_files()
			if lastmodified is None:
				lastmodified = compute_lastmodified(files)
			if lastmodified and not isinstance(lastmodified, basestring):
				from werkzeug.http import http_date
				lastmodified = http_date(lastmodified)
			if additional is None:
				additional = []

			import hashlib
			hash = hashlib.sha1()
			hash.update(octoprint.__version__)
			hash.update(octoprint.server.UI_API_KEY)
			hash.update(",".join(sorted(files)))
			if lastmodified:
				hash.update(lastmodified)
			for add in additional:
				hash.update(add)
			return hash.hexdigest()

		decorated_view = view
		decorated_view = util.flask.lastmodified(lambda _: compute_lastmodified())(decorated_view)
		decorated_view = util.flask.etagged(lambda _: compute_etag(additional=cache_key()))(decorated_view)
		decorated_view = util.flask.cached(timeout=-1,
		                                   refreshif=validate_cache,
		                                   key=cache_key,
		                                   unless_response=util.flask.cache_check_response_headers)(decorated_view)
		decorated_view = util.flask.conditional(check_etag_and_lastmodified, NOT_MODIFIED)(decorated_view)
		return decorated_view

	def plugin_view(plugin):
		if plugin.will_handle_ui(request):
			# plugin claims responsibility, let it render the UI
			cached = get_cached_view(plugin._identifier,
			                         plugin.on_ui_render,
			                         additional_key_data=plugin.get_ui_additional_key_data_for_cache,
			                         additional_files=plugin.get_ui_additional_tracked_files,
			                         custom_files=plugin.get_ui_custom_tracked_files,
			                         custom_etag=plugin.get_ui_custom_etag,
			                         custom_lastmodified=plugin.get_ui_custom_lastmodified)

			if preemptive_cache_enabled and plugin.get_ui_preemptive_caching_enabled():
				view = get_preemptively_cached_view(plugin._identifier,
				                                    cached,
				                                    plugin.get_ui_data_for_preemptive_caching,
				                                    plugin.get_ui_additional_request_data_for_preemptive_caching,
				                                    plugin.get_ui_additional_unless)
			else:
				view = cached

			return view(now, request, render_kwargs)

	def default_view():
		wizard = wizard_active(_templates)
		enable_accesscontrol = userManager.enabled
		accesscontrol_active = enable_accesscontrol and userManager.hasBeenCustomized()
		render_kwargs.update(dict(
			webcamStream=settings().get(["webcam", "stream"]),
			enableTemperatureGraph=settings().get(["feature", "temperatureGraph"]),
			enableAccessControl=enable_accesscontrol,
			accessControlActive=accesscontrol_active,
			enableSdSupport=settings().get(["feature", "sdSupport"]),
			gcodeMobileThreshold=settings().get(["gcodeViewer", "mobileSizeThreshold"]),
			gcodeThreshold=settings().get(["gcodeViewer", "sizeThreshold"]),
			wizard=wizard,
			now=now,
		))

		# no plugin took an interest, we'll use the default UI
		def make_default_ui():
			r = make_response(render_template("index.jinja2", **render_kwargs))
			if wizard:
				# if we have active wizard dialogs, set non caching headers
				r = util.flask.add_non_caching_response_headers(r)
			return r

		cached = get_cached_view("_default",
		                         make_default_ui)
		preemptively_cached = get_preemptively_cached_view("_default",
		                                                   cached,
		                                                   dict(),
		                                                   dict())
		return preemptively_cached()

	forced_view = None
	preemptive_cache_environment = preemptiveCache.environment
	if preemptive_cache_environment is not None and isinstance(preemptive_cache_environment, dict):
		forced_view = preemptive_cache_environment.get("plugin", "_default")

	if forced_view:
		# we have view forced by the preemptive cache
		_logger.debug("Forcing rendering of view {}".format(forced_view))
		response = None
		if forced_view != "_default":
			plugin = pluginManager.get_plugin_info(forced_view, require_enabled=True)
			if plugin is not None and isinstance(plugin.implementation, octoprint.plugin.UiPlugin):
				response = plugin_view(plugin.implementation)

		if response is None:
			return default_view()

	else:
		# select view from plugins and fall back on default view if no plugin will handle it
		ui_plugins = pluginManager.get_implementations(octoprint.plugin.UiPlugin, sorting_context="UiPlugin.on_ui_render")
		for plugin in ui_plugins:
			identifier = plugin._identifier
			if plugin.will_handle_ui(request):
				response = plugin_view(plugin)
				if response is not None:
					break
		else:
			response = default_view()

	return response


def _get_render_kwargs(templates, plugin_names, plugin_vars, now):
	#~~ a bunch of settings

	first_run = settings().getBoolean(["server", "firstRun"])
	locales = dict((l.language, dict(language=l.language, display=l.display_name, english=l.english_name)) for l in LOCALES)
	extensions = map(lambda ext: ".{}".format(ext), get_all_extensions())

	#~~ prepare full set of template vars for rendering

	render_kwargs = dict(
		debug=debug,
		firstRun=first_run,
		version=dict(number=VERSION, display=DISPLAY_VERSION, branch=BRANCH),
		uiApiKey=UI_API_KEY,
		templates=templates,
		pluginNames=plugin_names,
		locales=locales,
		supportedExtensions=extensions
	)
	render_kwargs.update(plugin_vars)

	return render_kwargs


def _process_templates():
	enable_accesscontrol = userManager.enabled
	first_run = settings().getBoolean(["server", "firstRun"])
	enable_gcodeviewer = settings().getBoolean(["gcodeViewer", "enabled"])
	enable_timelapse = (settings().get(["webcam", "snapshot"]) and settings().get(["webcam", "ffmpeg"]))
	enable_systemmenu = settings().get(["system"]) is not None and settings().get(["system", "actions"]) is not None
	preferred_stylesheet = settings().get(["devel", "stylesheet"])

	##~~ prepare templates

	templates = defaultdict(lambda: dict(order=[], entries=dict()))

	# rules for transforming template configs to template entries
	template_rules = dict(
		navbar=dict(div=lambda x: "navbar_plugin_" + x, template=lambda x: x + "_navbar.jinja2", to_entry=lambda data: data),
		sidebar=dict(div=lambda x: "sidebar_plugin_" + x, template=lambda x: x + "_sidebar.jinja2", to_entry=lambda data: (data["name"], data)),
		tab=dict(div=lambda x: "tab_plugin_" + x, template=lambda x: x + "_tab.jinja2", to_entry=lambda data: (data["name"], data)),
		settings=dict(div=lambda x: "settings_plugin_" + x, template=lambda x: x + "_settings.jinja2", to_entry=lambda data: (data["name"], data)),
		usersettings=dict(div=lambda x: "usersettings_plugin_" + x, template=lambda x: x + "_usersettings.jinja2", to_entry=lambda data: (data["name"], data)),
		wizard=dict(div=lambda x: "wizard_plugin_" + x, template=lambda x: x + "_wizard.jinja2", to_entry=lambda data: (data["name"], data)),
		about=dict(div=lambda x: "about_plugin_" + x, template=lambda x: x + "_about.jinja2", to_entry=lambda data: (data["name"], data)),
		generic=dict(template=lambda x: x + ".jinja2", to_entry=lambda data: data)
	)

	# sorting orders
	template_sorting = dict(
		navbar=dict(add="prepend", key=None),
		sidebar=dict(add="append", key="name"),
		tab=dict(add="append", key="name"),
		settings=dict(add="custom_append", key="name", custom_add_entries=lambda missing: dict(section_plugins=(gettext("Plugins"), None)), custom_add_order=lambda missing: ["section_plugins"] + missing),
		usersettings=dict(add="append", key="name"),
		wizard=dict(add="append", key="name", key_extractor=lambda d, k: "0:{}".format(d[0]) if "mandatory" in d[1] and d[1]["mandatory"] else "1:{}".format(d[0])),
		about=dict(add="append", key="name"),
		generic=dict(add="append", key=None)
	)

	hooks = pluginManager.get_hooks("octoprint.ui.web.templatetypes")
	for name, hook in hooks.items():
		try:
			result = hook(dict(template_sorting), dict(template_rules))
		except:
			_logger.exception("Error while retrieving custom template type definitions from plugin {name}".format(**locals()))
		else:
			if not isinstance(result, list):
				continue

			for entry in result:
				if not isinstance(entry, tuple) or not len(entry) == 3:
					continue

				key, order, rule = entry

				# order defaults
				if "add" not in order:
					order["add"] = "prepend"
				if "key" not in order:
					order["key"] = "name"

				# rule defaults
				if "div" not in rule:
					# default div name: <hook plugin>_<template_key>_plugin_<plugin>
					div = "{name}_{key}_plugin_".format(**locals())
					rule["div"] = lambda x: div + x
				if "template" not in rule:
					# default template name: <plugin>_plugin_<hook plugin>_<template key>.jinja2
					template = "_plugin_{name}_{key}.jinja2".format(**locals())
					rule["template"] = lambda x: x + template
				if "to_entry" not in rule:
					# default to_entry assumes existing "name" property to be used as label for 2-tuple entry data structure (<name>, <properties>)
					rule["to_entry"] = lambda data: (data["name"], data)

				template_rules["plugin_" + name + "_" + key] = rule
				template_sorting["plugin_" + name + "_" + key] = order
	template_types = template_rules.keys()

	# navbar

	templates["navbar"]["entries"] = dict(
		settings=dict(template="navbar/settings.jinja2", _div="navbar_settings", styles=["display: none"], data_bind="visible: loginState.isAdmin")
	)
	if enable_accesscontrol:
		templates["navbar"]["entries"]["login"] = dict(template="navbar/login.jinja2", _div="navbar_login", classes=["dropdown"], custom_bindings=False)
	if enable_systemmenu:
		templates["navbar"]["entries"]["systemmenu"] = dict(template="navbar/systemmenu.jinja2", _div="navbar_systemmenu", styles=["display: none"], classes=["dropdown"], data_bind="visible: loginState.isAdmin", custom_bindings=False)

	# sidebar

	templates["sidebar"]["entries"]= dict(
		connection=(gettext("Connection"), dict(template="sidebar/connection.jinja2", _div="connection", icon="signal", styles_wrapper=["display: none"], data_bind="visible: loginState.isUser")),
		state=(gettext("State"), dict(template="sidebar/state.jinja2", _div="state", icon="info-sign")),
		files=(gettext("Files"), dict(template="sidebar/files.jinja2", _div="files", icon="list", classes_content=["overflow_visible"], template_header="sidebar/files_header.jinja2"))
	)

	# tabs

	templates["tab"]["entries"] = dict(
		temperature=(gettext("Temperature"), dict(template="tabs/temperature.jinja2", _div="temp")),
		control=(gettext("Control"), dict(template="tabs/control.jinja2", _div="control")),
		terminal=(gettext("Terminal"), dict(template="tabs/terminal.jinja2", _div="term")),
	)
	if enable_gcodeviewer:
		templates["tab"]["entries"]["gcodeviewer"] = (gettext("GCode Viewer"), dict(template="tabs/gcodeviewer.jinja2", _div="gcode"))
	if enable_timelapse:
		templates["tab"]["entries"]["timelapse"] = (gettext("Timelapse"), dict(template="tabs/timelapse.jinja2", _div="timelapse"))

	# settings dialog

	templates["settings"]["entries"] = dict(
		section_printer=(gettext("Printer"), None),

		serial=(gettext("Serial Connection"), dict(template="dialogs/settings/serialconnection.jinja2", _div="settings_serialConnection", custom_bindings=False)),
		printerprofiles=(gettext("Printer Profiles"), dict(template="dialogs/settings/printerprofiles.jinja2", _div="settings_printerProfiles", custom_bindings=False)),
		temperatures=(gettext("Temperatures"), dict(template="dialogs/settings/temperatures.jinja2", _div="settings_temperature", custom_bindings=False)),
		terminalfilters=(gettext("Terminal Filters"), dict(template="dialogs/settings/terminalfilters.jinja2", _div="settings_terminalFilters", custom_bindings=False)),
		gcodescripts=(gettext("GCODE Scripts"), dict(template="dialogs/settings/gcodescripts.jinja2", _div="settings_gcodeScripts", custom_bindings=False)),

		section_features=(gettext("Features"), None),

		features=(gettext("Features"), dict(template="dialogs/settings/features.jinja2", _div="settings_features", custom_bindings=False)),
		webcam=(gettext("Webcam & Timelapse"), dict(template="dialogs/settings/webcam.jinja2", _div="settings_webcam", custom_bindings=False)),
		gcodevisualizer=(gettext("GCODE Visualizer"), dict(template="dialogs/settings/gcodevisualizer.jinja2", _div="settings_gcodegcodevisualizer", custom_bindings=False)),
		api=(gettext("API"), dict(template="dialogs/settings/api.jinja2", _div="settings_api", custom_bindings=False)),

		section_octoprint=(gettext("OctoPrint"), None),

		folders=(gettext("Folders"), dict(template="dialogs/settings/folders.jinja2", _div="settings_folders", custom_bindings=False)),
		appearance=(gettext("Appearance"), dict(template="dialogs/settings/appearance.jinja2", _div="settings_appearance", custom_bindings=False)),
		logs=(gettext("Logs"), dict(template="dialogs/settings/logs.jinja2", _div="settings_logs")),
		server=(gettext("Server"), dict(template="dialogs/settings/server.jinja2", _div="settings_server", custom_bindings=False)),
	)
	if enable_accesscontrol:
		templates["settings"]["entries"]["accesscontrol"] = (gettext("Access Control"), dict(template="dialogs/settings/accesscontrol.jinja2", _div="settings_users", custom_bindings=False))

	# user settings dialog

	if enable_accesscontrol:
		templates["usersettings"]["entries"] = dict(
			access=(gettext("Access"), dict(template="dialogs/usersettings/access.jinja2", _div="usersettings_access", custom_bindings=False)),
			interface=(gettext("Interface"), dict(template="dialogs/usersettings/interface.jinja2", _div="usersettings_interface", custom_bindings=False)),
		)

	# wizard

	if first_run:
		def custom_insert_order(existing, missing):
			if "firstrunstart" in missing:
				missing.remove("firstrunstart")
			if "firstrunend" in missing:
				missing.remove("firstrunend")

			return ["firstrunstart"] + existing + missing + ["firstrunend"]

		template_sorting["wizard"].update(dict(add="custom_insert", custom_insert_entries=lambda missing: dict(), custom_insert_order=custom_insert_order))
		templates["wizard"]["entries"] = dict(
			firstrunstart=(gettext("Start"), dict(template="dialogs/wizard/firstrun_start.jinja2", _div="wizard_firstrun_start")),
			firstrunend=(gettext("Finish"), dict(template="dialogs/wizard/firstrun_end.jinja2", _div="wizard_firstrun_end")),
		)

	# about dialog

	templates["about"]["entries"] = dict(
		about=("About OctoPrint", dict(template="dialogs/about/about.jinja2", _div="about_about", custom_bindings=False)),
		license=("OctoPrint License", dict(template="dialogs/about/license.jinja2", _div="about_license", custom_bindings=False)),
		thirdparty=("Third Party Licenses", dict(template="dialogs/about/thirdparty.jinja2", _div="about_thirdparty", custom_bindings=False)),
		authors=("Authors", dict(template="dialogs/about/authors.jinja2", _div="about_authors", custom_bindings=False)),
		changelog=("Changelog", dict(template="dialogs/about/changelog.jinja2", _div="about_changelog", custom_bindings=False)),
		supporters=("Supporters", dict(template="dialogs/about/supporters.jinja2", _div="about_sponsors", custom_bindings=False))
	)

	# extract data from template plugins

	template_plugins = pluginManager.get_implementations(octoprint.plugin.TemplatePlugin)

	plugin_vars = dict()
	plugin_names = set()
	seen_wizards = settings().get(["server", "seenWizards"]) if not first_run else dict()
	for implementation in template_plugins:
		name = implementation._identifier
		plugin_names.add(name)
		wizard_required = False
		wizard_ignored = False

		try:
			vars = implementation.get_template_vars()
			configs = implementation.get_template_configs()
			if isinstance(implementation, octoprint.plugin.WizardPlugin):
				wizard_required = implementation.is_wizard_required()
				wizard_ignored = octoprint.plugin.WizardPlugin.is_wizard_ignored(seen_wizards, implementation)
		except:
			_logger.exception("Error while retrieving template data for plugin {}, ignoring it".format(name))
			continue

		if not isinstance(vars, dict):
			vars = dict()
		if not isinstance(configs, (list, tuple)):
			configs = []

		for var_name, var_value in vars.items():
			plugin_vars["plugin_" + name + "_" + var_name] = var_value

		includes = _process_template_configs(name, implementation, configs, template_rules)

		if not wizard_required or wizard_ignored:
			includes["wizard"] = list()

		for t in template_types:
			for include in includes[t]:
				if t == "navbar" or t == "generic":
					data = include
				else:
					data = include[1]

				key = data["_key"]
				if "replaces" in data:
					key = data["replaces"]
				templates[t]["entries"][key] = include

	#~~ order internal templates and plugins

	# make sure that
	# 1) we only have keys in our ordered list that we have entries for and
	# 2) we have all entries located somewhere within the order

	for t in template_types:
		default_order = settings().get(["appearance", "components", "order", t], merged=True, config=dict()) or []
		configured_order = settings().get(["appearance", "components", "order", t], merged=True) or []
		configured_disabled = settings().get(["appearance", "components", "disabled", t]) or []

		# first create the ordered list of all component ids according to the configured order
		templates[t]["order"] = [x for x in configured_order if x in templates[t]["entries"] and not x in configured_disabled]

		# now append the entries from the default order that are not already in there
		templates[t]["order"] += [x for x in default_order if not x in templates[t]["order"] and x in templates[t]["entries"] and not x in configured_disabled]

		all_ordered = set(templates[t]["order"])
		all_disabled = set(configured_disabled)

		# check if anything is missing, if not we are done here
		missing_in_order = set(templates[t]["entries"].keys()).difference(all_ordered).difference(all_disabled)
		if len(missing_in_order) == 0:
			continue

		# works with entries that are dicts and entries that are 2-tuples with the
		# entry data at index 1
		def config_extractor(item, key, default_value=None):
			if isinstance(item, dict) and key in item:
				return item[key] if key in item else default_value
			elif isinstance(item, tuple) and len(item) > 1 and isinstance(item[1], dict) and key in item[1]:
				return item[1][key] if key in item[1] else default_value

			return default_value

		# finally add anything that's not included in our order yet
		if template_sorting[t]["key"] is not None:
			# we'll use our config extractor as default key extractor
			extractor = config_extractor

			# if template type provides custom extractor, make sure its exceptions are handled
			if "key_extractor" in template_sorting[t] and callable(template_sorting[t]["key_extractor"]):
				def create_safe_extractor(extractor):
					def f(x, k):
						try:
							return extractor(x, k)
						except:
							_logger.exception("Error while extracting sorting keys for template {}".format(t))
							return None
					return f
				extractor = create_safe_extractor(template_sorting[t]["key_extractor"])

			sort_key = template_sorting[t]["key"]

			def key_func(x):
				config = templates[t]["entries"][x]
				entry_order = config_extractor(config, "order", default_value=None)
				return entry_order is None, entry_order, extractor(config, sort_key)

			sorted_missing = sorted(missing_in_order, key=key_func)
		else:
			def key_func(x):
				config = templates[t]["entries"][x]
				entry_order = config_extractor(config, "order", default_value=None)
				return entry_order is None, entry_order

			sorted_missing = sorted(missing_in_order, key=key_func)

		if template_sorting[t]["add"] == "prepend":
			templates[t]["order"] = sorted_missing + templates[t]["order"]
		elif template_sorting[t]["add"] == "append":
			templates[t]["order"] += sorted_missing
		elif template_sorting[t]["add"] == "custom_prepend" and "custom_add_entries" in template_sorting[t] and "custom_add_order" in template_sorting[t]:
			templates[t]["entries"].update(template_sorting[t]["custom_add_entries"](sorted_missing))
			templates[t]["order"] = template_sorting[t]["custom_add_order"](sorted_missing) + templates[t]["order"]
		elif template_sorting[t]["add"] == "custom_append" and "custom_add_entries" in template_sorting[t] and "custom_add_order" in template_sorting[t]:
			templates[t]["entries"].update(template_sorting[t]["custom_add_entries"](sorted_missing))
			templates[t]["order"] += template_sorting[t]["custom_add_order"](sorted_missing)
		elif template_sorting[t]["add"] == "custom_insert" and "custom_insert_entries" in template_sorting[t] and "custom_insert_order" in template_sorting[t]:
			templates[t]["entries"].update(template_sorting[t]["custom_insert_entries"](sorted_missing))
			templates[t]["order"] = template_sorting[t]["custom_insert_order"](templates[t]["order"], sorted_missing)

	return templates, plugin_names, plugin_vars


def _process_template_configs(name, implementation, configs, rules):
	from jinja2.exceptions import TemplateNotFound

	counters = defaultdict(lambda: 1)
	includes = defaultdict(list)

	for config in configs:
		if not isinstance(config, dict):
			continue
		if not "type" in config:
			continue

		template_type = config["type"]
		del config["type"]

		if not template_type in rules:
			continue
		rule = rules[template_type]

		data = _process_template_config(name, implementation, rule, config=config, counter=counters[template_type])
		if data is None:
			continue

		includes[template_type].append(rule["to_entry"](data))
		counters[template_type] += 1

	for template_type in rules:
		if len(includes[template_type]) == 0:
			# if no template of that type was added by the config, we'll try to use the default template name
			rule = rules[template_type]
			data = _process_template_config(name, implementation, rule)
			if data is not None:
				try:
					app.jinja_env.get_or_select_template(data["template"])
				except TemplateNotFound:
					pass
				except:
					_logger.exception("Error in template {}, not going to include it".format(data["template"]))
				else:
					includes[template_type].append(rule["to_entry"](data))

	return includes


def _process_template_config(name, implementation, rule, config=None, counter=1):
	if "mandatory" in rule:
		for mandatory in rule["mandatory"]:
			if not mandatory in config:
				return None

	if config is None:
		config = dict()
	data = dict(config)

	if not "suffix" in data and counter > 1:
		data["suffix"] = "_%d" % counter

	if "div" in data:
		data["_div"] = data["div"]
	elif "div" in rule:
		data["_div"] = rule["div"](name)
		if "suffix" in data:
			data["_div"] = data["_div"] + data["suffix"]
		if not _valid_div_re.match(data["_div"]):
			_logger.warn("Template config {} contains invalid div identifier {}, skipping it".format(name, data["_div"]))
			return None

	if not "template" in data:
		data["template"] = rule["template"](name)

	if not "name" in data:
		data["name"] = implementation._plugin_name

	if not "custom_bindings" in data or data["custom_bindings"]:
		data_bind = "allowBindings: true"
		if "data_bind" in data:
			data_bind = data_bind + ", " + data["data_bind"]
		data_bind = data_bind.replace("\"", "\\\"")
		data["data_bind"] = data_bind

	data["_key"] = "plugin_" + name
	if "suffix" in data:
		data["_key"] += data["suffix"]

	return data


@app.route("/robots.txt")
@util.flask.cached(timeout=-1)
def robotsTxt():
	return send_from_directory(app.static_folder, "robots.txt")


@app.route("/i18n/<string:locale>/<string:domain>.js")
@util.flask.conditional(lambda: _check_etag_and_lastmodified_for_i18n(), NOT_MODIFIED)
@util.flask.etagged(lambda _: _compute_etag_for_i18n(request.view_args["locale"], request.view_args["domain"]))
@util.flask.lastmodified(lambda _: _compute_date_for_i18n(request.view_args["locale"], request.view_args["domain"]))
def localeJs(locale, domain):
	messages = dict()
	plural_expr = None

	if locale != "en":
		messages, plural_expr = _get_translations(locale, domain)

	catalog = dict(
		messages=messages,
		plural_expr=plural_expr,
		locale=locale,
		domain=domain
	)

	from flask import Response
	return Response(render_template("i18n.js.jinja2", catalog=catalog), content_type="application/x-javascript; charset=utf-8")


@app.route("/plugin_assets/<string:name>/<path:filename>")
def plugin_assets(name, filename):
	return redirect(url_for("plugin." + name + ".static", filename=filename))


def _compute_etag_for_i18n(locale, domain, files=None, lastmodified=None):
	if files is None:
		files = _get_all_translationfiles(locale, domain)
	if lastmodified is None:
		lastmodified = _compute_date(files)
	if lastmodified and not isinstance(lastmodified, basestring):
		from werkzeug.http import http_date
		lastmodified = http_date(lastmodified)

	import hashlib
	hash = hashlib.sha1()
	hash.update(",".join(sorted(files)))
	if lastmodified:
		hash.update(lastmodified)
	return hash.hexdigest()


def _compute_date_for_i18n(locale, domain):
	return _compute_date(_get_all_translationfiles(locale, domain))


def _compute_date(files):
	from datetime import datetime
	timestamps = map(lambda path: os.stat(path).st_mtime, files)
	max_timestamp = max(*timestamps) if timestamps else None
	if max_timestamp:
		# we set the micros to 0 since microseconds are not speced for HTTP
		max_timestamp = datetime.fromtimestamp(max_timestamp).replace(microsecond=0)
	return max_timestamp


def _check_etag_and_lastmodified_for_i18n():
	locale = request.view_args["locale"]
	domain = request.view_args["domain"]

	etag_ok = util.flask.check_etag(_compute_etag_for_i18n(request.view_args["locale"], request.view_args["domain"]))

	lastmodified = _compute_date_for_i18n(locale, domain)
	lastmodified_ok = lastmodified is None or util.flask.check_lastmodified(lastmodified)

	return etag_ok and lastmodified_ok


def _get_all_templates():
	from octoprint.util.jinja import get_all_template_paths
	return get_all_template_paths(app.jinja_loader)


def _get_all_assets():
	from octoprint.util.jinja import get_all_asset_paths
	return get_all_asset_paths(app.jinja_env.assets_environment)


def _get_all_translationfiles(locale, domain):
	from flask import _request_ctx_stack

	def get_po_path(basedir, locale, domain):
		path = os.path.join(basedir, locale)
		if not os.path.isdir(path):
			return None

		path = os.path.join(path, "LC_MESSAGES", "{domain}.po".format(**locals()))
		if not os.path.isfile(path):
			return None

		return path

	po_files = []

	user_base_path = os.path.join(settings().getBaseFolder("translations"))
	user_plugin_path = os.path.join(user_base_path, "_plugins")

	# plugin translations
	plugins = octoprint.plugin.plugin_manager().enabled_plugins
	for name, plugin in plugins.items():
		dirs = [os.path.join(user_plugin_path, name), os.path.join(plugin.location, 'translations')]
		for dirname in dirs:
			if not os.path.isdir(dirname):
				continue

			po_file = get_po_path(dirname, locale, domain)
			if po_file:
				po_files.append(po_file)
				break

	# core translations
	ctx = _request_ctx_stack.top
	base_path = os.path.join(ctx.app.root_path, "translations")

	dirs = [user_base_path, base_path]
	for dirname in dirs:
		po_file = get_po_path(dirname, locale, domain)
		if po_file:
			po_files.append(po_file)
			break

	return po_files


def _get_translations(locale, domain):
	from babel.messages.pofile import read_po
	from octoprint.util import dict_merge

	messages = dict()
	plural_expr = None

	def messages_from_po(path, locale, domain):
		messages = dict()
		with file(path) as f:
			catalog = read_po(f, locale=locale, domain=domain)

			for message in catalog:
				message_id = message.id
				if isinstance(message_id, (list, tuple)):
					message_id = message_id[0]
				messages[message_id] = message.string

		return messages, catalog.plural_expr

	po_files = _get_all_translationfiles(locale, domain)
	for po_file in po_files:
		po_messages, plural_expr = messages_from_po(po_file, locale, domain)
		if po_messages is not None:
			messages = dict_merge(messages, po_messages)

	return messages, plural_expr<|MERGE_RESOLUTION|>--- conflicted
+++ resolved
@@ -34,19 +34,6 @@
 _valid_div_re = re.compile("[a-zA-Z_-]+")
 
 @app.route("/")
-<<<<<<< HEAD
-=======
-@util.flask.preemptively_cached(cache=preemptiveCache,
-                                data=lambda: dict(path=request.path, base_url=request.url_root, query_string="l10n={}".format(g.locale.language) if g.locale else "en"),
-                                unless=lambda: request.url_root in settings().get(["server", "preemptiveCache", "exceptions"]) or not (request.url_root.startswith("http://") or request.url_root.startswith("https://")))
-@util.flask.conditional(lambda: _check_etag_and_lastmodified_for_index(), NOT_MODIFIED)
-@util.flask.cached(timeout=-1,
-                   refreshif=lambda cached: _validate_cache_for_index(cached),
-                   key=lambda: "view:{}:{}".format(request.base_url, g.locale.language if g.locale else "en"),
-                   unless_response=lambda response: util.flask.cache_check_response_headers(response))
-@util.flask.etagged(lambda _: _compute_etag_for_index())
-@util.flask.lastmodified(lambda _: _compute_date_for_index())
->>>>>>> 6018bf84
 def index():
 	global _templates, _plugin_names, _plugin_vars
 
@@ -101,7 +88,7 @@
 				_logger.exception("Error retrieving additional data for preemptive cache from plugin {}".format(key))
 
 		def unless():
-			disabled_for_root = request.url_root in settings().get(["server", "preemptiveCache", "exceptions"])
+			disabled_for_root = request.url_root in settings().get(["server", "preemptiveCache", "exceptions"]) or not (request.url_root.startswith("http://") or request.url_root.startswith("https://")))
 			if callable(additional_unless):
 				return disabled_for_root or additional_unless()
 			else:
