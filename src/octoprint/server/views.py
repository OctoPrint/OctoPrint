--- conflicted
+++ resolved
@@ -271,12 +271,7 @@
 	first_run = settings().getBoolean(["server", "firstRun"])
 	enable_gcodeviewer = settings().getBoolean(["gcodeViewer", "enabled"])
 	enable_timelapse = (settings().get(["webcam", "snapshot"]) and settings().get(["webcam", "ffmpeg"]))
-<<<<<<< HEAD
-	enable_systemmenu = settings().get(["system"]) is not None and settings().get(["system", "actions"]) is not None and len(settings().get(["system", "actions"])) > 0
-=======
 	enable_systemmenu = settings().get(["system"]) is not None and settings().get(["system", "actions"]) is not None
-	enable_accesscontrol = userManager is not None
->>>>>>> 54f24b43
 	preferred_stylesheet = settings().get(["devel", "stylesheet"])
 
 	##~~ prepare templates
