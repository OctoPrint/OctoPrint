--- conflicted
+++ resolved
@@ -262,12 +262,8 @@
         "flipH": False,
         "flipV": False,
         "rotate90": False,
-<<<<<<< HEAD
-        "ffmpegCommandline": '{ffmpeg} -r {fps} -i "{input}" -vcodec {videocodec} -threads {threads} -b:v {bitrate} -f {containerformat} -y {filters} "{output}"',
+        "ffmpegCommandline": '{ffmpeg} -framerate {fps} -i "{input}" -vcodec {videocodec} -threads {threads} -b:v {bitrate} -f {containerformat} -y {filters} "{output}"',
         "ffmpegThumbnailCommandline": '{ffmpeg} -sseof -1 -i "{input}" -update 1 -q:v 0.7 "{output}"',
-=======
-        "ffmpegCommandline": '{ffmpeg} -framerate {fps} -i "{input}" -vcodec {videocodec} -threads {threads} -b:v {bitrate} -f {containerformat} -y {filters} "{output}"',
->>>>>>> 53eb9bf9
         "timelapse": {
             "type": "off",
             "options": {},
