--- conflicted
+++ resolved
@@ -86,16 +86,12 @@
 			"sdStatus": 1
 		},
 		"additionalPorts": [],
-<<<<<<< HEAD
 		"additionalBaudrates": [],
 		"longRunningCommands": ["G4", "G28", "G29", "G30", "G32", "M400", "M226"],
 		"checksumRequiringCommands": ["M110"],
 		"helloCommand": "M110 N0",
-=======
-		"longRunningCommands": ["G4", "G28", "G29", "G30", "G32"],
 		"disconnectOnErrors": True,
 		"ignoreErrorsFromFirmware": False
->>>>>>> 6583691e
 	},
 	"server": {
 		"host": "0.0.0.0",
