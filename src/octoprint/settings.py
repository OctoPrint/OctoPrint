--- conflicted
+++ resolved
@@ -68,13 +68,9 @@
 		"waitForStartOnConnect": False,
 		"alwaysSendChecksum": False,
 		"sdSupport": True,
-<<<<<<< HEAD
+		"sdAlwaysAvailable": False,
 		"swallowOkAfterResend": True,
 		"repetierTargetTemp": False
-=======
-		"sdAlwaysAvailable": False,
-		"swallowOkAfterResend": True
->>>>>>> 29361128
 	},
 	"folder": {
 		"uploads": None,
