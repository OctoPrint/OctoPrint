# coding=utf-8
__author__ = "Gina Häußge <osd@foosel.net>"
__license__ = 'GNU Affero General Public License http://www.gnu.org/licenses/agpl.html'

import sys
import os
import yaml
import logging
import re
import uuid

APPNAME="OctoPrint"

instance = None

def settings(init=False, configfile=None, basedir=None):
	global instance
	if instance is None:
		if init:
			instance = Settings(configfile, basedir)
		else:
			raise ValueError("Settings not initialized yet")
	return instance

default_settings = {
	"serial": {
		"port": None,
		"baudrate": None,
		"autoconnect": False,
		"log": False,
		"timeout": {
			"detection": 0.5,
			"connection": 2,
			"communication": 5,
			"temperature": 5,
			"sdStatus": 1
		},
		"additionalPorts": []
	},
	"server": {
		"host": "0.0.0.0",
		"port": 5000,
		"firstRun": True,
		"reverseProxy": {
			"prefixHeader": "X-Script-Name",
			"schemeHeader": "X-Scheme",
			"prefixFallback": "",
			"schemeFallback": ""
		},
		"uploads": {
			"maxSize":  1 * 1024 * 1024 * 1024, # 1GB
			"nameSuffix": ".name",
			"pathSuffix": ".path"
		},
		"maxSize": 100 * 1024, # 100 KB
	},
	"webcam": {
		"stream": None,
		"snapshot": None,
		"ffmpeg": None,
		"bitrate": "5000k",
		"watermark": True,
		"flipH": False,
		"flipV": False,
		"timelapse": {
			"type": "off",
			"options": {},
			"postRoll": 0
		}
	},
	"gcodeViewer": {
		"enabled": True,
		"mobileSizeThreshold": 2 * 1024 * 1024, # 2MB
		"sizeThreshold": 20 * 1024 * 1024, # 20MB
	},
	"gcodeAnalysis": {
		"maxExtruders": 10
	},
	"feature": {
		"temperatureGraph": True,
		"waitForStartOnConnect": False,
		"alwaysSendChecksum": False,
		"sdSupport": True,
		"sdAlwaysAvailable": False,
		"swallowOkAfterResend": True,
		"repetierTargetTemp": False
	},
	"folder": {
		"uploads": None,
		"timelapse": None,
		"timelapse_tmp": None,
		"logs": None,
		"virtualSd": None,
		"watched": None,
		"plugins": None
	},
	"temperature": {
		"profiles":
			[
				{"name": "ABS", "extruder" : 210, "bed" : 100 },
				{"name": "PLA", "extruder" : 180, "bed" : 60 }
			]
	},
	"printerParameters": {
		"movementSpeed": {
			"x": 6000,
			"y": 6000,
			"z": 200,
			"e": 300
		},
		"pauseTriggers": [],
		"invertAxes": [],
		"numExtruders": 1,
		"extruderOffsets": [
			{"x": 0.0, "y": 0.0}
		],
		"bedDimensions": {
			"x": 200.0, "y": 200.0, "r": 100
		},
		"defaultExtrusionLength": 5
	},
	"appearance": {
		"name": "",
		"color": "default"
	},
	"controls": [],
	"system": {
		"actions": []
	},
	"accessControl": {
		"enabled": True,
		"userManager": "octoprint.users.FilebasedUserManager",
		"userfile": None,
		"autologinLocal": False,
		"localNetworks": ["127.0.0.0/8"],
		"autologinAs": None
	},
	"cura": {
		"enabled": False,
		"path": "/default/path/to/cura",
		"config": "/default/path/to/your/cura/config.ini"
	},
	"events": {
		"enabled": False,
		"subscriptions": []
	},
	"api": {
<<<<<<< HEAD
		"enabled": False,
		"key": ''.join('%02X' % ord(z) for z in uuid.uuid4().bytes),
		"allowCrossOrigin": False
=======
		"enabled": True,
		"key": None
>>>>>>> d49cd209
	},
	"terminalFilters": [
		{ "name": "Suppress M105 requests/responses", "regex": "(Send: M105)|(Recv: ok T\d*:)" },
		{ "name": "Suppress M27 requests/responses", "regex": "(Send: M27)|(Recv: SD printing byte)" }
	],
	"plugins": {},
	"devel": {
		"stylesheet": "css",
		"virtualPrinter": {
			"enabled": False,
			"okAfterResend": False,
			"forceChecksum": False,
			"okWithLinenumber": False,
			"numExtruders": 1,
			"includeCurrentToolInTemps": True,
			"hasBed": True,
			"repetierStyleTargetTemperature": False,
			"extendedSdFileList": False
		}
	}
}

valid_boolean_trues = [True, "true", "yes", "y", "1"]

class Settings(object):

	def __init__(self, configfile=None, basedir=None):
		self._logger = logging.getLogger(__name__)

		self.settings_dir = None

		self._config = None
		self._dirty = False

		self._init_settings_dir(basedir)

		if configfile is not None:
			self._configfile = configfile
		else:
			self._configfile = os.path.join(self.settings_dir, "config.yaml")
		self.load(migrate=True)

		if self.get(["api", "key"]) is None:
			self.set(["api", "key"], ''.join('%02X' % ord(z) for z in uuid.uuid4().bytes))
			self.save(force=True)

	def _init_settings_dir(self, basedir):
		if basedir is not None:
			self.settings_dir = basedir
		else:
			self.settings_dir = _resolveSettingsDir(APPNAME)

	def _getDefaultFolder(self, type):
		folder = default_settings["folder"][type]
		if folder is None:
			folder = os.path.join(self.settings_dir, type.replace("_", os.path.sep))
		return folder

	#~~ load and save

	def load(self, migrate=False):
		if os.path.exists(self._configfile) and os.path.isfile(self._configfile):
			with open(self._configfile, "r") as f:
				self._config = yaml.safe_load(f)
		# changed from else to handle cases where the file exists, but is empty / 0 bytes
		if not self._config:
			self._config = {}

		if migrate:
			self._migrateConfig()

	def _migrateConfig(self):
		if not self._config:
			return

		if "events" in self._config.keys() and ("gcodeCommandTrigger" in self._config["events"] or "systemCommandTrigger" in self._config["events"]):
			self._logger.info("Migrating config (event subscriptions)...")

			# migrate event hooks to new format
			placeholderRe = re.compile("%\((.*?)\)s")

			eventNameReplacements = {
				"ClientOpen": "ClientOpened",
				"TransferStart": "TransferStarted"
			}
			payloadDataReplacements = {
				"Upload": {"data": "{file}", "filename": "{file}"},
				"Connected": {"data": "{port} at {baudrate} baud"},
				"FileSelected": {"data": "{file}", "filename": "{file}"},
				"TransferStarted": {"data": "{remote}", "filename": "{remote}"},
				"TransferDone": {"data": "{remote}", "filename": "{remote}"},
				"ZChange": {"data": "{new}"},
				"CaptureStart": {"data": "{file}"},
				"CaptureDone": {"data": "{file}"},
				"MovieDone": {"data": "{movie}", "filename": "{gcode}"},
				"Error": {"data": "{error}"},
				"PrintStarted": {"data": "{file}", "filename": "{file}"},
				"PrintDone": {"data": "{file}", "filename": "{file}"},
			}

			def migrateEventHook(event, command):
				# migrate placeholders
				command = placeholderRe.sub("{__\\1}", command)

				# migrate event names
				if event in eventNameReplacements:
					event = eventNameReplacements["event"]

				# migrate payloads to more specific placeholders
				if event in payloadDataReplacements:
					for key in payloadDataReplacements[event]:
						command = command.replace("{__%s}" % key, payloadDataReplacements[event][key])

				# return processed tuple
				return event, command

			disableSystemCommands = False
			if "systemCommandTrigger" in self._config["events"] and "enabled" in self._config["events"]["systemCommandTrigger"]:
				disableSystemCommands = not self._config["events"]["systemCommandTrigger"]["enabled"]

			disableGcodeCommands = False
			if "gcodeCommandTrigger" in self._config["events"] and "enabled" in self._config["events"]["gcodeCommandTrigger"]:
				disableGcodeCommands = not self._config["events"]["gcodeCommandTrigger"]["enabled"]

			disableAllCommands = disableSystemCommands and disableGcodeCommands
			newEvents = {
				"enabled": not disableAllCommands,
				"subscriptions": []
			}

			if "systemCommandTrigger" in self._config["events"] and "subscriptions" in self._config["events"]["systemCommandTrigger"]:
				for trigger in self._config["events"]["systemCommandTrigger"]["subscriptions"]:
					if not ("event" in trigger and "command" in trigger):
						continue

					newTrigger = {"type": "system"}
					if disableSystemCommands and not disableAllCommands:
						newTrigger["enabled"] = False

					newTrigger["event"], newTrigger["command"] = migrateEventHook(trigger["event"], trigger["command"])
					newEvents["subscriptions"].append(newTrigger)

			if "gcodeCommandTrigger" in self._config["events"] and "subscriptions" in self._config["events"]["gcodeCommandTrigger"]:
				for trigger in self._config["events"]["gcodeCommandTrigger"]["subscriptions"]:
					if not ("event" in trigger and "command" in trigger):
						continue

					newTrigger = {"type": "gcode"}
					if disableGcodeCommands and not disableAllCommands:
						newTrigger["enabled"] = False

					newTrigger["event"], newTrigger["command"] = migrateEventHook(trigger["event"], trigger["command"])
					newTrigger["command"] = newTrigger["command"].split(",")
					newEvents["subscriptions"].append(newTrigger)

			self._config["events"] = newEvents
			self.save(force=True)
			self._logger.info("Migrated %d event subscriptions to new format and structure" % len(newEvents["subscriptions"]))

	def _migrate_reverse_proxy_config(self):
		if "server" in self._config.keys() and ("baseUrl" in self._config["server"] or "scheme" in self._config["server"]):
			prefix = ""
			if "baseUrl" in self._config["server"]:
				prefix = self._config["server"]["baseUrl"]
				del self._config["server"]["baseUrl"]

			scheme = ""
			if "scheme" in self._config["server"]:
				scheme = self._config["server"]["scheme"]
				del self._config["server"]["scheme"]

			if not "reverseProxy" in self._config["server"] or not isinstance(self._config["server"]["reverseProxy"], dict):
				self._config["server"]["reverseProxy"] = dict()
			if prefix:
				self._config["server"]["reverseProxy"]["prefixFallback"] = prefix
			if scheme:
				self._config["server"]["reverseProxy"]["schemeFallback"] = scheme
			self._logger.info("Migrated reverse proxy configuration to new structure")
			return True
		else:
			return False

	def _migrate_event_config(self):
		if "events" in self._config.keys() and ("gcodeCommandTrigger" in self._config["events"] or "systemCommandTrigger" in self._config["events"]):
			self._logger.info("Migrating config (event subscriptions)...")

			# migrate event hooks to new format
			placeholderRe = re.compile("%\((.*?)\)s")

			eventNameReplacements = {
				"ClientOpen": "ClientOpened",
				"TransferStart": "TransferStarted"
			}
			payloadDataReplacements = {
				"Upload": {"data": "{file}", "filename": "{file}"},
				"Connected": {"data": "{port} at {baudrate} baud"},
				"FileSelected": {"data": "{file}", "filename": "{file}"},
				"TransferStarted": {"data": "{remote}", "filename": "{remote}"},
				"TransferDone": {"data": "{remote}", "filename": "{remote}"},
				"ZChange": {"data": "{new}"},
				"CaptureStart": {"data": "{file}"},
				"CaptureDone": {"data": "{file}"},
				"MovieDone": {"data": "{movie}", "filename": "{gcode}"},
				"Error": {"data": "{error}"},
				"PrintStarted": {"data": "{file}", "filename": "{file}"},
				"PrintDone": {"data": "{file}", "filename": "{file}"},
			}

			def migrateEventHook(event, command):
				# migrate placeholders
				command = placeholderRe.sub("{__\\1}", command)

				# migrate event names
				if event in eventNameReplacements:
					event = eventNameReplacements["event"]

				# migrate payloads to more specific placeholders
				if event in payloadDataReplacements:
					for key in payloadDataReplacements[event]:
						command = command.replace("{__%s}" % key, payloadDataReplacements[event][key])

				# return processed tuple
				return event, command

			disableSystemCommands = False
			if "systemCommandTrigger" in self._config["events"] and "enabled" in self._config["events"]["systemCommandTrigger"]:
				disableSystemCommands = not self._config["events"]["systemCommandTrigger"]["enabled"]

			disableGcodeCommands = False
			if "gcodeCommandTrigger" in self._config["events"] and "enabled" in self._config["events"]["gcodeCommandTrigger"]:
				disableGcodeCommands = not self._config["events"]["gcodeCommandTrigger"]["enabled"]

			disableAllCommands = disableSystemCommands and disableGcodeCommands
			newEvents = {
				"enabled": not disableAllCommands,
				"subscriptions": []
			}

			if "systemCommandTrigger" in self._config["events"] and "subscriptions" in self._config["events"]["systemCommandTrigger"]:
				for trigger in self._config["events"]["systemCommandTrigger"]["subscriptions"]:
					if not ("event" in trigger and "command" in trigger):
						continue

					newTrigger = {"type": "system"}
					if disableSystemCommands and not disableAllCommands:
						newTrigger["enabled"] = False

					newTrigger["event"], newTrigger["command"] = migrateEventHook(trigger["event"], trigger["command"])
					newEvents["subscriptions"].append(newTrigger)

			if "gcodeCommandTrigger" in self._config["events"] and "subscriptions" in self._config["events"]["gcodeCommandTrigger"]:
				for trigger in self._config["events"]["gcodeCommandTrigger"]["subscriptions"]:
					if not ("event" in trigger and "command" in trigger):
						continue

					newTrigger = {"type": "gcode"}
					if disableGcodeCommands and not disableAllCommands:
						newTrigger["enabled"] = False

					newTrigger["event"], newTrigger["command"] = migrateEventHook(trigger["event"], trigger["command"])
					newTrigger["command"] = newTrigger["command"].split(",")
					newEvents["subscriptions"].append(newTrigger)

			self._config["events"] = newEvents
			self._logger.info("Migrated %d event subscriptions to new format and structure" % len(newEvents["subscriptions"]))
			return True
		else:
			return False

	def save(self, force=False):
		if not self._dirty and not force:
			return

		with open(self._configfile, "wb") as configFile:
			yaml.safe_dump(self._config, configFile, default_flow_style=False, indent="    ", allow_unicode=True)
			self._dirty = False
		self.load()

	#~~ getter

	def get(self, path, asdict=False, defaults=None):
		if len(path) == 0:
			return None

		config = self._config
		if defaults is None:
			defaults = default_settings

		while len(path) > 1:
			key = path.pop(0)
			if key in config.keys() and key in defaults.keys():
				config = config[key]
				defaults = defaults[key]
			elif key in defaults.keys():
				config = {}
				defaults = defaults[key]
			else:
				return None

		k = path.pop(0)
		if not isinstance(k, (list, tuple)):
			keys = [k]
		else:
			keys = k

		if asdict:
			results = {}
		else:
			results = []
		for key in keys:
			if key in config.keys():
				value = config[key]
			elif key in defaults:
				value = defaults[key]
			else:
				value = None

			if asdict:
				results[key] = value
			else:
				results.append(value)

		if not isinstance(k, (list, tuple)):
			if asdict:
				return results.values().pop()
			else:
				return results.pop()
		else:
			return results

	def getInt(self, path, defaults=None):
		value = self.get(path, defaults=defaults)
		if value is None:
			return None

		try:
			return int(value)
		except ValueError:
			self._logger.warn("Could not convert %r to a valid integer when getting option %r" % (value, path))
			return None

	def getFloat(self, path, defaults=None):
		value = self.get(path, defaults=defaults)
		if value is None:
			return None

		try:
			return float(value)
		except ValueError:
			self._logger.warn("Could not convert %r to a valid integer when getting option %r" % (value, path))
			return None

	def getBoolean(self, path, defaults=None):
		value = self.get(path, defaults=defaults)
		if value is None:
			return None
		if isinstance(value, bool):
			return value
		if isinstance(value, (int, float)):
			return value != 0
		if isinstance(value, (str, unicode)):
			return value.lower() in valid_boolean_trues
		return value is not None

	def getBaseFolder(self, type):
		if type not in default_settings["folder"].keys():
			return None

		folder = self.get(["folder", type])
		if folder is None:
			folder = self._getDefaultFolder(type)

		if not os.path.isdir(folder):
			os.makedirs(folder)

		return folder

	def getFeedbackControls(self):
		feedbackControls = []
		for control in self.get(["controls"]):
			feedbackControls.extend(self._getFeedbackControls(control))
		return feedbackControls

	def _getFeedbackControls(self, control=None):
		if control["type"] == "feedback_command" or control["type"] == "feedback":
			pattern = control["regex"]
			try:
				matcher = re.compile(pattern)
				return [(control["name"], matcher, control["template"])]
			except:
				# invalid regex or something like this, we'll just skip this entry
				pass
		elif control["type"] == "section":
			result = []
			for c in control["children"]:
				result.extend(self._getFeedbackControls(c))
			return result
		else:
			return []

	def getPauseTriggers(self):
		triggers = {
			"enable": [],
			"disable": [],
			"toggle": []
		}
		for trigger in self.get(["printerParameters", "pauseTriggers"]):
			try:
				regex = trigger["regex"]
				type = trigger["type"]
				if type in triggers.keys():
					# make sure regex is valid
					re.compile(regex)
					# add to type list
					triggers[type].append(regex)
			except:
				# invalid regex or something like this, we'll just skip this entry
				pass

		result = {}
		for type in triggers.keys():
			if len(triggers[type]) > 0:
				result[type] = re.compile("|".join(map(lambda x: "(%s)" % x, triggers[type])))
		return result

	#~~ setter

	def set(self, path, value, force=False, defaults=None):
		if len(path) == 0:
			return

		config = self._config
		if defaults is None:
			defaults = default_settings

		while len(path) > 1:
			key = path.pop(0)
			if key in config.keys() and key in defaults.keys():
				config = config[key]
				defaults = defaults[key]
			elif key in defaults.keys():
				config[key] = {}
				config = config[key]
				defaults = defaults[key]
			else:
				return

		key = path.pop(0)
		if not force and key in defaults.keys() and key in config.keys() and defaults[key] == value:
			del config[key]
			self._dirty = True
		elif force or (not key in config.keys() and defaults[key] != value) or (key in config.keys() and config[key] != value):
			if value is None:
				del config[key]
			else:
				config[key] = value
			self._dirty = True

	def setInt(self, path, value, force=False, defaults=None):
		if value is None:
			self.set(path, None, force=force, defaults=defaults)
			return

		try:
			intValue = int(value)
		except ValueError:
			self._logger.warn("Could not convert %r to a valid integer when setting option %r" % (value, path))
			return

		self.set(path, intValue, force)

	def setFloat(self, path, value, force=False, defaults=None):
		if value is None:
			self.set(path, None, force=force, defaults=defaults)
			return

		try:
			floatValue = float(value)
		except ValueError:
			self._logger.warn("Could not convert %r to a valid integer when setting option %r" % (value, path))
			return

		self.set(path, floatValue, force)

	def setBoolean(self, path, value, force=False, defaults=None):
		if value is None or isinstance(value, bool):
			self.set(path, value, force=force, defaults=defaults)
		elif value.lower() in valid_boolean_trues:
			self.set(path, True, force=force, defaults=defaults)
		else:
			self.set(path, False, force=force, defaults=defaults)

	def setBaseFolder(self, type, path, force=False):
		if type not in default_settings["folder"].keys():
			return None

		currentPath = self.getBaseFolder(type)
		defaultPath = self._getDefaultFolder(type)
		if (path is None or path == defaultPath) and "folder" in self._config.keys() and type in self._config["folder"].keys():
			del self._config["folder"][type]
			if not self._config["folder"]:
				del self._config["folder"]
			self._dirty = True
		elif (path != currentPath and path != defaultPath) or force:
			if not "folder" in self._config.keys():
				self._config["folder"] = {}
			self._config["folder"][type] = path
			self._dirty = True

def _resolveSettingsDir(applicationName):
	# taken from http://stackoverflow.com/questions/1084697/how-do-i-store-desktop-application-data-in-a-cross-platform-way-for-python
	if sys.platform == "darwin":
		from AppKit import NSSearchPathForDirectoriesInDomains
		# http://developer.apple.com/DOCUMENTATION/Cocoa/Reference/Foundation/Miscellaneous/Foundation_Functions/Reference/reference.html#//apple_ref/c/func/NSSearchPathForDirectoriesInDomains
		# NSApplicationSupportDirectory = 14
		# NSUserDomainMask = 1
		# True for expanding the tilde into a fully qualified path
		return os.path.join(NSSearchPathForDirectoriesInDomains(14, 1, True)[0], applicationName)
	elif sys.platform == "win32":
		return os.path.join(os.environ["APPDATA"], applicationName)
	else:
		return os.path.expanduser(os.path.join("~", "." + applicationName.lower()))<|MERGE_RESOLUTION|>--- conflicted
+++ resolved
@@ -145,14 +145,9 @@
 		"subscriptions": []
 	},
 	"api": {
-<<<<<<< HEAD
-		"enabled": False,
-		"key": ''.join('%02X' % ord(z) for z in uuid.uuid4().bytes),
+		"enabled": True,
+		"key": None,
 		"allowCrossOrigin": False
-=======
-		"enabled": True,
-		"key": None
->>>>>>> d49cd209
 	},
 	"terminalFilters": [
 		{ "name": "Suppress M105 requests/responses", "regex": "(Send: M105)|(Recv: ok T\d*:)" },
