# coding=utf-8
"""
This module represents OctoPrint's settings management. Within this module the default settings for the core
application are defined and the instance of the :class:`Settings` is held, which offers getter and setter
methods for the raw configuration values as well as various convenience methods to access the paths to base folders
of various types and the configuration file itself.

.. autodata:: default_settings
   :annotation: = dict(...)

.. autodata:: valid_boolean_trues

.. autofunction:: settings

.. autoclass:: Settings
   :members:
   :undoc-members:
"""

from __future__ import absolute_import, division, print_function

__author__ = "Gina Häußge <osd@foosel.net>"
__license__ = 'GNU Affero General Public License http://www.gnu.org/licenses/agpl.html'
__copyright__ = "Copyright (C) 2014 The OctoPrint Project - Released under terms of the AGPLv3 License"

import sys
import os
import yaml
import yaml.parser
import logging
import re
import uuid
import copy
import time

from builtins import bytes
from past.builtins import basestring

try:
	from collections import ChainMap
except ImportError:
	from chainmap import ChainMap

from octoprint.util import atomic_write, is_hidden_path, dict_merge

_APPNAME = "OctoPrint"

_instance = None

def settings(init=False, basedir=None, configfile=None):
	"""
	Factory method for initially constructing and consecutively retrieving the :class:`~octoprint.settings.Settings`
	singleton.

	Arguments:
	    init (boolean): A flag indicating whether this is the initial call to construct the singleton (True) or not
	        (False, default). If this is set to True and the plugin manager has already been initialized, a :class:`ValueError`
	        will be raised. The same will happen if the plugin manager has not yet been initialized and this is set to
	        False.
	    basedir (str): Path of the base directory for all of OctoPrint's settings, log files, uploads etc. If not set
	        the default will be used: ``~/.octoprint`` on Linux, ``%APPDATA%/OctoPrint`` on Windows and
	        ``~/Library/Application Support/OctoPrint`` on MacOS.
	    configfile (str): Path of the configuration file (``config.yaml``) to work on. If not set the default will
	        be used: ``<basedir>/config.yaml`` for ``basedir`` as defined above.

	Returns:
	    Settings: The fully initialized :class:`Settings` instance.

	Raises:
	    ValueError: ``init`` is True but settings are already initialized or vice versa.
	"""
	global _instance
	if _instance is not None:
		if init:
			raise ValueError("Settings Manager already initialized")

	else:
		if init:
			_instance = Settings(configfile=configfile, basedir=basedir)
		else:
			raise ValueError("Settings not initialized yet")

	return _instance

default_settings = {
	"serial": {
		"port": None,
		"baudrate": None,
		"autoconnect": False,
		"log": False,
		"timeout": {
			"detection": 0.5,
			"connection": 10,
			"communication": 30,
			"temperature": 5,
			"temperatureTargetSet": 2,
			"temperatureAutoreport": 2,
			"sdStatus": 1
		},
		"maxCommunicationTimeouts": {
			"idle": 2,
			"printing": 5,
			"long": 5
		},
		"maxWritePasses": 5,
		"additionalPorts": [],
		"additionalBaudrates": [],
		"longRunningCommands": ["G4", "G28", "G29", "G30", "G32", "M400", "M226", "M600"],
		"checksumRequiringCommands": ["M110"],
		"helloCommand": "M110 N0",
		"disconnectOnErrors": True,
		"ignoreErrorsFromFirmware": False,
		"autoUppercaseBlacklist": ["M117"],
		"logResends": True,
		"supportResendsWithoutOk": False,
		"logPositionOnPause": True,
		"logPositionOnCancel": True,

		# command specific flags
		"triggerOkForM29": True
	},
	"server": {
		"host": "0.0.0.0",
		"port": 5000,
		"firstRun": True,
		"startOnceInSafeMode": False,
		"seenWizards": {},
		"secretKey": None,
		"reverseProxy": {
			"prefixHeader": None,
			"schemeHeader": None,
			"hostHeader": None,
			"serverHeader": None,
			"portHeader": None,
			"prefixFallback": None,
			"schemeFallback": None,
			"hostFallback": None,
			"serverFallback": None,
			"portFallback": None
		},
		"uploads": {
			"maxSize":  1 * 1024 * 1024 * 1024, # 1GB
			"nameSuffix": "name",
			"pathSuffix": "path"
		},
		"maxSize": 100 * 1024, # 100 KB
		"commands": {
			"systemShutdownCommand": None,
			"systemRestartCommand": None,
			"serverRestartCommand": None
		},
		"onlineCheck": {
			"enabled": None,
			"interval": 15 * 60, # 15 min
			"host": "8.8.8.8",
			"port": 53
		},
		"diskspace": {
			"warning": 500 * 1024 * 1024, # 500 MB
			"critical": 200 * 1024 * 1024, # 200 MB
		},
		"preemptiveCache": {
			"exceptions": [],
			"until": 7
		}
	},
	"webcam": {
		"stream": None,
		"streamRatio": "16:9",
		"streamTimeout": 5,
		"snapshot": None,
		"ffmpeg": None,
		"ffmpegThreads": 1,
		"bitrate": "5000k",
		"watermark": True,
		"flipH": False,
		"flipV": False,
		"rotate90" : False,
		"timelapse": {
			"type": "off",
			"options": {},
			"postRoll": 0,
			"fps": 25,
		},
		"cleanTmpAfterDays": 7
	},
	"gcodeViewer": {
		"enabled": True,
		"mobileSizeThreshold": 2 * 1024 * 1024, # 2MB
		"sizeThreshold": 20 * 1024 * 1024, # 20MB
	},
	"gcodeAnalysis": {
		"maxExtruders": 10,
		"throttle_normalprio": 0.01,
		"throttle_highprio": 0.0,
		"throttle_lines": 100
	},
	"feature": {
		"temperatureGraph": True,
		"waitForStartOnConnect": False,
		"alwaysSendChecksum": False,
		"neverSendChecksum": False,
		"sendChecksumWithUnknownCommands": False,
		"unknownCommandsNeedAck": False,
		"sdSupport": True,
		"sdRelativePath": False,
		"sdAlwaysAvailable": False,
		"swallowOkAfterResend": True,
		"repetierTargetTemp": False,
		"externalHeatupDetection": True,
		"supportWait": True,
		"keyboardControl": True,
		"pollWatched": False,
		"ignoreIdenticalResends": False,
		"identicalResendsCountdown": 7,
		"supportFAsCommand": False,
		"modelSizeDetection": True,
		"firmwareDetection": True,
		"printCancelConfirmation": True,
		"blockWhileDwelling": False,
		"g90InfluencesExtruder": False
	},
	"folder": {
		"uploads": None,
		"timelapse": None,
		"timelapse_tmp": None,
		"logs": None,
		"virtualSd": None,
		"watched": None,
		"plugins": None,
		"slicingProfiles": None,
		"printerProfiles": None,
		"scripts": None,
		"translations": None,
		"generated": None,
		"data": None
	},
	"temperature": {
		"profiles": [
			{"name": "ABS", "extruder" : 210, "bed" : 100 },
			{"name": "PLA", "extruder" : 180, "bed" : 60 }
		],
		"cutoff": 30,
		"sendAutomatically": False,
		"sendAutomaticallyAfter": 1,
	},
	"printerProfiles": {
		"default": None
	},
	"printerParameters": {
		"pauseTriggers": [],
		"defaultExtrusionLength": 5
	},
	"appearance": {
		"name": "",
		"color": "default",
		"colorTransparent": False,
		"defaultLanguage": "_default",
		"showFahrenheitAlso": False,
		"components": {
			"order": {
				"navbar": ["settings", "systemmenu", "plugin_announcements", "login"],
				"sidebar": ["connection", "state", "files"],
				"tab": ["temperature", "control", "gcodeviewer", "terminal", "timelapse"],
				"settings": [
					"section_printer", "serial", "printerprofiles", "temperatures", "terminalfilters", "gcodescripts",
					"section_features", "features", "webcam", "accesscontrol", "gcodevisualizer", "api",
					"section_octoprint", "server", "folders", "appearance", "logs", "plugin_pluginmanager", "plugin_softwareupdate", "plugin_announcements"
				],
				"usersettings": ["access", "interface"],
				"wizard": ["access"],
				"about": ["about", "supporters", "authors", "changelog", "license", "thirdparty", "plugin_pluginmanager"],
				"generic": []
			},
			"disabled": {
				"navbar": [],
				"sidebar": [],
				"tab": [],
				"settings": [],
				"usersettings": [],
				"generic": []
			}
		}
	},
	"controls": [],
	"system": {
		"actions": []
	},
	"accessControl": {
		"enabled": True,
		"salt": None,
		"userManager": "octoprint.users.FilebasedUserManager",
		"userfile": None,
		"autologinLocal": False,
		"localNetworks": ["127.0.0.0/8"],
		"autologinAs": None
	},
	"slicing": {
		"enabled": True,
		"defaultSlicer": "cura",
		"defaultProfiles": None
	},
	"events": {
		"enabled": True,
		"subscriptions": []
	},
	"api": {
		"enabled": True,
		"key": None,
		"allowCrossOrigin": False,
		"apps": {}
	},
	"terminalFilters": [
		{ "name": "Suppress temperature messages", "regex": "(Send: (N\d+\s+)?M105)|(Recv:\s+(ok\s+)?(B|T\d*):)" },
		{ "name": "Suppress SD status messages", "regex": "(Send: (N\d+\s+)?M27)|(Recv: SD printing byte)" },
		{ "name": "Suppress wait responses", "regex": "Recv: wait"}
	],
	"plugins": {
		"_disabled": []
	},
	"scripts": {
		"gcode": {
			"afterPrintCancelled": "; disable motors\nM84\n\n;disable all heaters\n{% snippet 'disable_hotends' %}\n{% snippet 'disable_bed' %}\n;disable fan\nM106 S0",
			"snippets": {
				"disable_hotends": "{% for tool in range(printer_profile.extruder.count) %}M104 T{{ tool }} S0\n{% endfor %}",
				"disable_bed": "{% if printer_profile.heatedBed %}M140 S0\n{% endif %}"
			}
		}
	},
	"estimation": {
		"printTime": {
			"statsWeighingUntil": 0.5,
			"validityRange": 0.15,
			"forceDumbFromPercent": 0.3,
			"forceDumbAfterMin": 30,
			"stableThreshold": 60
		}
	},
	"devel": {
		"stylesheet": "css",
		"cache": {
			"enabled": True,
			"preemptive": True
		},
		"webassets": {
			"bundle": True,
			"clean_on_startup": True
		},
		"virtualPrinter": {
			"enabled": False,
			"okAfterResend": False,
			"forceChecksum": False,
			"numExtruders": 1,
			"pinnedExtruders": None,
			"includeCurrentToolInTemps": True,
			"includeFilenameInOpened": True,
			"hasBed": True,
			"repetierStyleTargetTemperature": False,
			"repetierStyleResends": False,
			"okBeforeCommandOutput": False,
			"smoothieTemperatureReporting": False,
			"extendedSdFileList": False,
			"throttle": 0.01,
			"waitOnLongMoves": False,
			"rxBuffer": 64,
			"txBuffer": 40,
			"commandBuffer": 4,
			"sendWait": True,
			"waitInterval": 1.0,
			"supportM112": True,
			"echoOnM117": True,
			"brokenM29": True,
			"supportF": False,
			"firmwareName": "Virtual Marlin 1.0",
			"sharedNozzle": False,
			"sendBusy": False,
			"simulateReset": True,
			"preparedOks": [],
			"okFormatString": "ok",
			"m115FormatString": "FIRMWARE_NAME: {firmware_name} PROTOCOL_VERSION:1.0",
			"m115ReportCapabilities": False,
			"capabilities": {
				"AUTOREPORT_TEMP": True
			},
			"ambientTemperature": 21.3
		}
	}
}
"""The default settings of the core application."""

valid_boolean_trues = [True, "true", "yes", "y", "1"]
""" Values that are considered to be equivalent to the boolean ``True`` value, used for type conversion in various places."""


class NoSuchSettingsPath(BaseException):
	pass


class InvalidSettings(BaseException):
	def __init__(self, message, line=None, column=None, details=None):
		self.message = message
		self.line = line
		self.column = column
		self.details = details


class HierarchicalChainMap(ChainMap):

	def deep_dict(self, root=None):
		if root is None:
			root = self

		result = dict()
		for key, value in root.items():
			if isinstance(value, dict):
				result[key] = self.deep_dict(root=self.__class__._get_next(key, root))
			else:
				result[key] = value
		return result

	def has_path(self, path, only_local=False, only_defaults=False):
		if only_defaults:
			current = self.parents
		elif only_local:
			current = self.__class__(self.maps[0])
		else:
			current = self

		try:
			for key in path[:-1]:
				value = current[key]
				if isinstance(value, dict):
					current = self.__class__._get_next(key, current, only_local=only_local)
				else:
					return False
			return path[-1] in current
		except KeyError:
			return False

	def get_by_path(self, path, only_local=False, only_defaults=False):
		if only_defaults:
			current = self.parents
		elif only_local:
			current = self.__class__(self.maps[0])
		else:
			current = self

		for key in path[:-1]:
			value = current[key]
			if isinstance(value, dict):
				current = self.__class__._get_next(key, current, only_local=only_local)
			else:
				raise KeyError(key)

		return current[path[-1]]

	def set_by_path(self, path, value):
		current = self

		for key in path[:-1]:
			if key not in current.maps[0]:
				current.maps[0][key] = dict()
			if not isinstance(current[key], dict):
				raise KeyError(key)
			current = self.__class__._hierarchy_for_key(key, current)

		current[path[-1]] = value

	def del_by_path(self, path):
		if not path:
			raise ValueError("Invalid path")

		current = self

		for key in path[:-1]:
			if not isinstance(current[key], dict):
				raise KeyError(key)
			current = self.__class__._hierarchy_for_key(key, current)

		del current[path[-1]]


	@classmethod
	def _hierarchy_for_key(cls, key, chain):
		wrapped_mappings = list()
		for mapping in chain.maps:
			if key in mapping and mapping[key] is not None:
				wrapped_mappings.append(mapping[key])
			else:
				wrapped_mappings.append(dict())
		return HierarchicalChainMap(*wrapped_mappings)

	@classmethod
	def _get_next(cls, key, node, only_local=False):
		if isinstance(node, dict):
			return node[key]
		elif only_local and not key in node.maps[0]:
			raise KeyError(key)
		else:
			return cls._hierarchy_for_key(key, node)


class Settings(object):
	"""
	The :class:`Settings` class allows managing all of OctoPrint's settings. It takes care of initializing the settings
	directory, loading the configuration from ``config.yaml``, persisting changes to disk etc and provides access
	methods for getting and setting specific values from the overall settings structure via paths.

	A general word on the concept of paths, since they play an important role in OctoPrint's settings management. A
	path is basically a list or tuple consisting of keys to follow down into the settings (which are basically like
	a ``dict``) in order to set or retrieve a specific value (or more than one). For example, for a settings
	structure like the following::

	    serial:
	        port: "/dev/ttyACM0"
	        baudrate: 250000
	        timeouts:
	            communication: 20.0
	            temperature: 5.0
	            sdStatus: 1.0
	            connection: 10.0
	    server:
	        host: "0.0.0.0"
	        port: 5000

	the following paths could be used:

	========================================== ============================================================================
	Path                                       Value
	========================================== ============================================================================
	``["serial", "port"]``                     ::

	                                               "/dev/ttyACM0"

	``["serial", "timeout"]``                  ::

	                                               communication: 20.0
	                                               temperature: 5.0
	                                               sdStatus: 1.0
	                                               connection: 10.0

	``["serial", "timeout", "temperature"]``   ::

	                                               5.0

	``["server", "port"]``                     ::

	                                               5000

	========================================== ============================================================================

	However, these would be invalid paths: ``["key"]``, ``["serial", "port", "value"]``, ``["server", "host", 3]``.
	"""

	def __init__(self, configfile=None, basedir=None):
		self._logger = logging.getLogger(__name__)

		self._basedir = None

		self._map = HierarchicalChainMap(dict(), default_settings)

		self._config = None
		self._dirty = False
		self._dirty_time = 0
		self._mtime = None

		self._get_preprocessors = dict(
			controls=self._process_custom_controls
		)
		self._set_preprocessors = dict()

		self._init_basedir(basedir)

		if configfile is not None:
			self._configfile = configfile
		else:
			self._configfile = os.path.join(self._basedir, "config.yaml")
		self.load(migrate=True)

		apikey = self.get(["api", "key"])
		if not apikey or apikey == "n/a":
			self.generateApiKey()

		self._script_env = self._init_script_templating()

	def _init_basedir(self, basedir):
		if basedir is not None:
			self._basedir = basedir
		else:
			self._basedir = _default_basedir(_APPNAME)

		if not os.path.isdir(self._basedir):
			os.makedirs(self._basedir)

	def _get_default_folder(self, type):
		folder = default_settings["folder"][type]
		if folder is None:
			folder = os.path.join(self._basedir, type.replace("_", os.path.sep))
		return folder

	def _init_script_templating(self):
		from jinja2 import Environment, BaseLoader, ChoiceLoader, TemplateNotFound
		from jinja2.nodes import Include
		from jinja2.ext import Extension

		from octoprint.util.jinja import FilteredFileSystemLoader

		class SnippetExtension(Extension):
			tags = {"snippet"}
			fields = Include.fields

			def parse(self, parser):
				node = parser.parse_include()
				if not node.template.value.startswith("/"):
					node.template.value = "snippets/" + node.template.value
				return node

		class SettingsScriptLoader(BaseLoader):
			def __init__(self, s):
				self._settings = s

			def get_source(self, environment, template):
				parts = template.split("/")
				if not len(parts):
					raise TemplateNotFound(template)

				script = self._settings.get(["scripts"], merged=True)
				for part in parts:
					if isinstance(script, dict) and part in script:
						script = script[part]
					else:
						raise TemplateNotFound(template)
				source = script
				if source is None:
					raise TemplateNotFound(template)
				mtime = self._settings._mtime
				return source, None, lambda: mtime == self._settings.last_modified

			def list_templates(self):
				scripts = self._settings.get(["scripts"], merged=True)
				return self._get_templates(scripts)

			def _get_templates(self, scripts):
				templates = []
				for key in scripts:
					if isinstance(scripts[key], dict):
						templates += map(lambda x: key + "/" + x, self._get_templates(scripts[key]))
					elif isinstance(scripts[key], basestring):
						templates.append(key)
				return templates

		class SelectLoader(BaseLoader):
			def __init__(self, default, mapping, sep=":"):
				self._default = default
				self._mapping = mapping
				self._sep = sep

			def get_source(self, environment, template):
				if self._sep in template:
					prefix, name = template.split(self._sep, 1)
					if not prefix in self._mapping:
						raise TemplateNotFound(template)
					return self._mapping[prefix].get_source(environment, name)
				return self._default.get_source(environment, template)

			def list_templates(self):
				return self._default.list_templates()

		class RelEnvironment(Environment):
			def __init__(self, prefix_sep=":", *args, **kwargs):
				Environment.__init__(self, *args, **kwargs)
				self._prefix_sep = prefix_sep

			def join_path(self, template, parent):
				prefix, name = self._split_prefix(template)

				if name.startswith("/"):
					return self._join_prefix(prefix, name[1:])
				else:
					_, parent_name = self._split_prefix(parent)
					parent_base = parent_name.split("/")[:-1]
					return self._join_prefix(prefix, "/".join(parent_base) + "/" + name)

			def _split_prefix(self, template):
				if self._prefix_sep in template:
					return template.split(self._prefix_sep, 1)
				else:
					return "", template

			def _join_prefix(self, prefix, template):
				if len(prefix):
					return prefix + self._prefix_sep + template
				else:
					return template

		path_filter = lambda path: not is_hidden_path(path)
		file_system_loader = FilteredFileSystemLoader(self.getBaseFolder("scripts"),
		                                              path_filter=path_filter)
		settings_loader = SettingsScriptLoader(self)
		choice_loader = ChoiceLoader([file_system_loader, settings_loader])
		select_loader = SelectLoader(choice_loader,
		                             dict(bundled=settings_loader,
		                                  file=file_system_loader))
		return RelEnvironment(loader=select_loader, extensions=[SnippetExtension])

	def _get_script_template(self, script_type, name, source=False):
		from jinja2 import TemplateNotFound

		template_name = script_type + "/" + name
		try:
			if source:
				template_name, _, _ = self._script_env.loader.get_source(self._script_env, template_name)
				return template_name
			else:
				return self._script_env.get_template(template_name)
		except TemplateNotFound:
			return None
		except:
			self._logger.exception("Exception while trying to resolve template {template_name}".format(**locals()))
			return None

	def _get_scripts(self, script_type):
		return self._script_env.list_templates(filter_func=lambda x: x.startswith(script_type+"/"))

	def _process_custom_controls(self, controls):
		def process_control(c):
			# shallow copy
			result = dict(c)

			if "regex" in result and "template" in result:
				# if it's a template matcher, we need to add a key to associate with the matcher output
				import hashlib
				key_hash = hashlib.md5()
				key_hash.update(result["regex"])
				result["key"] = key_hash.hexdigest()

				template_key_hash = hashlib.md5()
				template_key_hash.update(result["template"])
				result["template_key"] = template_key_hash.hexdigest()

			elif "children" in result:
				# if it has children we need to process them recursively
				result["children"] = map(process_control, [child for child in result["children"] if child is not None])

			return result

		return map(process_control, controls)

	@property
	def effective(self):
		return self._map.deep_dict()

	@property
	def effective_yaml(self):
		import yaml
		return yaml.safe_dump(self.effective)

	@property
	def effective_hash(self):
		import hashlib
		hash = hashlib.md5()
		hash.update(self.effective_yaml)
		return hash.hexdigest()

	@property
	def config_yaml(self):
		import yaml
		return yaml.safe_dump(self._config)

	@property
	def config_hash(self):
		import hashlib
		hash = hashlib.md5()
		hash.update(self.config_yaml)
		return hash.hexdigest()

	@property
	def _config(self):
		return self._map.maps[0]

	@_config.setter
	def _config(self, value):
		self._map.maps[0] = value

	@property
	def _overlay_maps(self):
		if len(self._map.maps) > 2:
			return self._map.maps[1:-1]
		else:
			return []

	@property
	def _default_map(self):
		return self._map.maps[-1]

	@property
	def last_modified(self):
		"""
		Returns:
		    int: The last modification time of the configuration file.
		"""
		stat = os.stat(self._configfile)
		return stat.st_mtime

	@property
	def last_modified_or_made_dirty(self):
		return max(self.last_modified, self._dirty_time)

	#~~ load and save

	def load(self, migrate=False):
		if os.path.exists(self._configfile) and os.path.isfile(self._configfile):
			with open(self._configfile, "r") as f:
				try:
					self._config = yaml.safe_load(f)
					self._mtime = self.last_modified
				except yaml.YAMLError as e:
					details = e.message

					if hasattr(e, "problem_mark"):
						line = e.problem_mark.line
						column = e.problem_mark.column
					else:
						line = None
						column = None

					raise InvalidSettings("Invalid YAML file: {}".format(self._configfile),
					                      details=details,
					                      line=line,
					                      column=column)
				except:
					raise
		# changed from else to handle cases where the file exists, but is empty / 0 bytes
		if not self._config:
			self._config = dict()

		if migrate:
			self._migrate_config()

	def load_overlay(self, overlay, migrate=True):
		config = None

		if callable(overlay):
			try:
				overlay = overlay(self)
			except:
				self._logger.exception("Error loading overlay from callable")
				return

		if isinstance(overlay, basestring):
			if os.path.exists(overlay) and os.path.isfile(overlay):
				with open(overlay, "r") as f:
					config = yaml.safe_load(f)
		elif isinstance(overlay, dict):
			config = overlay
		else:
			raise ValueError("Overlay must be either a path to a yaml file or a dictionary")

		if not isinstance(config, dict):
			raise ValueError("Configuration data must be a dict but is a {}".format(config.__class__))

		if migrate:
			self._migrate_config(config)
		return config

	def add_overlay(self, overlay, at_end=False):
		if at_end:
			pos = len(self._map.maps) - 1
			self._map.maps.insert(pos, overlay)
		else:
			self._map.maps.insert(1, overlay)

	def _migrate_config(self, config=None, persist=False):
		if config is None:
			config = self._config
			persist = True

		dirty = False

		migrators = (
			self._migrate_event_config,
			self._migrate_reverse_proxy_config,
			self._migrate_printer_parameters,
			self._migrate_gcode_scripts,
			self._migrate_core_system_commands
		)

		for migrate in migrators:
			dirty = migrate(config) or dirty

		if dirty and persist:
			self.save(force=True)

	def _migrate_gcode_scripts(self, config):
		"""
		Migrates an old development version of gcode scripts to the new template based format.
		"""

		dirty = False
		if "scripts" in config:
			if "gcode" in config["scripts"]:
				if "templates" in config["scripts"]["gcode"]:
					del config["scripts"]["gcode"]["templates"]

				replacements = dict(
					disable_steppers="M84",
					disable_hotends="{% snippet 'disable_hotends' %}",
					disable_bed="M140 S0",
					disable_fan="M106 S0"
				)

				for name, script in config["scripts"]["gcode"].items():
					self.saveScript("gcode", name, script.format(**replacements))
			del config["scripts"]
			dirty = True
		return dirty

	def _migrate_printer_parameters(self, config):
		"""
		Migrates the old "printer > parameters" data structure to the new printer profile mechanism.
		"""
		default_profile = config["printerProfiles"]["defaultProfile"] if "printerProfiles" in config and "defaultProfile" in config["printerProfiles"] else dict()
		dirty = False

		if "printerParameters" in config:
			printer_parameters = config["printerParameters"]

			if "movementSpeed" in printer_parameters or "invertAxes" in printer_parameters:
				dirty = True
				default_profile["axes"] = dict(x=dict(), y=dict(), z=dict(), e=dict())
				if "movementSpeed" in printer_parameters:
					for axis in ("x", "y", "z", "e"):
						if axis in printer_parameters["movementSpeed"]:
							default_profile["axes"][axis]["speed"] = printer_parameters["movementSpeed"][axis]
					del config["printerParameters"]["movementSpeed"]
				if "invertedAxes" in printer_parameters:
					for axis in ("x", "y", "z", "e"):
						if axis in printer_parameters["invertedAxes"]:
							default_profile["axes"][axis]["inverted"] = True
					del config["printerParameters"]["invertedAxes"]

			if "numExtruders" in printer_parameters or "extruderOffsets" in printer_parameters:
				dirty = True
				if not "extruder" in default_profile:
					default_profile["extruder"] = dict()

				if "numExtruders" in printer_parameters:
					default_profile["extruder"]["count"] = printer_parameters["numExtruders"]
					del config["printerParameters"]["numExtruders"]
				if "extruderOffsets" in printer_parameters:
					extruder_offsets = []
					for offset in printer_parameters["extruderOffsets"]:
						if "x" in offset and "y" in offset:
							extruder_offsets.append((offset["x"], offset["y"]))
					default_profile["extruder"]["offsets"] = extruder_offsets
					del config["printerParameters"]["extruderOffsets"]

			if "bedDimensions" in printer_parameters:
				dirty = True
				bed_dimensions = printer_parameters["bedDimensions"]
				if not "volume" in default_profile:
					default_profile["volume"] = dict()

				if "circular" in bed_dimensions and "r" in bed_dimensions and bed_dimensions["circular"]:
					default_profile["volume"]["formFactor"] = "circular"
					default_profile["volume"]["width"] = 2 * bed_dimensions["r"]
					default_profile["volume"]["depth"] = default_profile["volume"]["width"]
				elif "x" in bed_dimensions or "y" in bed_dimensions:
					default_profile["volume"]["formFactor"] = "rectangular"
					if "x" in bed_dimensions:
						default_profile["volume"]["width"] = bed_dimensions["x"]
					if "y" in bed_dimensions:
						default_profile["volume"]["depth"] = bed_dimensions["y"]
				del config["printerParameters"]["bedDimensions"]

		if dirty:
			if not "printerProfiles" in config:
				config["printerProfiles"] = dict()
			config["printerProfiles"]["defaultProfile"] = default_profile
		return dirty

	def _migrate_reverse_proxy_config(self, config):
		"""
		Migrates the old "server > baseUrl" and "server > scheme" configuration entries to
		"server > reverseProxy > prefixFallback" and "server > reverseProxy > schemeFallback".
		"""
		if "server" in config.keys() and ("baseUrl" in config["server"] or "scheme" in config["server"]):
			prefix = ""
			if "baseUrl" in config["server"]:
				prefix = config["server"]["baseUrl"]
				del config["server"]["baseUrl"]

			scheme = ""
			if "scheme" in config["server"]:
				scheme = config["server"]["scheme"]
				del config["server"]["scheme"]

			if not "reverseProxy" in config["server"] or not isinstance(config["server"]["reverseProxy"], dict):
				config["server"]["reverseProxy"] = dict()
			if prefix:
				config["server"]["reverseProxy"]["prefixFallback"] = prefix
			if scheme:
				config["server"]["reverseProxy"]["schemeFallback"] = scheme
			self._logger.info("Migrated reverse proxy configuration to new structure")
			return True
		else:
			return False

	def _migrate_event_config(self, config):
		"""
		Migrates the old event configuration format of type "events > gcodeCommandTrigger" and
		"event > systemCommandTrigger" to the new events format.
		"""
		if "events" in config.keys() and ("gcodeCommandTrigger" in config["events"] or "systemCommandTrigger" in config["events"]):
			self._logger.info("Migrating config (event subscriptions)...")

			# migrate event hooks to new format
			placeholderRe = re.compile("%\((.*?)\)s")

			eventNameReplacements = {
				"ClientOpen": "ClientOpened",
				"TransferStart": "TransferStarted"
			}
			payloadDataReplacements = {
				"Upload": {"data": "{file}", "filename": "{file}"},
				"Connected": {"data": "{port} at {baudrate} baud"},
				"FileSelected": {"data": "{file}", "filename": "{file}"},
				"TransferStarted": {"data": "{remote}", "filename": "{remote}"},
				"TransferDone": {"data": "{remote}", "filename": "{remote}"},
				"ZChange": {"data": "{new}"},
				"CaptureStart": {"data": "{file}"},
				"CaptureDone": {"data": "{file}"},
				"MovieDone": {"data": "{movie}", "filename": "{gcode}"},
				"Error": {"data": "{error}"},
				"PrintStarted": {"data": "{file}", "filename": "{file}"},
				"PrintDone": {"data": "{file}", "filename": "{file}"},
			}

			def migrateEventHook(event, command):
				# migrate placeholders
				command = placeholderRe.sub("{__\\1}", command)

				# migrate event names
				if event in eventNameReplacements:
					event = eventNameReplacements["event"]

				# migrate payloads to more specific placeholders
				if event in payloadDataReplacements:
					for key in payloadDataReplacements[event]:
						command = command.replace("{__%s}" % key, payloadDataReplacements[event][key])

				# return processed tuple
				return event, command

			disableSystemCommands = False
			if "systemCommandTrigger" in config["events"] and "enabled" in config["events"]["systemCommandTrigger"]:
				disableSystemCommands = not config["events"]["systemCommandTrigger"]["enabled"]

			disableGcodeCommands = False
			if "gcodeCommandTrigger" in config["events"] and "enabled" in config["events"]["gcodeCommandTrigger"]:
				disableGcodeCommands = not config["events"]["gcodeCommandTrigger"]["enabled"]

			disableAllCommands = disableSystemCommands and disableGcodeCommands
			newEvents = {
				"enabled": not disableAllCommands,
				"subscriptions": []
			}

			if "systemCommandTrigger" in config["events"] and "subscriptions" in config["events"]["systemCommandTrigger"]:
				for trigger in config["events"]["systemCommandTrigger"]["subscriptions"]:
					if not ("event" in trigger and "command" in trigger):
						continue

					newTrigger = {"type": "system"}
					if disableSystemCommands and not disableAllCommands:
						newTrigger["enabled"] = False

					newTrigger["event"], newTrigger["command"] = migrateEventHook(trigger["event"], trigger["command"])
					newEvents["subscriptions"].append(newTrigger)

			if "gcodeCommandTrigger" in config["events"] and "subscriptions" in config["events"]["gcodeCommandTrigger"]:
				for trigger in config["events"]["gcodeCommandTrigger"]["subscriptions"]:
					if not ("event" in trigger and "command" in trigger):
						continue

					newTrigger = {"type": "gcode"}
					if disableGcodeCommands and not disableAllCommands:
						newTrigger["enabled"] = False

					newTrigger["event"], newTrigger["command"] = migrateEventHook(trigger["event"], trigger["command"])
					newTrigger["command"] = newTrigger["command"].split(",")
					newEvents["subscriptions"].append(newTrigger)

			config["events"] = newEvents
			self._logger.info("Migrated %d event subscriptions to new format and structure" % len(newEvents["subscriptions"]))
			return True
		else:
			return False

	def _migrate_core_system_commands(self, config):
		"""
		Migrates system commands for restart, reboot and shutdown as defined on OctoPi or
		according to the official setup guide to new core system commands to remove
		duplication.

		If server commands for action is not yet set, migrates command. Otherwise only
		deletes definition from custom system commands.
		"""
		changed = False

		migration_map = dict(shutdown="systemShutdownCommand",
		                     reboot="systemRestartCommand",
		                     restart="serverRestartCommand")

		if "system" in config and "actions" in config["system"]:
			actions = config["system"]["actions"]
			to_delete = []
			for index, spec in enumerate(actions):
				action = spec.get("action")
				command = spec.get("command")
				if action is None or command is None:
					continue

				migrate_to = migration_map.get(action)
				if migrate_to is not None:
					if not "server" in config or not "commands" in config["server"] or not migrate_to in config["server"]["commands"]:
						if not "server" in config:
							config["server"] = dict()
						if not "commands" in config["server"]:
							config["server"]["commands"] = dict()
						config["server"]["commands"][migrate_to] = command
						self._logger.info("Migrated {} action to server.commands.{}".format(action, migrate_to))

					to_delete.append(index)
					self._logger.info("Deleting {} action from configured system commands, superseeded by server.commands.{}".format(action, migrate_to))

			for index in reversed(to_delete):
				actions.pop(index)
				changed = True

		if changed:
			# let's make a backup of our current config, in case someone wants to roll back to an
			# earlier version and needs to recover the former system commands for that
			backup_path = self.backup("system_command_migration")
			self._logger.info("Made a copy of the current config at {} to allow recovery of manual system command configuration".format(backup_path))

		return changed

	def backup(self, suffix, path=None):
		import shutil

		if path is None:
			path = os.path.dirname(self._configfile)
		basename = os.path.basename(self._configfile)
		name, ext = os.path.splitext(basename)

		backup = os.path.join(path, "{}.{}{}".format(name, suffix, ext))
		shutil.copy(self._configfile, backup)
		return backup

	def save(self, force=False):
		if not self._dirty and not force:
			return False

		from octoprint.util import atomic_write
		try:
			with atomic_write(self._configfile, "wb", prefix="octoprint-config-", suffix=".yaml", permissions=0o600, max_permissions=0o666) as configFile:
				yaml.safe_dump(self._config, configFile, default_flow_style=False, indent="    ", allow_unicode=True)
				self._dirty = False
		except:
			self._logger.exception("Error while saving config.yaml!")
			raise
		else:
			self.load()
			return True

	##~~ Internal getter

	def _get_by_path(self, path, config):
		current = config
		for key in path:
			if key not in current:
				raise NoSuchSettingsPath()
			current = current[key]
		return current

	def _get_value(self, path, asdict=False, config=None, defaults=None, preprocessors=None, merged=False, incl_defaults=True, do_copy=True):
		if not path:
			raise NoSuchSettingsPath()

		if config is not None or defaults is not None:
			if config is None:
				config = self._config

			if defaults is None:
				defaults = dict(self._map.parents)

			# mappings: provided config + any intermediary parents + provided defaults + regular defaults
			mappings = [config] + self._overlay_maps + [defaults, self._default_map]
			chain = HierarchicalChainMap(*mappings)
		else:
			chain = self._map

		if preprocessors is None:
			preprocessors = self._get_preprocessors

		preprocessor = None
		try:
			preprocessor = self._get_by_path(path, preprocessors)
		except NoSuchSettingsPath:
			pass

		parent_path = path[:-1]
		last = path[-1]

		if not isinstance(last, (list, tuple)):
			keys = [last]
		else:
			keys = last

		if asdict:
			results = dict()
		else:
			results = list()

		for key in keys:
			try:
				value = chain.get_by_path(parent_path + [key], only_local=not incl_defaults)
			except KeyError:
				raise NoSuchSettingsPath()

			if isinstance(value, dict) and merged:
				try:
					default_value = chain.get_by_path(parent_path + [key], only_defaults=True)
					if default_value is not None:
						value = dict_merge(default_value, value)
				except KeyError:
					raise NoSuchSettingsPath()

			if preprocessors is not None:
				try:
					preprocessor = self._get_by_path(path, preprocessors)
				except:
					pass

				if callable(preprocessor):
					value = preprocessor(value)

			if do_copy:
				value = copy.deepcopy(value)

			if asdict:
				results[key] = value
			else:
				results.append(value)

		if not isinstance(last, (list, tuple)):
			if asdict:
				return results.values().pop()
			else:
				return results.pop()
		else:
			return results

	#~~ has

	def has(self, path, **kwargs):
		try:
			self._get_value(path, **kwargs)
		except NoSuchSettingsPath:
			return False
		else:
			return True

	#~~ getter

	def get(self, path, **kwargs):
		error_on_path = kwargs.get("error_on_path", False)
		new_kwargs = dict(kwargs)
		if "error_on_path" in new_kwargs:
			del new_kwargs["error_on_path"]

		try:
			return self._get_value(path, **new_kwargs)
		except NoSuchSettingsPath:
			if error_on_path:
				raise
			return None

	def getInt(self, path, **kwargs):
		minimum = kwargs.pop("min", None)
		maximum = kwargs.pop("max", None)

		value = self.get(path, **kwargs)
		if value is None:
			return None

		try:
			intValue = int(value)

			if minimum is not None and intValue < minimum:
				return minimum
			elif maximum is not None and intValue > maximum:
				return maximum
			else:
				return intValue
		except ValueError:
			self._logger.warn("Could not convert %r to a valid integer when getting option %r" % (value, path))
			return None

	def getFloat(self, path, **kwargs):
		minimum = kwargs.pop("min", None)
		maximum = kwargs.pop("max", None)

		value = self.get(path, **kwargs)
		if value is None:
			return None

		try:
			floatValue = float(value)

			if minimum is not None and floatValue < minimum:
				return minimum
			elif maximum is not None and floatValue > maximum:
				return maximum
			else:
				return floatValue
		except ValueError:
			self._logger.warn("Could not convert %r to a valid integer when getting option %r" % (value, path))
			return None

	def getBoolean(self, path, **kwargs):
		value = self.get(path, **kwargs)
		if value is None:
			return None
		if isinstance(value, bool):
			return value
		if isinstance(value, (int, float)):
			return value != 0
		if isinstance(value, (str, unicode)):
			return value.lower() in valid_boolean_trues
		return value is not None

	def getBaseFolder(self, type, create=True):
		if type not in default_settings["folder"].keys() + ["base"]:
			return None

		if type == "base":
			return self._basedir

		folder = self.get(["folder", type])
		if folder is None:
			folder = self._get_default_folder(type)

		if not os.path.exists(folder):
			if create:
				os.makedirs(folder)
			else:
				raise IOError("No such folder: {}".format(folder))
		elif os.path.isfile(folder):
			# hardening against misconfiguration, see #1953
			raise IOError("Expected a folder at {} but found a file instead".format(folder))

		return folder

	def listScripts(self, script_type):
		return map(lambda x: x[len(script_type + "/"):], filter(lambda x: x.startswith(script_type + "/"), self._get_scripts(script_type)))

	def loadScript(self, script_type, name, context=None, source=False):
		if context is None:
			context = dict()
		context.update(dict(script=dict(type=script_type, name=name)))

		template = self._get_script_template(script_type, name, source=source)
		if template is None:
			return None

		if source:
			script = template
		else:
			try:
				script = template.render(**context)
			except:
				self._logger.exception("Exception while trying to render script {script_type}:{name}".format(**locals()))
				return None

		return script

	#~~ remove

	def remove(self, path, config=None, error_on_path=False):
		if not path:
			if error_on_path:
				raise NoSuchSettingsPath()
			return

		if config is not None:
			mappings = [config] + self._overlay_maps + [self._default_map]
			chain = HierarchicalChainMap(*mappings)
		else:
			chain = self._map

		try:
			chain.del_by_path(path)
			self._dirty = True
			self._dirty_time = time.time()
		except KeyError:
			if error_on_path:
				raise NoSuchSettingsPath()
			pass

	#~~ setter

<<<<<<< HEAD
	def set(self, path, value, force=False, defaults=None, config=None, preprocessors=None):
		
		if len(path) == 0:
=======
	def set(self, path, value, force=False, defaults=None, config=None, preprocessors=None, error_on_path=False):
		if not path:
			if error_on_path:
				raise NoSuchSettingsPath()
>>>>>>> e9fb3a3e
			return

		if self._mtime is not None and self.last_modified != self._mtime:
			self.load()

		if config is not None or defaults is not None:
			if config is None:
				config = self._config

			if defaults is None:
				defaults = dict(self._map.parents)

			chain = HierarchicalChainMap(config, defaults)
		else:
			chain = self._map

		if preprocessors is None:
			preprocessors = self._set_preprocessors

		preprocessor = None
		try:
			preprocessor = self._get_by_path(path, preprocessors)
		except NoSuchSettingsPath:
			pass

		if callable(preprocessor):
			value = preprocessor(value)

		try:
			current = chain.get_by_path(path)
		except KeyError:
			current = None

		try:
			default_value = chain.get_by_path(path, only_defaults=True)
		except KeyError:
			if error_on_path:
				raise NoSuchSettingsPath()
			default_value = None

		in_local = chain.has_path(path, only_local=True)
		in_defaults = chain.has_path(path, only_defaults=True)

		if not force and in_defaults and in_local and default_value == value:
			try:
				chain.del_by_path(path)
				self._dirty = True
				self._dirty_time = time.time()
			except KeyError:
				if error_on_path:
					raise NoSuchSettingsPath()
				pass
		elif force or (not in_local and in_defaults and default_value != value) or (in_local and current != value):
			if value is None and in_local:
				chain.del_by_path(path)
			else:
				chain.set_by_path(path, value)
			self._dirty = True
			self._dirty_time = time.time()

	def setInt(self, path, value, **kwargs):
		if value is None:
			self.set(path, None, **kwargs)
			return

		minimum = kwargs.pop("min", None)
		maximum = kwargs.pop("max", None)

		try:
			intValue = int(value)

			if minimum is not None and intValue < minimum:
				intValue = minimum
			if maximum is not None and intValue > maximum:
				intValue = maximum
		except ValueError:
			self._logger.warn("Could not convert %r to a valid integer when setting option %r" % (value, path))
			return

		self.set(path, intValue, **kwargs)

	def setFloat(self, path, value, **kwargs):
		if value is None:
			self.set(path, None, **kwargs)
			return

		minimum = kwargs.pop("min", None)
		maximum = kwargs.pop("max", None)

		try:
			floatValue = float(value)

			if minimum is not None and floatValue < minimum:
				floatValue = minimum
			if maximum is not None and floatValue > maximum:
				floatValue = maximum
		except ValueError:
			self._logger.warn("Could not convert %r to a valid integer when setting option %r" % (value, path))
			return

		self.set(path, floatValue, **kwargs)

	def setBoolean(self, path, value, **kwargs):
		if value is None or isinstance(value, bool):
			self.set(path, value, **kwargs)
		elif isinstance(value, basestring) and value.lower() in valid_boolean_trues:
			self.set(path, True, **kwargs)
		else:
			self.set(path, False, **kwargs)

	def setBaseFolder(self, type, path, force=False):
		if type not in default_settings["folder"].keys():
			return None

		currentPath = self.getBaseFolder(type)
		defaultPath = self._get_default_folder(type)
		if (path is None or path == defaultPath) and "folder" in self._config.keys() and type in self._config["folder"].keys():
			del self._config["folder"][type]
			if not self._config["folder"]:
				del self._config["folder"]
			self._dirty = True
			self._dirty_time = time.time()
		elif (path != currentPath and path != defaultPath) or force:
			if not "folder" in self._config.keys():
				self._config["folder"] = {}
			self._config["folder"][type] = path
			self._dirty = True
			self._dirty_time = time.time()

	def saveScript(self, script_type, name, script):
		script_folder = self.getBaseFolder("scripts")
		filename = os.path.realpath(os.path.join(script_folder, script_type, name))
		if not filename.startswith(os.path.realpath(script_folder)):
			# oops, jail break, that shouldn't happen
			raise ValueError("Invalid script path to save to: {filename} (from {script_type}:{name})".format(**locals()))

		path, _ = os.path.split(filename)
		if not os.path.exists(path):
			os.makedirs(path)
		with atomic_write(filename, "wb", max_permissions=0o666) as f:
			f.write(script)

	def generateApiKey(self):
		apikey = ''.join('%02X' % z for z in bytes(uuid.uuid4().bytes))
		self.set(["api", "key"], apikey)
		self.save(force=True)
		return apikey

	def deleteApiKey(self):
		self.set(["api", "key"], None)
		self.save(force=True)


def _default_basedir(applicationName):
	# taken from http://stackoverflow.com/questions/1084697/how-do-i-store-desktop-application-data-in-a-cross-platform-way-for-python
	if sys.platform == "darwin":
		import appdirs
		return appdirs.user_data_dir(applicationName, "")
	elif sys.platform == "win32":
		return os.path.join(os.environ["APPDATA"], applicationName)
	else:
		return os.path.expanduser(os.path.join("~", "." + applicationName.lower()))<|MERGE_RESOLUTION|>--- conflicted
+++ resolved
@@ -1411,16 +1411,11 @@
 
 	#~~ setter
 
-<<<<<<< HEAD
-	def set(self, path, value, force=False, defaults=None, config=None, preprocessors=None):
-		
-		if len(path) == 0:
-=======
 	def set(self, path, value, force=False, defaults=None, config=None, preprocessors=None, error_on_path=False):
+
 		if not path:
 			if error_on_path:
 				raise NoSuchSettingsPath()
->>>>>>> e9fb3a3e
 			return
 
 		if self._mtime is not None and self.last_modified != self._mtime:
