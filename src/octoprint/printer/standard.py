--- conflicted
+++ resolved
@@ -655,8 +655,7 @@
 	def get_sd_files(self, *args, **kwargs):
 		if self._comm is None or not self._comm.isSdReady():
 			return []
-<<<<<<< HEAD
-		return map(lambda x: (x[0][1:], x[1]), self._comm.getSdFiles())
+		return list(map(lambda x: (x[0][1:], x[1]), self._comm.getSdFiles()))
 	
 	def success_hook_sdcopy(self, payload):
 		tags = {"source:api", "api:printer.sd"}
@@ -667,11 +666,7 @@
 	
 	def error_hook_sdcopy(payload):
 		eventManager().fire(Events.TRANSFER_FAILED, payload)
-		
-=======
-		return list(map(lambda x: (x[0][1:], x[1]), self._comm.getSdFiles()))
-
->>>>>>> 1ccc1fa4
+
 	def add_sd_file(self, filename, absolutePath, on_success=None, on_failure=None, *args, **kwargs):
 		if not self._comm or self._comm.isBusy() or not self._comm.isSdReady():
 			self._logger.error("No connection to printer or printer is busy")
