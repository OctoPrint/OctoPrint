--- conflicted
+++ resolved
@@ -996,25 +996,7 @@
 		except:
 			self._logger.exception("Error while trying to send initial state update")
 
-<<<<<<< HEAD
 	def _get_state_flags(self):
-		return dict(operational=self.is_operational(),
-		            printing=self.is_printing(),
-		            cancelling=self.is_cancelling(),
-		            pausing=self.is_pausing(),
-		            closedOrError=self.is_closed_or_error(),
-		            error=self.is_error(),
-		            paused=self.is_paused(),
-		            ready=self.is_ready(),
-		            sdReady=self.is_sd_ready())
-
-	def _get_origin_for_job(self, job=None):
-		if job is None:
-			if self._job is None:
-				return None
-			job = self._job.job
-=======
-	def _getStateFlags(self):
 		return self._dict(operational=self.is_operational(),
 		                  printing=self.is_printing(),
 		                  cancelling=self.is_cancelling(),
@@ -1026,7 +1008,12 @@
 		                  paused=self.is_paused(),
 		                  ready=self.is_ready(),
 		                  sdReady=self.is_sd_ready())
->>>>>>> f8e6e4e3
+
+	def _get_origin_for_job(self, job=None):
+		if job is None:
+			if self._job is None:
+				return None
+			job = self._job.job
 
 		if not isinstance(job, StoragePrintjob):
 			return None
@@ -1039,7 +1026,6 @@
 		if protocol != self._protocol:
 			return
 
-<<<<<<< HEAD
 		self._add_log(message)
 
 	def on_protocol_state(self, protocol, old_state, new_state):
@@ -1068,52 +1054,6 @@
 			self._set_current_z(None)
 			self._update_progress_data()
 			self._set_offsets(None)
-=======
-	def on_comm_state_change(self, state):
-		"""
-		 Callback method for the comm object, called if the connection state changes.
-		"""
-		oldState = self._state
-
-		state_string = None
-		if self._comm is not None:
-			state_string = self._comm.getStateString()
-
-		if oldState in (comm.MachineCom.STATE_PRINTING,):
-			# if we were still printing and went into an error state, mark the print as failed
-			if state in (comm.MachineCom.STATE_CLOSED, comm.MachineCom.STATE_ERROR, comm.MachineCom.STATE_CLOSED_WITH_ERROR):
-				with self._selectedFileMutex:
-					if self._selectedFile is not None:
-							payload = self._payload_for_print_job_event()
-							if payload:
-								payload["time"] = self._comm.getPrintTime()
-
-								def finalize():
-									self._fileManager.log_print(payload["origin"],
-									                            payload["path"],
-									                            time.time(),
-									                            payload["time"],
-									                            False,
-									                            self._printerProfileManager.get_current_or_default()["id"])
-									eventManager().fire(Events.PRINT_FAILED, payload)
-
-								thread = threading.Thread(target=finalize)
-								thread.daemon = True
-								thread.start()
-			self._analysisQueue.resume() # printing done, put those cpu cycles to good use
-
-		elif state == comm.MachineCom.STATE_PRINTING:
-			self._analysisQueue.pause() # do not analyse files while printing
-
-		if state == comm.MachineCom.STATE_CLOSED or state == comm.MachineCom.STATE_CLOSED_WITH_ERROR:
-			if self._comm is not None:
-				self._comm = None
-
-			self._updateProgressData()
-			self._setCurrentZ(None)
-			self._setJobData(None, None, None)
-			self._setOffsets(None)
->>>>>>> f8e6e4e3
 			self._addTemperatureData()
 			self._update_job()
 			self._printer_profile_manager.deselect()
@@ -1158,22 +1098,17 @@
 
 	#~~ octoprint.job.PrintjobListener
 
-<<<<<<< HEAD
 	def on_job_progress(self, job):
 		if self._job is None or job != self._job.job:
 			return
 
 		self._state_monitor.trigger_progress_update()
 
-	def on_job_started(self, job):
+	def on_job_started(self, job, suppress_script=False):
 		if self._job is None or job != self._job.job:
 			return
 
 		payload = job.event_payload()
-=======
-	def on_comm_print_job_started(self, suppress_script=False):
-		payload = self._payload_for_print_job_event()
->>>>>>> f8e6e4e3
 		if payload:
 			eventManager().fire(Events.PRINT_STARTED, payload)
 			if not suppress_script:
@@ -1181,32 +1116,12 @@
 				            context=dict(event=payload),
 				            must_be_set=False)
 
-<<<<<<< HEAD
-	def on_job_done(self, job):
+	def on_job_done(self, job, suppress_script=False):
 		if self._job is None or job != self._job.job:
 			return
 
 		if isinstance(self._job.job, LocalGcodeStreamjob):
 			# streaming job
-=======
-	def on_comm_print_job_done(self, suppress_script=False):
-		self._fileManager.delete_recovery_data()
-
-		payload = self._payload_for_print_job_event()
-		if payload:
-			payload["time"] = self._comm.getPrintTime()
-			self._updateProgressData(completion=1.0,
-			                         filepos=payload["size"],
-			                         printTime=payload["time"],
-			                         printTimeLeft=0)
-			self._stateMonitor.set_state(self._dict(text=self.get_state_string(), flags=self._getStateFlags()))
-
-			eventManager().fire(Events.PRINT_DONE, payload)
-			if not suppress_script:
-				self.script("afterPrintDone",
-				            context=dict(event=payload),
-				            must_be_set=False)
->>>>>>> f8e6e4e3
 
 			if self._streamingFinishedCallback is not None:
 				# in case of SD files, both filename and absolutePath are the same, so we set the (remote) filename for
@@ -1231,9 +1146,10 @@
 				                                         flags=self._get_state_flags()))
 
 				eventManager().fire(Events.PRINT_DONE, payload)
-				self.script("afterPrintDone",
-				            context=dict(event=payload),
-				            must_be_set=False)
+				if not suppress_script:
+					self.script("afterPrintDone",
+					            context=dict(event=payload),
+					            must_be_set=False)
 
 				def log_print():
 					self._file_manager.log_print(payload["origin"],
@@ -1266,15 +1182,9 @@
 				payload["firmwareError"] = firmware_error
 			eventManager().fire(Events.PRINT_CANCELLING, payload)
 
-<<<<<<< HEAD
-	def on_job_cancelled(self, job, cancel_position=None):
+	def on_job_cancelled(self, job, cancel_position=None, suppress_script=False):
 		if self._job is None or job != self._job.job:
 			return
-=======
-	def on_comm_print_job_cancelled(self, suppress_script=False):
-		self._setCurrentZ(None)
-		self._updateProgressData()
->>>>>>> f8e6e4e3
 
 		self._update_progress_data()
 
@@ -1303,16 +1213,11 @@
 			thread.daemon = True
 			thread.start()
 
-<<<<<<< HEAD
-	def on_job_paused(self, job, pause_position=None):
+	def on_job_paused(self, job, pause_position=None, suppress_script=False):
 		if self._job is None or job != self._job.job:
 			return
 
 		payload = job.event_payload()
-=======
-	def on_comm_print_job_paused(self, suppress_script=False):
-		payload = self._payload_for_print_job_event(position=self._comm.pause_position.as_dict() if self._comm and self._comm.pause_position else None)
->>>>>>> f8e6e4e3
 		if payload:
 			if pause_position:
 				payload["position"] = pause_position
@@ -1322,16 +1227,11 @@
 				            context=dict(event=payload),
 				            must_be_set=False)
 
-<<<<<<< HEAD
-	def on_job_resumed(self, job):
+	def on_job_resumed(self, job, suppress_script=False):
 		if self._job is None or job != self._job.job:
 			return
 
 		payload = job.event_payload()
-=======
-	def on_comm_print_job_resumed(self, suppress_script=False):
-		payload = self._payload_for_print_job_event()
->>>>>>> f8e6e4e3
 		if payload:
 			eventManager().fire(Events.PRINT_RESUMED, payload)
 			if not suppress_script:
