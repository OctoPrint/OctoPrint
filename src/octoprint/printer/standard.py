# coding=utf-8
"""
This module holds the standard implementation of the :class:`PrinterInterface` and it helpers.
"""

from __future__ import absolute_import, division, print_function

__author__ = "Gina Häußge <osd@foosel.net>"
__license__ = 'GNU Affero General Public License http://www.gnu.org/licenses/agpl.html'
__copyright__ = "Copyright (C) 2014 The OctoPrint Project - Released under terms of the AGPLv3 License"

import copy
import logging
import os
import threading
import time

from octoprint import util as util
from octoprint.events import eventManager, Events
from octoprint.filemanager import FileDestinations, NoSuchStorage
from octoprint.plugin import plugin_manager, ProgressPlugin
from octoprint.printer import PrinterInterface, PrinterCallback, UnknownScript, InvalidFileLocation
from octoprint.printer.estimation import TimeEstimationHelper
from octoprint.settings import settings
from octoprint.util import comm as comm
from octoprint.util import InvariantContainer
from octoprint.util import to_unicode

from octoprint.comm.protocol import ProtocolListener, FileAwareProtocolListener, ProtocolState

from octoprint.job import LocalGcodeFilePrintjob, LocalGcodeStreamjob, SDFilePrintjob, PrintjobListener

from collections import namedtuple

JobData = namedtuple("JobData", ("job", "average_past_total", "analysis_total", "estimator"))

def _serial_factory(port=None, baudrate=None):
	import serial

	serial_factory_hooks = plugin_manager().get_hooks("octoprint.comm.transport.serial.factory")

	def default(_, port, baudrate, read_timeout):
		serial_obj = serial.Serial(str(port), baudrate, timeout=read_timeout, writeTimeout=10000, parity=serial.PARITY_ODD)
		serial_obj.close()
		serial_obj.parity = serial.PARITY_NONE
		serial_obj.open()
		return serial_obj

	serial_factories = serial_factory_hooks.items() + [("default", default)]
	for name, factory in serial_factories:
		try:
			serial_obj = factory(None, port, baudrate, settings().getFloat(["serial", "timeout", "connection"]))
		except:
			logging.getLogger(__name__).exception("Error while creating serial via factory {}".format(name))
			return None

		if serial_obj is not None:
			return serial_obj

	return None


class Printer(PrinterInterface, comm.MachineComPrintCallback, ProtocolListener, FileAwareProtocolListener, PrintjobListener):
	"""
	Default implementation of the :class:`PrinterInterface`. Manages the communication layer object and registers
	itself with it as a callback to react to changes on the communication layer.
	"""

	def __init__(self, fileManager, analysisQueue, printerProfileManager):
		from collections import deque

		self._logger = logging.getLogger(__name__)

		self._analysis_queue = analysisQueue
		self._file_manager = fileManager
		self._printer_profile_manager = printerProfileManager

		# state
		self._latest_temperatures = None
		self._temperature_history = TemperatureHistory(cutoff=settings().getInt(["temperature", "cutoff"]) * 60)
		self._temp_backlog = []

		self._latest_message = None
		self._messages = deque([], 300)
		self._message_backlog = []

		self._latest_log = None
		self._log = deque([], 300)
		self._log_backlog = []

		self._current_z = None

		self._progress = None
		self._print_time = None
		self._print_time_left = None

		# sd handling
		self._sdPrinting = False
		self._sdStreaming = False
		self._sd_filelist_available = threading.Event()
		self._streamingFinishedCallback = None

<<<<<<< HEAD
		self._sd_ready = False
		self._sd_files = []
=======
		self._selectedFileMutex = threading.RLock()
		self._selectedFile = None
		self._timeEstimationData = None
		self._timeEstimationStatsWeighingUntil = settings().getFloat(["estimation", "printTime", "statsWeighingUntil"])
		self._timeEstimationValidityRange = settings().getFloat(["estimation", "printTime", "validityRange"])
		self._timeEstimationForceDumbFromPercent = settings().getFloat(["estimation", "printTime", "forceDumbFromPercent"])
		self._timeEstimationForceDumbAfterMin = settings().getFloat(["estimation", "printTime", "forceDumbAfterMin"])
>>>>>>> d1d94624

		# comm
		self._comm = None

		self._protocol = None
		self._transport = None
		self._job = None

		# callbacks
		self._callbacks = []

		# progress plugins
		self._last_progress_report = None
		self._progress_plugins = plugin_manager().get_implementations(ProgressPlugin)

		self._state_monitor = StateMonitor(
			interval=0.5,
			on_update=self._send_current_data_callbacks,
			on_add_temperature=self.send_add_temperature_callbacks,
			on_add_log=self._send_add_log_callbacks,
			on_add_message=self._send_add_message_callbacks
		)
		self._state_monitor.reset(
			state={"text": self.get_state_string(), "flags": self._get_state_flags()},
			job_data={
				"file": {
					"name": None,
					"path": None,
					"size": None,
					"origin": None,
					"date": None
				},
				"estimatedPrintTime": None,
				"lastPrintTime": None,
				"filament": {
					"length": None,
					"volume": None
				}
			},
			progress={"completion": None, "filepos": None, "printTime": None, "printTimeLeft": None},
			current_z=None
		)

		eventManager().subscribe(Events.METADATA_ANALYSIS_FINISHED, self._on_event_MetadataAnalysisFinished)
		eventManager().subscribe(Events.METADATA_STATISTICS_UPDATED, self._on_event_MetadataStatisticsUpdated)

	#~~ handling of PrinterCallbacks

	def register_callback(self, callback):
		if not isinstance(callback, PrinterCallback):
			self._logger.warn("Registering an object as printer callback which doesn't implement the PrinterCallback interface")

		self._callbacks.append(callback)
		self._send_initial_state_update(callback)

	def unregister_callback(self, callback):
		if callback in self._callbacks:
			self._callbacks.remove(callback)

	def send_add_temperature_callbacks(self, data):
		for callback in self._callbacks:
			try: callback.on_printer_add_temperature(data)
			except: self._logger.exception("Exception while adding temperature data point")

	def _send_add_log_callbacks(self, data):
		for callback in self._callbacks:
			try: callback.on_printer_add_log(data)
			except: self._logger.exception("Exception while adding communication log entry")

	def _send_add_message_callbacks(self, data):
		for callback in self._callbacks:
			try: callback.on_printer_add_message(data)
			except: self._logger.exception("Exception while adding printer message")

	def _send_current_data_callbacks(self, data):
		for callback in self._callbacks:
			try: callback.on_printer_send_current_data(copy.deepcopy(data))
			except: self._logger.exception("Exception while pushing current data")

	#~~ callback from metadata analysis event

	def _on_event_MetadataAnalysisFinished(self, event, data):
<<<<<<< HEAD
		if self._job is not None:
			self._update_job()

	def _on_event_MetadataStatisticsUpdated(self, event, data):
		if self._job is not None:
			self._update_job()

	#~~ progress plugin reporting

	def _report_print_progress_to_plugins(self, progress):
		# TODO clean up
		if not progress or not self._job:
			return

		origin = self._get_origin_for_job()
		storage = "sdcard" if origin == FileDestinations.SDCARD else "local"
		filename = self._job.job.name
=======
		with self._selectedFileMutex:
			if self._selectedFile:
				self._setJobData(self._selectedFile["filename"],
								 self._selectedFile["filesize"],
								 self._selectedFile["sd"])

	def _on_event_MetadataStatisticsUpdated(self, event, data):
		with self._selectedFileMutex:
			if self._selectedFile:
				self._setJobData(self._selectedFile["filename"],
				                 self._selectedFile["filesize"],
				                 self._selectedFile["sd"])

	#~~ progress plugin reporting

	def _reportPrintProgressToPlugins(self, progress):
		with self._selectedFileMutex:
			if progress is None or not self._selectedFile or not "sd" in self._selectedFile or not "filename" in self._selectedFile:
				return

			storage = "sdcard" if self._selectedFile["sd"] else "local"
			filename = self._selectedFile["filename"]
>>>>>>> d1d94624

		def call_plugins(storage, filename, progress):
			for plugin in self._progress_plugins:
				try:
					plugin.on_print_progress(storage, filename, progress)
				except:
					self._logger.exception("Exception while sending print progress to plugin %s" % plugin._identifier)

		thread = threading.Thread(target=call_plugins, args=(storage, filename, progress))
		thread.daemon = False
		thread.start()

	#~~ PrinterInterface implementation

	def connect(self, port=None, baudrate=None, profile=None):
		"""
		 Connects to the printer. If port and/or baudrate is provided, uses these settings, otherwise autodetection
		 will be attempted.
		"""

		if self._protocol is not None or self._transport is not None:
			self.disconnect()

		eventManager().fire(Events.CONNECTING)
		self._printer_profile_manager.select(profile)

		from octoprint.comm.transport.serialtransport import SerialTransport
		transport = SerialTransport(serial_factory=_serial_factory)

		from octoprint.comm.protocol.reprap import ReprapGcodeProtocol
		from octoprint.comm.protocol.reprap.flavors.marlin import BqMarlinFlavor
		protocol = ReprapGcodeProtocol(BqMarlinFlavor)
		protocol.register_listener(self)

		self._transport = transport
		self._protocol = protocol

		self._protocol.connect(self._transport, transport_kwargs=dict(port=port, baudrate=baudrate))

	def disconnect(self):
		"""
		 Closes the connection to the printer.
		"""
		eventManager().fire(Events.DISCONNECTING)
		self.cancel_print()

		if self._protocol is not None and self._protocol.state not in (ProtocolState.DISCONNECTED, ProtocolState.DISCONNECTED_WITH_ERROR):
			self._protocol.disconnect()
			self._protocol.unregister_listener(self)
			self._protocol = None
			self._transport = None

		eventManager().fire(Events.DISCONNECTED)

	def get_transport(self):

		if self._comm is None:
			return None

		return self._comm.getTransport()
	getTransport = util.deprecated("getTransport has been renamed to get_transport", since="1.2.0-dev-590", includedoc="Replaced by :func:`get_transport`")

	def fake_ack(self):
		if self._protocol is None:
			return

		self._protocol.repair()

	def commands(self, commands):
		"""
		Sends one or more gcode commands to the printer.
		"""
		if self._protocol is None:
			return

		if not isinstance(commands, (list, tuple)):
			commands = [commands]

		self._protocol.send_commands(*commands)

	def script(self, name, context=None):
		if self._protocol is None:
			return

		if name is None or not name:
			raise ValueError("name must be set")

		# TODO
		#result = self._comm.sendGcodeScript(name, replacements=context)
		#if not result:
		#	raise UnknownScript(name)

	def jog(self, axes, relative=True, speed=None, *args, **kwargs):
		if isinstance(axes, basestring):
			# legacy parameter format, there should be an amount as first anonymous positional arguments too
			axis = axes

			if not len(args) >= 1:
				raise ValueError("amount not set")
			amount = args[0]
			if not isinstance(amount, (int, long, float)):
				raise ValueError("amount must be a valid number: {amount}".format(amount=amount))

		printer_profile = self._printer_profile_manager.get_current_or_default()
		movement_speed = printer_profile["axes"][axis]["speed"]

		kwargs = dict(feedrate=movement_speed,
		              relative=True)
		kwargs[axis] = amount
		self._protocol.move(**kwargs)

	def home(self, axes):
		if not isinstance(axes, (list, tuple)):
			if isinstance(axes, (str, unicode)):
				axes = [axes]
			else:
				raise ValueError("axes is neither a list nor a string: {axes}".format(axes=axes))

		validated_axes = filter(lambda x: x in PrinterInterface.valid_axes, map(lambda x: x.lower(), axes))
		if len(axes) != len(validated_axes):
			raise ValueError("axes contains invalid axes: {axes}".format(axes=axes))

		kwargs = dict((axes, True) for axes in validated_axes)
		self._protocol.home(**kwargs)

	def extrude(self, amount):
		if not isinstance(amount, (int, long, float)):
			raise ValueError("amount must be a valid number: {amount}".format(amount=amount))

		printer_profile = self._printer_profile_manager.get_current_or_default()
		extrusion_speed = printer_profile["axes"]["e"]["speed"]
		self._protocol.move(e=amount, feedrate=extrusion_speed, relative=True)

	def change_tool(self, tool):
		if not PrinterInterface.valid_tool_regex.match(tool):
			raise ValueError("tool must match \"tool[0-9]+\": {tool}".format(tool=tool))

		tool_num = int(tool[len("tool"):])
		self._protocol.change_tool(tool_num)

	def set_temperature(self, heater, value):
		if not PrinterInterface.valid_heater_regex.match(heater):
			raise ValueError("heater must match \"tool[0-9]+\" or \"bed\": {heater}".format(heater=heater))

		if not isinstance(value, (int, long, float)) or value < 0:
			raise ValueError("value must be a valid number >= 0: {value}".format(value=value))

		if heater.startswith("tool"):
			printer_profile = self._printer_profile_manager.get_current_or_default()
			extruder_count = printer_profile["extruder"]["count"]
			if extruder_count > 1:
				toolNum = int(heater[len("tool"):])
				self._protocol.set_extruder_temperature(value, tool=toolNum, wait=False)
			else:
				self._protocol.set_extruder_temperature(value, wait=False)

		elif heater == "bed":
			self._protocol.set_bed_temperature(value, wait=False)

	def set_temperature_offset(self, offsets=None):
		if offsets is None:
			offsets = dict()

		if not isinstance(offsets, dict):
			raise ValueError("offsets must be a dict")

		validated_keys = filter(lambda x: PrinterInterface.valid_heater_regex.match(x), offsets.keys())
		validated_values = filter(lambda x: isinstance(x, (int, long, float)), offsets.values())

		if len(validated_keys) != len(offsets):
			raise ValueError("offsets contains invalid keys: {offsets}".format(offsets=offsets))
		if len(validated_values) != len(offsets):
			raise ValueError("offsets contains invalid values: {offsets}".format(offsets=offsets))

		if self._protocol is None:
			return

		# TODO
		#self._comm.setTemperatureOffset(offsets)
		#self._stateMonitor.set_temp_offsets(offsets)

	def _convert_rate_value(self, factor, min=0, max=200):
		if not isinstance(factor, (int, float, long)):
			raise ValueError("factor is not a number")

		if isinstance(factor, float):
			factor = int(factor * 100.0)

		if factor < min or factor > max:
			raise ValueError("factor must be a value between %f and %f" % (min, max))

		return factor

	def feed_rate(self, factor):
		factor = self._convert_rate_value(factor, min=50, max=200)
		self._protocol.set_feedrate_multiplier(factor)

	def flow_rate(self, factor):
		factor = self._convert_rate_value(factor, min=75, max=125)
		self._protocol.set_extrusion_multiplier(factor)

	def select_job(self, job, start_printing=False, pos=None):
		self._update_job(job)
		self._reset_progress_data()

<<<<<<< HEAD
		if start_printing and self.is_ready():
			self.start_print(pos=pos)
=======
		self._validateJob(path, sd)

		recovery_data = self._fileManager.get_recovery_data()
		if recovery_data:
			# clean up recovery data if we just selected a different file than is logged in that
			expected_origin = FileDestinations.SDCARD if sd else FileDestinations.LOCAL
			actual_origin = recovery_data.get("origin", None)
			actual_path = recovery_data.get("path", None)
>>>>>>> d1d94624

	def unselect_job(self):
		self._update_job(job=None)
		self._reset_progress_data()

<<<<<<< HEAD
	# TODO add a since to the deprecation message as soon as the version this stuff will be included in is defined
	@util.deprecated("select_file has been deprecated, use select_job instead", includedoc="Replaced by :func:`select_job`")
	def select_file(self, path, sd, printAfterSelect=False, pos=None):
		if sd:
			job = SDFilePrintjob("/" + path)
		else:
			job = LocalGcodeFilePrintjob(os.path.join(settings().getBaseFolder("uploads"), path), name=path)
=======
		self._printAfterSelect = printAfterSelect
		self._posAfterSelect = pos
		self._comm.selectFile("/" + path if sd else path, sd)
		self._updateProgressData()
		self._setCurrentZ(None)
>>>>>>> d1d94624

		self.select_job(job, start_printing=printAfterSelect, pos=pos)

<<<<<<< HEAD
	# TODO add a since to the deprecation message as soon as the version this stuff will be included in is defined
	unselect_file = util.deprecated("unselect_file has been deprecated, use unselect_job instead", includedoc="Replaced by :func:`unselect_job`")(unselect_job)
=======
		self._comm.unselectFile()
		self._updateProgressData()
		self._setCurrentZ(None)
>>>>>>> d1d94624

	def get_file_position(self):
		if self._comm is None:
			return None

		with self._selectedFileMutex:
			if self._selectedFile is None:
				return None

		return self._comm.getFilePosition()

	def start_print(self, pos=None):
		"""
		 Starts the currently loaded print job.
		 Only starts if the printer is connected and operational, not currently printing and a printjob is loaded
		"""
<<<<<<< HEAD
		if self._job is None or self._protocol is None or self._protocol.state not in (ProtocolState.CONNECTED,):
			return

		self._last_progress_report = None
		self._update_progress_data()
=======
		if self._comm is None or not self._comm.isOperational() or self._comm.isPrinting():
			return
		with self._selectedFileMutex:
			if self._selectedFile is None:
				return

		# we are happy if the average of the estimates stays within 60s of the prior one
		threshold = settings().getFloat(["estimation", "printTime", "stableThreshold"])
		rolling_window = None
		countdown = None

		with self._selectedFileMutex:
			if self._selectedFile["sd"]:
				# we are interesting in a rolling window of roughly the last 15s, so the number of entries has to be derived
				# by that divided by the sd status polling interval
				rolling_window = 15 / settings().get(["serial", "timeout", "sdStatus"])

				# we are happy when one rolling window has been stable
				countdown = rolling_window
		self._timeEstimationData = TimeEstimationHelper(rolling_window=rolling_window,
		                                                threshold=threshold,
		                                                countdown=countdown)

		self._fileManager.delete_recovery_data()

		self._lastProgressReport = None
		self._updateProgressData()
>>>>>>> d1d94624
		self._setCurrentZ(None)

		self._protocol.process(self._job.job, position=pos)

	def pause_print(self):
		"""
		Pause the current printjob.
		"""
		if self._protocol is None:
			return

		if self._protocol.state == ProtocolState.PAUSED:
			self._protocol.resume_processing()
		else:
			self._protocol.pause_processing()

	def cancel_print(self, error=False):
		"""
		 Cancel the current printjob.
		"""
		if self._protocol is None or not self._protocol.state in (ProtocolState.PRINTING, ProtocolState.PAUSED):
			return

<<<<<<< HEAD
		# reset progress, height, print time
		self._setCurrentZ(None)
		self._reset_progress_data()

		# mark print as failure
		if self._job is not None:
			origin = self._get_origin_for_job(self._job.job)
			self._file_manager.log_print(origin,
			                             self._job.job.name,
			                             time.time(),
			                             self._job.job.elapsed,
			                             False,
			                             self._printer_profile_manager.get_current_or_default()["id"])
			payload = {
				"file": self._job.job.name,
				"origin": origin
			}
			eventManager().fire(Events.PRINT_FAILED, payload)

		self._protocol.cancel_processing(error=error)
=======
		# tell comm layer to cancel - will also trigger our cancelled handler
		# for further processing
		self._comm.cancelPrint()
>>>>>>> d1d94624

	def get_state_string(self, state=None):
		if self._protocol is None:
			return "Offline"
		else:
			if state is None:
				state = self._protocol.state

			if state == ProtocolState.DISCONNECTED:
				return "Offline"
			elif state == ProtocolState.CONNECTING:
				return "Connecting"
			elif state == ProtocolState.CONNECTED:
				return "Operational"
			elif state == ProtocolState.PRINTING:
				if self._job is None:
					return "Printing unknown job"
				if isinstance(self._job.job, SDFilePrintjob):
					return "Printing from SD"
				elif isinstance(self._job.job, LocalGcodeStreamjob):
					return "Sending file to SD"
				else:
					return "Printing"
			elif state == ProtocolState.PAUSED:
				return "Paused"
			elif state == ProtocolState.DISCONNECTED_WITH_ERROR:
				return "Error: {}".format(self._protocol.error)

		return "Unknown state ({})".format(self._protocol.state)

	def get_state_id(self, state=None):
		if self._comm is None:
			return "OFFLINE"
		else:
			if state is None:
				state = self._protocol.state

			if state == ProtocolState.DISCONNECTED:
				return "OFFLINE"
			elif state == ProtocolState.CONNECTING:
				return "CONNECTING"
			elif state == ProtocolState.CONNECTED:
				return "OPERATIONAL"
			elif state == ProtocolState.PRINTING:
				return "PRINTING"
			elif state == ProtocolState.PAUSED:
				return "PAUSED"
			elif state == ProtocolState.DISCONNECTED_WITH_ERROR:
				return "CLOSED_WITH_ERROR"

	def get_current_data(self):
		return self._state_monitor.get_current_data()

	def get_current_job(self):
		data = self._state_monitor.get_current_data()
		return data["job"]

	def get_current_temperatures(self):
		# TODO
		#if self._comm is not None:
		#	offsets = self._comm.getOffsets()
		#else:
		#	offsets = dict()
		offsets = dict()

		result = dict()
		for key, value in self._latest_temperatures.items():
			result[key] = dict(actual=value[0],
			                   target=value[1],
			                   offset=offsets.get(key, 0))
		return result

	def get_temperature_history(self):
		return self._temperature_history

	def get_current_connection(self):
		if self._transport is None:
			return "Closed", None, None, None

		port = None # TODO self._transport._serial.port
		baudrate = None # TODO self._transport._serial.baudrate
		printer_profile = self._printer_profile_manager.get_current_or_default()
		return self.get_state_string(), port, baudrate, printer_profile

	def is_connected(self):
		return self._protocol is not None and self._protocol.state in (ProtocolState.CONNECTED, ProtocolState.PRINTING, ProtocolState.PAUSED)

	def is_closed_or_error(self):
		return self._protocol is None or self._protocol.state in (ProtocolState.DISCONNECTED, ProtocolState.DISCONNECTED_WITH_ERROR)

	def is_operational(self):
		return not self.is_closed_or_error()

	def is_printing(self):
		return self._protocol is not None and self._protocol.state == ProtocolState.PRINTING

	def is_paused(self):
		return self._protocol is not None and self._protocol.state == ProtocolState.PAUSED

	def is_error(self):
		return self._protocol is not None and self._protocol.state == ProtocolState.DISCONNECTED_WITH_ERROR

	def is_ready(self):
<<<<<<< HEAD
		return self.is_operational() and not self._protocol.state in (ProtocolState.PRINTING, ProtocolState.PAUSED)
=======
		return self.is_operational() and not self.is_printing() and not self._comm.isStreaming()
>>>>>>> d1d94624

	def is_sd_ready(self):
		if not settings().getBoolean(["feature", "sdSupport"]) or self._protocol is None:
			return False
		else:
			return self._sd_ready

	#~~ sd file handling

	def get_sd_files(self):
		if not self.is_connected() or not self.is_sd_ready():
			return []
		return map(lambda x: (x[0][1:], x[1]), self._sd_files)

	def add_sd_file(self, filename, absolutePath, streamingFinishedCallback):
		# TODO

		#if not self._comm or self._comm.isBusy() or not self._comm.isSdReady():
		#	self._logger.error("No connection to printer or printer is busy")
		#	return

		#self._streamingFinishedCallback = streamingFinishedCallback

		#self.refresh_sd_files(blocking=True)
		#existingSdFiles = map(lambda x: x[0], self._comm.getSdFiles())

		#remoteName = util.get_dos_filename(filename, existing_filenames=existingSdFiles, extension="gco")
		#self._time_estimation_data = TimeEstimationHelper()
		#self._comm.startFileTransfer(absolutePath, filename, "/" + remoteName)

		#self._setJobData(filename, filesize, True)
		#self._setProgressData(0.0, 0, 0, None)
		#self._state_monitor.set_state({"text": self.get_state_string(), "flags": self._getStateFlags()})

		#return remoteName

		return "foo"

	def delete_sd_file(self, filename):
		if not self._protocol or not self.is_sd_ready():
			return
		self._protocol.delete_file("/" + filename)

	def init_sd_card(self):
		if not self._protocol or self.is_sd_ready():
			return
		self._protocol.init_file_storage()

	def release_sd_card(self):
		if not self._protocol or not self.is_sd_ready():
			return
		self._protocol.eject_file_storage()

	def refresh_sd_files(self, blocking=False):
		"""
		Refreshes the list of file stored on the SD card attached to printer (if available and printer communication
		available). Optional blocking parameter allows making the method block (max 10s) until the file list has been
		received. Defaults to an asynchronous operation.
		"""
		if self.is_connected() or not self.is_sd_ready():
			return
		self._sd_filelist_available.clear()
		self._protocol.list_files()
		if blocking:
			self._sd_filelist_available.wait(10000)

	#~~ state monitoring

	def _setCurrentZ(self, currentZ):
		self._current_z = currentZ
		self._state_monitor.set_current_z(self._current_z)

	def _set_state(self, state):
		self._state_monitor.set_state({"text": self.get_state_string(), "flags": self._get_state_flags()})

		payload = dict(
			state_id=self.get_state_id(state),
			state_string=self.get_state_string(state)
		)
		eventManager().fire(Events.PRINTER_STATE_CHANGED, payload)

	def _add_log(self, log):
		self._log.append(log)
		self._state_monitor.add_log(log)

	def _add_message(self, message):
		self._messages.append(message)
		self._state_monitor.add_message(message)

	def _estimate_total_for_job(self):
		if self._job is None or self._job.job is None or self._job.estimator is None or  self._job.job.estimate is None:
			return None

		self._job.estimator.update(self._job.job.estimate)

		result = None
		if self._job.estimator.is_stable():
			result = self._job.estimator.average_total_rolling

<<<<<<< HEAD
		return result
=======
	def _updateProgressData(self, completion=None, filepos=None, printTime=None, printTimeLeft=None):
		self._stateMonitor.set_progress(dict(completion=int(completion * 100) if completion is not None else None,
		                                     filepos=filepos,
		                                     printTime=int(printTime) if printTime is not None else None,
		                                     printTimeLeft=int(printTimeLeft) if printTimeLeft is not None else None))

	def _updateProgressDataCallback(self):
		if self._comm is None:
			progress = None
			filepos = None
			printTime = None
			cleanedPrintTime = None
		else:
			progress = self._comm.getPrintProgress()
			filepos = self._comm.getPrintFilepos()
			printTime = self._comm.getPrintTime()
			cleanedPrintTime = self._comm.getCleanedPrintTime()

		statisticalTotalPrintTime = None
		statisticalTotalPrintTimeType = None
		with self._selectedFileMutex:
			if self._selectedFile and "estimatedPrintTime" in self._selectedFile \
					and self._selectedFile["estimatedPrintTime"]:
				statisticalTotalPrintTime = self._selectedFile["estimatedPrintTime"]
				statisticalTotalPrintTimeType = self._selectedFile.get("estimatedPrintTimeType", None)

		printTimeLeft, printTimeLeftOrigin = self._estimatePrintTimeLeft(progress, printTime, cleanedPrintTime, statisticalTotalPrintTime, statisticalTotalPrintTimeType)

		if progress is not None:
			progress_int = int(progress * 100)
			if self._lastProgressReport != progress_int:
				self._lastProgressReport = progress_int
				self._reportPrintProgressToPlugins(progress_int)

		return dict(completion=progress * 100 if progress is not None else None,
		            filepos=filepos,
		            printTime=int(printTime) if printTime is not None else None,
		            printTimeLeft=int(printTimeLeft) if printTimeLeft is not None else None,
		            printTimeLeftOrigin=printTimeLeftOrigin)

	def _estimatePrintTimeLeft(self, progress, printTime, cleanedPrintTime, statisticalTotalPrintTime, statisticalTotalPrintTimeType):
		"""
		Tries to estimate the print time left for the print job

		This is somewhat horrible since accurate print time estimation is pretty much impossible to
		achieve, considering that we basically have only two data points (current progress in file and
		time needed for that so far - former prints or a file analysis might not have happened or simply
		be completely impossible e.g. if the file is stored on the printer's SD card) and
		hence can only do a linear estimation of a completely non-linear process. That's a recipe
		for inaccurate predictions right there. Yay.

		Anyhow, here's how this implementation works. This method gets the current progress in the
		printed file (percentage based on bytes read vs total bytes), the print time that elapsed,
		the same print time with the heat up times subtracted (if possible) and if available also
		some statistical total print time (former prints or a result from the GCODE analysis).

		  1. First get an "intelligent" estimate based on the :class:`~octoprint.printer.estimation.TimeEstimationHelper`.
		     That thing tries to detect if the estimation based on our progress and time needed for that becomes
		     stable over time through a rolling window and only returns a result once that appears to be the
		     case.
		  2. If we have any statistical data (former prints or a result from the GCODE analysis)
		     but no intelligent estimate yet, we'll use that for the next step. Otherwise, up to a certain percentage
		     in the print we do a percentage based weighing of the statistical data and the intelligent
		     estimate - the closer to the beginning of the print, the more precedence for the statistical
		     data, the closer to the cut off point, the more precendence for the intelligent estimate. This
		     is our preliminary total print time.
		  3. If the total print time is set, we do a sanity check for it. Based on the total print time
		     estimate and the time we already spent printing, we calculate at what percentage we SHOULD be
		     and compare that to the percentage at which we actually ARE. If it's too far off, our total
		     can't be trusted and we fall back on the dumb estimate. Same if the time we spent printing is
		     already higher than our total estimate.
		  4. If we do NOT have a total print time estimate yet but we've been printing for longer than
		     a configured amount of minutes or are further in the file than a configured percentage, we
		     also use the dumb estimate for now.

		Yes, all this still produces horribly inaccurate results. But we have to do this live during the print and
		hence can't produce to much computational overhead, we do not have any insight into the firmware implementation
		with regards to planner setup and acceleration settings, we might not even have access to the printed file's
		contents and such we need to find something that works "mostly" all of the time without costing too many
		resources. Feel free to propose a better solution within the above limitations (and I mean that, this solution
		here makes me unhappy).

		Args:
		    progress (float or None): Current percentage in the printed file
		    printTime (float or None): Print time elapsed so far
		    cleanedPrintTime (float or None): Print time elapsed minus the time needed for getting up to temperature
		        (if detectable).
		    statisticalTotalPrintTime (float or None): Total print time of past prints against same printer profile,
		        or estimated total print time from GCODE analysis.
		    statisticalTotalPrintTimeType (str or None): Type of statistical print time, either "average" (total time
		        of former prints) or "analysis"

		Returns:
		    (2-tuple) estimated print time left or None if not proper estimate could be made at all, origin of estimation
		"""
>>>>>>> d1d94624

	def _reset_progress_data(self):
		self._state_monitor.set_progress(dict(completion=None,
		                                      filepos=0,
		                                      printTime=None,
		                                      printTimeLeft=None))

	def _set_completion_progress_data(self):
		self._progress = 1.0
		self._print_time = self._job.job.elapsed if self._job is not None else None
		self._print_time_left = 0

		pos = self._job.job.pos if self._job is not None else None

		self._state_monitor.set_progress(dict(completion=self._progress * 100 if self._progress is not None else None,
		                                      filepos=pos,
		                                      printTime=int(self._print_time) if self._print_time is not None else None,
		                                      printTimeLeft=int(self._print_time_left) if self._print_time_left is not None else None))

	def _update_progress_data(self):
		if self._job is None or not self._job.job.active:
			self._state_monitor.set_progress(dict(completion=None,
			                                      filepos=None,
			                                      printTime=None,
			                                      printTimeLeft=None))
			return

		estimated_total_print_time = self._estimate_total_for_job()
		total_print_time = estimated_total_print_time

		original_estimate = None
		if self._job.average_past_total:
			original_estimate = self._job.average_past_total
		elif self._job.analysis_total:
			original_estimate = self._job.analysis_total

		if original_estimate:
			if self._job.job.progress and self._job.job.elapsed:
				if estimated_total_print_time is None:
					total_print_time = original_estimate
				else:
					if self._job.job.progress < 0.5:
						sub_progress = self._job.job.progress * 2
					else:
						sub_progress = 1.0
					total_print_time = (1 - sub_progress) * original_estimate + sub_progress * estimated_total_print_time

		self._progress = self._job.job.progress
		self._print_time = self._job.job.elapsed
		self._print_time_left = total_print_time - self._job.job.elapsed if (total_print_time is not None and self._job.job.elapsed is not None) else None

		self._state_monitor.set_progress(dict(completion=self._progress * 100 if self._progress is not None else None,
		                                      filepos=self._job.job.pos,
		                                      printTime=int(self._print_time) if self._print_time is not None else None,
		                                      printTimeLeft=int(self._print_time_left) if self._print_time_left is not None else None))

		if self._job.job.progress:
			progress_int = int(self._job.job.progress * 100)
			if self._last_progress_report != progress_int:
				self._last_progress_report = progress_int
				self._report_print_progress_to_plugins(progress_int)

			else:
				# too far from the actual progress or negative,
				# we use the dumb print time instead
				printTimeLeft = dumbTotalPrintTime - cleanedPrintTime
				printTimeLeftOrigin = "linear"

		else:
			printTimeLeftOrigin = "linear"
			if progress > self._timeEstimationForceDumbFromPercent or \
					cleanedPrintTime >= self._timeEstimationForceDumbAfterMin * 60:
				# more than x% or y min printed and still no real estimate, ok, we'll use the dumb variant :/
				printTimeLeft = dumbTotalPrintTime - cleanedPrintTime

		if printTimeLeft is not None and printTimeLeft < 0:
			# shouldn't actually happen, but let's make sure
			printTimeLeft = None

		return printTimeLeft, printTimeLeftOrigin

	def _add_temperature_data(self, temperatures):
		entry = dict(time=int(time.time()))
		entry.update(temperatures)
		self._temperature_history.append(entry)
		self._state_monitor.add_temperature(entry)

	def _update_job(self, job=None):
		if job is None and self._job is not None:
			job = self._job.job

		if job is None:
			job_data = dict(file=dict(name=None,
			                          origin=None,
			                          size=None,
			                          date=None),
			                estimatedPrintTime=None,
			                averagePrintTime=None,
			                lastPrintTime=None,
			                filament=None)
			self._state_monitor.set_job_data(job_data)
			self._job = None
			return

		rolling_window = None
		threshold = None
		countdown = None
		average_past_total = None
		analysis_total = None
		filament = None
		last_total = None
		date = None

		if isinstance(job, SDFilePrintjob):
			# we are interesting in a rolling window of roughly the last 15s, so the number of entries has to be derived
			# by that divided by the sd status polling interval
			rolling_window = 15 / job.status_interval

			# we are happy if the average of the estimates stays within 60s of the prior one
			threshold = 60

<<<<<<< HEAD
			# we are happy when one rolling window has been stable
			countdown = rolling_window

		elif isinstance(job, LocalGcodeFilePrintjob):
			# local file means we might have some information about the job stored in the file manager!
			try:
				file_data = self._file_manager.get_metadata(FileDestinations.LOCAL, job.path)
			except:
				pass
			else:
				if "analysis" in file_data:
					if "estimatedPrintTime" in file_data["analysis"]:
						analysis_total = file_data["analysis"]["estimatedPrintTime"]
					if "filament" in file_data["analysis"].keys():
						filament = file_data["analysis"]["filament"]

				if "statistics" in file_data:
					printer_profile = self._printer_profile_manager.get_current_or_default()["id"]
					if "averagePrintTime" in file_data["statistics"] and printer_profile in file_data["statistics"]["averagePrintTime"]:
						average_past_total = file_data["statistics"]["averagePrintTime"][printer_profile]
					if "lastPrintTime" in file_data["statistics"] and printer_profile in file_data["statistics"]["lastPrintTime"]:
						last_total = file_data["statistics"]["lastPrintTime"][printer_profile]

		# set the job data on the state monitor
		job_data = dict(file=dict(name=job.name,
		                          origin=self._get_origin_for_job(job),
		                          size=job.size,
		                          date=date),
		                estimatedPrintTime=analysis_total,
		                averagePrintTime=average_past_total,
		                lastPrintTime=last_total,
		                filament=filament)
		self._state_monitor.set_job_data(job_data)

		# set our internal job data
		estimation_helper = TimeEstimationHelper(rolling_window=rolling_window, threshold=threshold, countdown=countdown)
		self._job = JobData(job=job,
		                    average_past_total=average_past_total,
		                    analysis_total=analysis_total,
		                    estimator=estimation_helper)
		job.register_listener(self)

	def _send_initial_state_update(self, callback):
=======
	def _validateJob(self, filename, sd):
		if sd:
			return

		path_on_disk = self._fileManager.path_on_disk(FileDestinations.LOCAL, filename)
		if os.path.isabs(filename) and not filename == path_on_disk:
			raise InvalidFileLocation("{} is not located within local storage, cannot select for printing".format(filename))
		if not os.path.isfile(path_on_disk):
			raise InvalidFileLocation("{} does not exist in local storage, cannot select for printing".format(filename))

	def _setJobData(self, filename, filesize, sd):
		with self._selectedFileMutex:
			if filename is not None:
				if sd:
					name_in_storage = filename
					if name_in_storage.startswith("/"):
						name_in_storage = name_in_storage[1:]
					path_in_storage = name_in_storage
					path_on_disk = None
				else:
					path_in_storage = self._fileManager.path_in_storage(FileDestinations.LOCAL, filename)
					path_on_disk = self._fileManager.path_on_disk(FileDestinations.LOCAL, filename)
					_, name_in_storage = self._fileManager.split_path(FileDestinations.LOCAL, path_in_storage)
				self._selectedFile = {
					"filename": path_in_storage,
					"filesize": filesize,
					"sd": sd,
					"estimatedPrintTime": None
				}
			else:
				self._selectedFile = None
				self._stateMonitor.set_job_data({
					"file": {
						"name": None,
						"path": None,
						"origin": None,
						"size": None,
						"date": None
					},
					"estimatedPrintTime": None,
					"averagePrintTime": None,
					"lastPrintTime": None,
					"filament": None,
				})
				return

			estimatedPrintTime = None
			lastPrintTime = None
			averagePrintTime = None
			date = None
			filament = None
			if path_on_disk:
				# Use a string for mtime because it could be float and the
				# javascript needs to exact match
				if not sd:
					date = int(os.stat(path_on_disk).st_mtime)

				try:
					fileData = self._fileManager.get_metadata(FileDestinations.SDCARD if sd else FileDestinations.LOCAL, path_on_disk)
				except:
					fileData = None
				if fileData is not None:
					if "analysis" in fileData:
						if estimatedPrintTime is None and "estimatedPrintTime" in fileData["analysis"]:
							estimatedPrintTime = fileData["analysis"]["estimatedPrintTime"]
						if "filament" in fileData["analysis"].keys():
							filament = fileData["analysis"]["filament"]
					if "statistics" in fileData:
						printer_profile = self._printerProfileManager.get_current_or_default()["id"]
						if "averagePrintTime" in fileData["statistics"] and printer_profile in fileData["statistics"]["averagePrintTime"]:
							averagePrintTime = fileData["statistics"]["averagePrintTime"][printer_profile]
						if "lastPrintTime" in fileData["statistics"] and printer_profile in fileData["statistics"]["lastPrintTime"]:
							lastPrintTime = fileData["statistics"]["lastPrintTime"][printer_profile]

					if averagePrintTime is not None:
						self._selectedFile["estimatedPrintTime"] = averagePrintTime
						self._selectedFile["estimatedPrintTimeType"] = "average"
					elif estimatedPrintTime is not None:
						# TODO apply factor which first needs to be tracked!
						self._selectedFile["estimatedPrintTime"] = estimatedPrintTime
						self._selectedFile["estimatedPrintTimeType"] = "analysis"

			self._stateMonitor.set_job_data({
				"file": {
					"name": name_in_storage,
					"path": path_in_storage,
					"origin": FileDestinations.SDCARD if sd else FileDestinations.LOCAL,
					"size": filesize,
					"date": date
				},
				"estimatedPrintTime": estimatedPrintTime,
				"averagePrintTime": averagePrintTime,
				"lastPrintTime": lastPrintTime,
				"filament": filament,
			})

	def _sendInitialStateUpdate(self, callback):
>>>>>>> d1d94624
		try:
			data = self._state_monitor.get_current_data()
			data.update(dict(temps=list(self._temperature_history),
			                 logs=list(self._log),
			                 messages=list(self._messages)))
			callback.on_printer_send_initial_data(data)
		except:
			self._logger.exception("Error while trying to send inital state update")

<<<<<<< HEAD
	def _get_state_flags(self):
		return dict(operational=self.is_operational(),
		            printing=self.is_printing(),
		            closedOrError=self.is_closed_or_error(),
		            error=self.is_error(),
		            paused=self.is_paused(),
		            ready=self.is_ready(),
		            sdReady=self.is_sd_ready())

	def _get_origin_for_job(self, job=None):
		if job is None:
			if self._job is None:
				return None
			job = self._job.job

		return FileDestinations.SDCARD if isinstance(job, SDFilePrintjob) else FileDestinations.LOCAL

	#~~ octoprint.comm.protocol.ProtocolListener implementation

	def on_protocol_log(self, protocol, message):
		self._add_log(message)

	def on_protocol_state(self, protocol, old_state, new_state):
		self._logger.info("Protocol state changed from {} to {}".format(old_state, new_state))

		# forward relevant state changes to file manager
		if old_state == ProtocolState.PRINTING:
			if self._job is not None:
				if new_state in (ProtocolState.DISCONNECTED, ProtocolState.DISCONNECTED_WITH_ERROR):
					self._file_manager.log_print(self._get_origin_for_job(self._job.job),
					                             self._job.job.name,
					                             time.time(),
					                             self._job.job.elapsed,
					                             False,
					                             self._printer_profile_manager.get_current_or_default()["id"])
			self._analysis_queue.resume() # printing done, put those cpu cycles to good use

		elif new_state == ProtocolState.PRINTING:
			self._analysis_queue.pause() # do not analyse files while printing

		elif new_state in (ProtocolState.DISCONNECTED, ProtocolState.DISCONNECTED_WITH_ERROR) and old_state != ProtocolState.DISCONNECTING:
			self.disconnect()
=======
	def _getStateFlags(self):
		return {
			"operational": self.is_operational(),
			"printing": self.is_printing(),
			"closedOrError": self.is_closed_or_error(),
			"error": self.is_error(),
			"paused": self.is_paused(),
			"ready": self.is_ready(),
			"sdReady": self.is_sd_ready()
		}

	#~~ comm.MachineComPrintCallback implementation

	def on_comm_log(self, message):
		"""
		 Callback method for the comm object, called upon log output.
		"""
		self._addLog(to_unicode(message, "utf-8", errors="replace"))

	def on_comm_temperature_update(self, temp, bedTemp):
		self._addTemperatureData(copy.deepcopy(temp), copy.deepcopy(bedTemp))

	def on_comm_position_update(self, position, reason=None):
		payload = dict(reason=reason)
		payload.update(position)
		eventManager().fire(Events.POSITION_UPDATE, payload)

	def on_comm_state_change(self, state):
		"""
		 Callback method for the comm object, called if the connection state changes.
		"""
		oldState = self._state

		state_string = None
		if self._comm is not None:
			state_string = self._comm.getStateString()

		# forward relevant state changes to gcode manager
		if oldState == comm.MachineCom.STATE_PRINTING:
			with self._selectedFileMutex:
				if self._selectedFile is not None:
					if state == comm.MachineCom.STATE_CLOSED or state == comm.MachineCom.STATE_ERROR or state == comm.MachineCom.STATE_CLOSED_WITH_ERROR:
						self._fileManager.log_print(FileDestinations.SDCARD if self._selectedFile["sd"] else FileDestinations.LOCAL, self._selectedFile["filename"], time.time(), self._comm.getPrintTime(), False, self._printerProfileManager.get_current_or_default()["id"])
			self._analysisQueue.resume() # printing done, put those cpu cycles to good use
		elif state == comm.MachineCom.STATE_PRINTING:
			self._analysisQueue.pause() # do not analyse files while printing

		if state == comm.MachineCom.STATE_CLOSED or state == comm.MachineCom.STATE_CLOSED_WITH_ERROR:
			if self._comm is not None:
				self._comm = None

			self._updateProgressData()
>>>>>>> d1d94624
			self._setCurrentZ(None)
			self._update_progress_data()
			self._update_job()
			self._printer_profile_manager.deselect()
			eventManager().fire(Events.DISCONNECTED)

		self._set_state(new_state)

	def on_protocol_temperature(self, protocol, temperatures):
		self._add_temperature_data(temperatures)

	#~~ octoprint.comm.protocol.FileAwareProtocolListener implementation

	def on_protocol_file_storage_available(self, protocol, available):
		self._sd_ready = available
		self._state_monitor.set_state({"text": self.get_state_string(), "flags": self._get_state_flags()})

	def on_protocol_file_list(self, protocol, files):
		self._sd_files = files
		eventManager().fire(Events.UPDATED_FILES, {"type": "gcode"})
		self._sd_filelist_available.set()

	#~~ octoprint.job.PrintjobListener

	def on_job_progress(self, job):
		self._update_progress_data()

	def on_job_done(self, job):
		if isinstance(self._job.job, LocalGcodeStreamjob):
			if self._streamingFinishedCallback is not None:
				# in case of SD files, both filename and absolutePath are the same, so we set the (remote) filename for
				# both parameters
				self._streamingFinishedCallback(self._job.job.name, self._job.job.name, FileDestinations.SDCARD)

			self._setCurrentZ(None)
			self._update_job()
			self._update_progress_data()
			self._state_monitor.set_state({"text": self.get_state_string(), "flags": self._get_state_flags()})
		else:
<<<<<<< HEAD
			self._file_manager.log_print(self._get_origin_for_job(),
			                             self._job.job.name,
			                             time.time(),
			                             self._job.job.elapsed,
			                             True,
			                             self._printer_profile_manager.get_current_or_default()["id"])
			self._set_completion_progress_data()
		self._state_monitor.set_state({"text": self.get_state_string(), "flags": self._get_state_flags()})
=======
			eventManager().fire(Events.FILE_DESELECTED)

		self._setJobData(full_path, size, sd)
		self._stateMonitor.set_state({"text": self.get_state_string(), "flags": self._getStateFlags()})

		if self._printAfterSelect:
			self._printAfterSelect = False
			self.start_print(pos=self._posAfterSelect)

	def on_comm_print_job_started(self):
		payload = self._payload_for_print_job_event()
		if payload:
			eventManager().fire(Events.PRINT_STARTED, payload)
			self.script("beforePrintStarted",
			            context=dict(event=payload),
			            must_be_set=False)

	def on_comm_print_job_done(self):
		self._updateProgressData()
		self._stateMonitor.set_state({"text": self.get_state_string(), "flags": self._getStateFlags()})
		self._fileManager.delete_recovery_data()

		payload = self._payload_for_print_job_event()
		if payload:
			payload["time"] = self._comm.getPrintTime()
			eventManager().fire(Events.PRINT_DONE, payload)
			self.script("afterPrintDone",
			            context=dict(event=payload),
			            must_be_set=False)

			self._fileManager.log_print(payload["origin"],
			                            payload["path"],
			                            time.time(),
			                            payload["time"],
			                            True,
			                            self._printerProfileManager.get_current_or_default()["id"])

	def on_comm_print_job_failed(self):
		payload = self._payload_for_print_job_event()
		eventManager().fire(Events.PRINT_FAILED, payload)

	def on_comm_print_job_cancelled(self):
		self._setCurrentZ(None)
		self._updateProgressData()

		payload = self._payload_for_print_job_event(position=self._comm.cancel_position.as_dict() if self._comm and self._comm.cancel_position else None)
		if payload:
			payload["time"] = self._comm.getPrintTime()

			eventManager().fire(Events.PRINT_CANCELLED, payload)
			self.script("afterPrintCancelled",
			            context=dict(event=payload),
			            must_be_set=False)

			self._fileManager.log_print(payload["origin"],
			                            payload["path"],
			                            time.time(),
			                            payload["time"],
			                            False,
			                            self._printerProfileManager.get_current_or_default()["id"])
			eventManager().fire(Events.PRINT_FAILED, payload)

	def on_comm_print_job_paused(self):
		payload = self._payload_for_print_job_event(position=self._comm.pause_position.as_dict() if self._comm and self._comm.pause_position else None)
		if payload:
			eventManager().fire(Events.PRINT_PAUSED, payload)
			self.script("afterPrintPaused",
			            context=dict(event=payload),
			            must_be_set=False)

	def on_comm_print_job_resumed(self):
		payload = self._payload_for_print_job_event()
		if payload:
			eventManager().fire(Events.PRINT_RESUMED, payload)
			self.script("beforePrintResumed",
			            context=dict(event=payload),
			            must_be_set=False)

	def on_comm_file_transfer_started(self, filename, filesize):
		self._sdStreaming = True

		self._setJobData(filename, filesize, True)
		self._updateProgressData()
		self._stateMonitor.set_state({"text": self.get_state_string(), "flags": self._getStateFlags()})

	def on_comm_file_transfer_done(self, filename):
		self._sdStreaming = False
>>>>>>> d1d94624

	#~~ comm.MachineComPrintCallback implementation

<<<<<<< HEAD
	def on_comm_z_change(self, newZ):
		# TODO
		pass
=======
		self._setCurrentZ(None)
		self._setJobData(None, None, None)
		self._updateProgressData()
		self._stateMonitor.set_state({"text": self.get_state_string(), "flags": self._getStateFlags()})
>>>>>>> d1d94624

	def on_comm_force_disconnect(self):
		# TODO
		self.disconnect()

	def on_comm_record_fileposition(self, origin, name, pos):
		try:
			self._fileManager.save_recovery_data(origin, name, pos)
		except NoSuchStorage:
			pass
		except:
			self._logger.exception("Error while trying to persist print recovery data")

	def _payload_for_print_job_event(self, location=None, print_job_file=None, position=None):
		if print_job_file is None:
			with self._selectedFileMutex:
				selected_file = self._selectedFile
				if not selected_file:
					return dict()

				print_job_file = selected_file.get("filename", None)
				location = FileDestinations.SDCARD if selected_file.get("sd", False) else FileDestinations.LOCAL

		if not print_job_file or not location:
			return dict()

		if location == FileDestinations.SDCARD:
			full_path = print_job_file
			if full_path.startswith("/"):
				full_path = full_path[1:]
			name = path = full_path
			origin = FileDestinations.SDCARD

		else:
			full_path = self._fileManager.path_on_disk(FileDestinations.LOCAL, print_job_file)
			path = self._fileManager.path_in_storage(FileDestinations.LOCAL, print_job_file)
			_, name = self._fileManager.split_path(FileDestinations.LOCAL, path)
			origin = FileDestinations.LOCAL

		result= dict(name=name,
		             path=path,
		             origin=origin,

		             # TODO deprecated, remove in 1.4.0
		             file=full_path,
		             filename=name)

		if position is not None:
			result["position"] = position

		return result


class StateMonitor(object):
	def __init__(self, interval=0.5, on_update=None, on_add_temperature=None, on_add_log=None, on_add_message=None, on_get_progress=None):
		self._interval = interval
		self._update_callback = on_update
		self._on_add_temperature = on_add_temperature
		self._on_add_log = on_add_log
		self._on_add_message = on_add_message
		self._on_get_progress = on_get_progress

		self._state = None
		self._job_data = None
		self._gcode_data = None
		self._sd_upload_data = None
		self._current_z = None
		self._progress = None

		self._progress_dirty = False

		self._offsets = {}

		self._change_event = threading.Event()
		self._state_lock = threading.Lock()
		self._progress_lock = threading.Lock()

		self._last_update = time.time()
		self._worker = threading.Thread(target=self._work)
		self._worker.daemon = True
		self._worker.start()

	def _get_current_progress(self):
		if callable(self._on_get_progress):
			return self._on_get_progress()
		return self._progress

	def reset(self, state=None, job_data=None, progress=None, current_z=None):
		self.set_state(state)
		self.set_job_data(job_data)
		self.set_progress(progress)
		self.set_current_z(current_z)

	def add_temperature(self, temperature):
		self._on_add_temperature(temperature)
		self._change_event.set()

	def add_log(self, log):
		self._on_add_log(log)
		self._change_event.set()

	def add_message(self, message):
		self._on_add_message(message)
		self._change_event.set()

	def set_current_z(self, current_z):
		self._current_z = current_z
		self._change_event.set()

	def set_state(self, state):
		with self._state_lock:
			self._state = state
			self._change_event.set()

	def set_job_data(self, job_data):
		self._job_data = job_data
		self._change_event.set()

	def trigger_progress_update(self):
		with self._progress_lock:
			self._progress_dirty = True
			self._change_event.set()

	def set_progress(self, progress):
		with self._progress_lock:
			self._progress_dirty = False
			self._progress = progress
			self._change_event.set()

	def set_temp_offsets(self, offsets):
		self._offsets = offsets
		self._change_event.set()

	def _work(self):
		while True:
			self._change_event.wait()

			now = time.time()
			delta = now - self._last_update
			additional_wait_time = self._interval - delta
			if additional_wait_time > 0:
				time.sleep(additional_wait_time)

			with self._state_lock:
				data = self.get_current_data()
				self._update_callback(data)
				self._last_update = time.time()
				self._change_event.clear()

	def get_current_data(self):
		with self._progress_lock:
			if self._progress_dirty:
				self._progress = self._get_current_progress()
				self._progress_dirty = False

		return {
			"state": self._state,
			"job": self._job_data,
			"currentZ": self._current_z,
			"progress": self._progress,
			"offsets": self._offsets
		}


class TemperatureHistory(InvariantContainer):
	def __init__(self, cutoff=30 * 60):

		def temperature_invariant(data):
			data.sort(key=lambda x: x["time"])
			now = int(time.time())
			return [item for item in data if item["time"] >= now - cutoff]

		InvariantContainer.__init__(self, guarantee_invariant=temperature_invariant)<|MERGE_RESOLUTION|>--- conflicted
+++ resolved
@@ -100,18 +100,8 @@
 		self._sd_filelist_available = threading.Event()
 		self._streamingFinishedCallback = None
 
-<<<<<<< HEAD
 		self._sd_ready = False
 		self._sd_files = []
-=======
-		self._selectedFileMutex = threading.RLock()
-		self._selectedFile = None
-		self._timeEstimationData = None
-		self._timeEstimationStatsWeighingUntil = settings().getFloat(["estimation", "printTime", "statsWeighingUntil"])
-		self._timeEstimationValidityRange = settings().getFloat(["estimation", "printTime", "validityRange"])
-		self._timeEstimationForceDumbFromPercent = settings().getFloat(["estimation", "printTime", "forceDumbFromPercent"])
-		self._timeEstimationForceDumbAfterMin = settings().getFloat(["estimation", "printTime", "forceDumbAfterMin"])
->>>>>>> d1d94624
 
 		# comm
 		self._comm = None
@@ -194,7 +184,6 @@
 	#~~ callback from metadata analysis event
 
 	def _on_event_MetadataAnalysisFinished(self, event, data):
-<<<<<<< HEAD
 		if self._job is not None:
 			self._update_job()
 
@@ -212,30 +201,6 @@
 		origin = self._get_origin_for_job()
 		storage = "sdcard" if origin == FileDestinations.SDCARD else "local"
 		filename = self._job.job.name
-=======
-		with self._selectedFileMutex:
-			if self._selectedFile:
-				self._setJobData(self._selectedFile["filename"],
-								 self._selectedFile["filesize"],
-								 self._selectedFile["sd"])
-
-	def _on_event_MetadataStatisticsUpdated(self, event, data):
-		with self._selectedFileMutex:
-			if self._selectedFile:
-				self._setJobData(self._selectedFile["filename"],
-				                 self._selectedFile["filesize"],
-				                 self._selectedFile["sd"])
-
-	#~~ progress plugin reporting
-
-	def _reportPrintProgressToPlugins(self, progress):
-		with self._selectedFileMutex:
-			if progress is None or not self._selectedFile or not "sd" in self._selectedFile or not "filename" in self._selectedFile:
-				return
-
-			storage = "sdcard" if self._selectedFile["sd"] else "local"
-			filename = self._selectedFile["filename"]
->>>>>>> d1d94624
 
 		def call_plugins(storage, filename, progress):
 			for plugin in self._progress_plugins:
@@ -441,25 +406,13 @@
 		self._update_job(job)
 		self._reset_progress_data()
 
-<<<<<<< HEAD
 		if start_printing and self.is_ready():
 			self.start_print(pos=pos)
-=======
-		self._validateJob(path, sd)
-
-		recovery_data = self._fileManager.get_recovery_data()
-		if recovery_data:
-			# clean up recovery data if we just selected a different file than is logged in that
-			expected_origin = FileDestinations.SDCARD if sd else FileDestinations.LOCAL
-			actual_origin = recovery_data.get("origin", None)
-			actual_path = recovery_data.get("path", None)
->>>>>>> d1d94624
 
 	def unselect_job(self):
 		self._update_job(job=None)
 		self._reset_progress_data()
 
-<<<<<<< HEAD
 	# TODO add a since to the deprecation message as soon as the version this stuff will be included in is defined
 	@util.deprecated("select_file has been deprecated, use select_job instead", includedoc="Replaced by :func:`select_job`")
 	def select_file(self, path, sd, printAfterSelect=False, pos=None):
@@ -467,24 +420,11 @@
 			job = SDFilePrintjob("/" + path)
 		else:
 			job = LocalGcodeFilePrintjob(os.path.join(settings().getBaseFolder("uploads"), path), name=path)
-=======
-		self._printAfterSelect = printAfterSelect
-		self._posAfterSelect = pos
-		self._comm.selectFile("/" + path if sd else path, sd)
-		self._updateProgressData()
-		self._setCurrentZ(None)
->>>>>>> d1d94624
 
 		self.select_job(job, start_printing=printAfterSelect, pos=pos)
 
-<<<<<<< HEAD
 	# TODO add a since to the deprecation message as soon as the version this stuff will be included in is defined
 	unselect_file = util.deprecated("unselect_file has been deprecated, use unselect_job instead", includedoc="Replaced by :func:`unselect_job`")(unselect_job)
-=======
-		self._comm.unselectFile()
-		self._updateProgressData()
-		self._setCurrentZ(None)
->>>>>>> d1d94624
 
 	def get_file_position(self):
 		if self._comm is None:
@@ -501,41 +441,11 @@
 		 Starts the currently loaded print job.
 		 Only starts if the printer is connected and operational, not currently printing and a printjob is loaded
 		"""
-<<<<<<< HEAD
 		if self._job is None or self._protocol is None or self._protocol.state not in (ProtocolState.CONNECTED,):
 			return
 
 		self._last_progress_report = None
 		self._update_progress_data()
-=======
-		if self._comm is None or not self._comm.isOperational() or self._comm.isPrinting():
-			return
-		with self._selectedFileMutex:
-			if self._selectedFile is None:
-				return
-
-		# we are happy if the average of the estimates stays within 60s of the prior one
-		threshold = settings().getFloat(["estimation", "printTime", "stableThreshold"])
-		rolling_window = None
-		countdown = None
-
-		with self._selectedFileMutex:
-			if self._selectedFile["sd"]:
-				# we are interesting in a rolling window of roughly the last 15s, so the number of entries has to be derived
-				# by that divided by the sd status polling interval
-				rolling_window = 15 / settings().get(["serial", "timeout", "sdStatus"])
-
-				# we are happy when one rolling window has been stable
-				countdown = rolling_window
-		self._timeEstimationData = TimeEstimationHelper(rolling_window=rolling_window,
-		                                                threshold=threshold,
-		                                                countdown=countdown)
-
-		self._fileManager.delete_recovery_data()
-
-		self._lastProgressReport = None
-		self._updateProgressData()
->>>>>>> d1d94624
 		self._setCurrentZ(None)
 
 		self._protocol.process(self._job.job, position=pos)
@@ -559,7 +469,6 @@
 		if self._protocol is None or not self._protocol.state in (ProtocolState.PRINTING, ProtocolState.PAUSED):
 			return
 
-<<<<<<< HEAD
 		# reset progress, height, print time
 		self._setCurrentZ(None)
 		self._reset_progress_data()
@@ -580,11 +489,6 @@
 			eventManager().fire(Events.PRINT_FAILED, payload)
 
 		self._protocol.cancel_processing(error=error)
-=======
-		# tell comm layer to cancel - will also trigger our cancelled handler
-		# for further processing
-		self._comm.cancelPrint()
->>>>>>> d1d94624
 
 	def get_state_string(self, state=None):
 		if self._protocol is None:
@@ -688,11 +592,7 @@
 		return self._protocol is not None and self._protocol.state == ProtocolState.DISCONNECTED_WITH_ERROR
 
 	def is_ready(self):
-<<<<<<< HEAD
 		return self.is_operational() and not self._protocol.state in (ProtocolState.PRINTING, ProtocolState.PAUSED)
-=======
-		return self.is_operational() and not self.is_printing() and not self._comm.isStreaming()
->>>>>>> d1d94624
 
 	def is_sd_ready(self):
 		if not settings().getBoolean(["feature", "sdSupport"]) or self._protocol is None:
@@ -792,105 +692,7 @@
 		if self._job.estimator.is_stable():
 			result = self._job.estimator.average_total_rolling
 
-<<<<<<< HEAD
 		return result
-=======
-	def _updateProgressData(self, completion=None, filepos=None, printTime=None, printTimeLeft=None):
-		self._stateMonitor.set_progress(dict(completion=int(completion * 100) if completion is not None else None,
-		                                     filepos=filepos,
-		                                     printTime=int(printTime) if printTime is not None else None,
-		                                     printTimeLeft=int(printTimeLeft) if printTimeLeft is not None else None))
-
-	def _updateProgressDataCallback(self):
-		if self._comm is None:
-			progress = None
-			filepos = None
-			printTime = None
-			cleanedPrintTime = None
-		else:
-			progress = self._comm.getPrintProgress()
-			filepos = self._comm.getPrintFilepos()
-			printTime = self._comm.getPrintTime()
-			cleanedPrintTime = self._comm.getCleanedPrintTime()
-
-		statisticalTotalPrintTime = None
-		statisticalTotalPrintTimeType = None
-		with self._selectedFileMutex:
-			if self._selectedFile and "estimatedPrintTime" in self._selectedFile \
-					and self._selectedFile["estimatedPrintTime"]:
-				statisticalTotalPrintTime = self._selectedFile["estimatedPrintTime"]
-				statisticalTotalPrintTimeType = self._selectedFile.get("estimatedPrintTimeType", None)
-
-		printTimeLeft, printTimeLeftOrigin = self._estimatePrintTimeLeft(progress, printTime, cleanedPrintTime, statisticalTotalPrintTime, statisticalTotalPrintTimeType)
-
-		if progress is not None:
-			progress_int = int(progress * 100)
-			if self._lastProgressReport != progress_int:
-				self._lastProgressReport = progress_int
-				self._reportPrintProgressToPlugins(progress_int)
-
-		return dict(completion=progress * 100 if progress is not None else None,
-		            filepos=filepos,
-		            printTime=int(printTime) if printTime is not None else None,
-		            printTimeLeft=int(printTimeLeft) if printTimeLeft is not None else None,
-		            printTimeLeftOrigin=printTimeLeftOrigin)
-
-	def _estimatePrintTimeLeft(self, progress, printTime, cleanedPrintTime, statisticalTotalPrintTime, statisticalTotalPrintTimeType):
-		"""
-		Tries to estimate the print time left for the print job
-
-		This is somewhat horrible since accurate print time estimation is pretty much impossible to
-		achieve, considering that we basically have only two data points (current progress in file and
-		time needed for that so far - former prints or a file analysis might not have happened or simply
-		be completely impossible e.g. if the file is stored on the printer's SD card) and
-		hence can only do a linear estimation of a completely non-linear process. That's a recipe
-		for inaccurate predictions right there. Yay.
-
-		Anyhow, here's how this implementation works. This method gets the current progress in the
-		printed file (percentage based on bytes read vs total bytes), the print time that elapsed,
-		the same print time with the heat up times subtracted (if possible) and if available also
-		some statistical total print time (former prints or a result from the GCODE analysis).
-
-		  1. First get an "intelligent" estimate based on the :class:`~octoprint.printer.estimation.TimeEstimationHelper`.
-		     That thing tries to detect if the estimation based on our progress and time needed for that becomes
-		     stable over time through a rolling window and only returns a result once that appears to be the
-		     case.
-		  2. If we have any statistical data (former prints or a result from the GCODE analysis)
-		     but no intelligent estimate yet, we'll use that for the next step. Otherwise, up to a certain percentage
-		     in the print we do a percentage based weighing of the statistical data and the intelligent
-		     estimate - the closer to the beginning of the print, the more precedence for the statistical
-		     data, the closer to the cut off point, the more precendence for the intelligent estimate. This
-		     is our preliminary total print time.
-		  3. If the total print time is set, we do a sanity check for it. Based on the total print time
-		     estimate and the time we already spent printing, we calculate at what percentage we SHOULD be
-		     and compare that to the percentage at which we actually ARE. If it's too far off, our total
-		     can't be trusted and we fall back on the dumb estimate. Same if the time we spent printing is
-		     already higher than our total estimate.
-		  4. If we do NOT have a total print time estimate yet but we've been printing for longer than
-		     a configured amount of minutes or are further in the file than a configured percentage, we
-		     also use the dumb estimate for now.
-
-		Yes, all this still produces horribly inaccurate results. But we have to do this live during the print and
-		hence can't produce to much computational overhead, we do not have any insight into the firmware implementation
-		with regards to planner setup and acceleration settings, we might not even have access to the printed file's
-		contents and such we need to find something that works "mostly" all of the time without costing too many
-		resources. Feel free to propose a better solution within the above limitations (and I mean that, this solution
-		here makes me unhappy).
-
-		Args:
-		    progress (float or None): Current percentage in the printed file
-		    printTime (float or None): Print time elapsed so far
-		    cleanedPrintTime (float or None): Print time elapsed minus the time needed for getting up to temperature
-		        (if detectable).
-		    statisticalTotalPrintTime (float or None): Total print time of past prints against same printer profile,
-		        or estimated total print time from GCODE analysis.
-		    statisticalTotalPrintTimeType (str or None): Type of statistical print time, either "average" (total time
-		        of former prints) or "analysis"
-
-		Returns:
-		    (2-tuple) estimated print time left or None if not proper estimate could be made at all, origin of estimation
-		"""
->>>>>>> d1d94624
 
 	def _reset_progress_data(self):
 		self._state_monitor.set_progress(dict(completion=None,
@@ -1012,7 +814,6 @@
 			# we are happy if the average of the estimates stays within 60s of the prior one
 			threshold = 60
 
-<<<<<<< HEAD
 			# we are happy when one rolling window has been stable
 			countdown = rolling_window
 
@@ -1056,105 +857,6 @@
 		job.register_listener(self)
 
 	def _send_initial_state_update(self, callback):
-=======
-	def _validateJob(self, filename, sd):
-		if sd:
-			return
-
-		path_on_disk = self._fileManager.path_on_disk(FileDestinations.LOCAL, filename)
-		if os.path.isabs(filename) and not filename == path_on_disk:
-			raise InvalidFileLocation("{} is not located within local storage, cannot select for printing".format(filename))
-		if not os.path.isfile(path_on_disk):
-			raise InvalidFileLocation("{} does not exist in local storage, cannot select for printing".format(filename))
-
-	def _setJobData(self, filename, filesize, sd):
-		with self._selectedFileMutex:
-			if filename is not None:
-				if sd:
-					name_in_storage = filename
-					if name_in_storage.startswith("/"):
-						name_in_storage = name_in_storage[1:]
-					path_in_storage = name_in_storage
-					path_on_disk = None
-				else:
-					path_in_storage = self._fileManager.path_in_storage(FileDestinations.LOCAL, filename)
-					path_on_disk = self._fileManager.path_on_disk(FileDestinations.LOCAL, filename)
-					_, name_in_storage = self._fileManager.split_path(FileDestinations.LOCAL, path_in_storage)
-				self._selectedFile = {
-					"filename": path_in_storage,
-					"filesize": filesize,
-					"sd": sd,
-					"estimatedPrintTime": None
-				}
-			else:
-				self._selectedFile = None
-				self._stateMonitor.set_job_data({
-					"file": {
-						"name": None,
-						"path": None,
-						"origin": None,
-						"size": None,
-						"date": None
-					},
-					"estimatedPrintTime": None,
-					"averagePrintTime": None,
-					"lastPrintTime": None,
-					"filament": None,
-				})
-				return
-
-			estimatedPrintTime = None
-			lastPrintTime = None
-			averagePrintTime = None
-			date = None
-			filament = None
-			if path_on_disk:
-				# Use a string for mtime because it could be float and the
-				# javascript needs to exact match
-				if not sd:
-					date = int(os.stat(path_on_disk).st_mtime)
-
-				try:
-					fileData = self._fileManager.get_metadata(FileDestinations.SDCARD if sd else FileDestinations.LOCAL, path_on_disk)
-				except:
-					fileData = None
-				if fileData is not None:
-					if "analysis" in fileData:
-						if estimatedPrintTime is None and "estimatedPrintTime" in fileData["analysis"]:
-							estimatedPrintTime = fileData["analysis"]["estimatedPrintTime"]
-						if "filament" in fileData["analysis"].keys():
-							filament = fileData["analysis"]["filament"]
-					if "statistics" in fileData:
-						printer_profile = self._printerProfileManager.get_current_or_default()["id"]
-						if "averagePrintTime" in fileData["statistics"] and printer_profile in fileData["statistics"]["averagePrintTime"]:
-							averagePrintTime = fileData["statistics"]["averagePrintTime"][printer_profile]
-						if "lastPrintTime" in fileData["statistics"] and printer_profile in fileData["statistics"]["lastPrintTime"]:
-							lastPrintTime = fileData["statistics"]["lastPrintTime"][printer_profile]
-
-					if averagePrintTime is not None:
-						self._selectedFile["estimatedPrintTime"] = averagePrintTime
-						self._selectedFile["estimatedPrintTimeType"] = "average"
-					elif estimatedPrintTime is not None:
-						# TODO apply factor which first needs to be tracked!
-						self._selectedFile["estimatedPrintTime"] = estimatedPrintTime
-						self._selectedFile["estimatedPrintTimeType"] = "analysis"
-
-			self._stateMonitor.set_job_data({
-				"file": {
-					"name": name_in_storage,
-					"path": path_in_storage,
-					"origin": FileDestinations.SDCARD if sd else FileDestinations.LOCAL,
-					"size": filesize,
-					"date": date
-				},
-				"estimatedPrintTime": estimatedPrintTime,
-				"averagePrintTime": averagePrintTime,
-				"lastPrintTime": lastPrintTime,
-				"filament": filament,
-			})
-
-	def _sendInitialStateUpdate(self, callback):
->>>>>>> d1d94624
 		try:
 			data = self._state_monitor.get_current_data()
 			data.update(dict(temps=list(self._temperature_history),
@@ -1164,7 +866,6 @@
 		except:
 			self._logger.exception("Error while trying to send inital state update")
 
-<<<<<<< HEAD
 	def _get_state_flags(self):
 		return dict(operational=self.is_operational(),
 		            printing=self.is_printing(),
@@ -1207,60 +908,6 @@
 
 		elif new_state in (ProtocolState.DISCONNECTED, ProtocolState.DISCONNECTED_WITH_ERROR) and old_state != ProtocolState.DISCONNECTING:
 			self.disconnect()
-=======
-	def _getStateFlags(self):
-		return {
-			"operational": self.is_operational(),
-			"printing": self.is_printing(),
-			"closedOrError": self.is_closed_or_error(),
-			"error": self.is_error(),
-			"paused": self.is_paused(),
-			"ready": self.is_ready(),
-			"sdReady": self.is_sd_ready()
-		}
-
-	#~~ comm.MachineComPrintCallback implementation
-
-	def on_comm_log(self, message):
-		"""
-		 Callback method for the comm object, called upon log output.
-		"""
-		self._addLog(to_unicode(message, "utf-8", errors="replace"))
-
-	def on_comm_temperature_update(self, temp, bedTemp):
-		self._addTemperatureData(copy.deepcopy(temp), copy.deepcopy(bedTemp))
-
-	def on_comm_position_update(self, position, reason=None):
-		payload = dict(reason=reason)
-		payload.update(position)
-		eventManager().fire(Events.POSITION_UPDATE, payload)
-
-	def on_comm_state_change(self, state):
-		"""
-		 Callback method for the comm object, called if the connection state changes.
-		"""
-		oldState = self._state
-
-		state_string = None
-		if self._comm is not None:
-			state_string = self._comm.getStateString()
-
-		# forward relevant state changes to gcode manager
-		if oldState == comm.MachineCom.STATE_PRINTING:
-			with self._selectedFileMutex:
-				if self._selectedFile is not None:
-					if state == comm.MachineCom.STATE_CLOSED or state == comm.MachineCom.STATE_ERROR or state == comm.MachineCom.STATE_CLOSED_WITH_ERROR:
-						self._fileManager.log_print(FileDestinations.SDCARD if self._selectedFile["sd"] else FileDestinations.LOCAL, self._selectedFile["filename"], time.time(), self._comm.getPrintTime(), False, self._printerProfileManager.get_current_or_default()["id"])
-			self._analysisQueue.resume() # printing done, put those cpu cycles to good use
-		elif state == comm.MachineCom.STATE_PRINTING:
-			self._analysisQueue.pause() # do not analyse files while printing
-
-		if state == comm.MachineCom.STATE_CLOSED or state == comm.MachineCom.STATE_CLOSED_WITH_ERROR:
-			if self._comm is not None:
-				self._comm = None
-
-			self._updateProgressData()
->>>>>>> d1d94624
 			self._setCurrentZ(None)
 			self._update_progress_data()
 			self._update_job()
@@ -1300,7 +947,6 @@
 			self._update_progress_data()
 			self._state_monitor.set_state({"text": self.get_state_string(), "flags": self._get_state_flags()})
 		else:
-<<<<<<< HEAD
 			self._file_manager.log_print(self._get_origin_for_job(),
 			                             self._job.job.name,
 			                             time.time(),
@@ -1309,108 +955,12 @@
 			                             self._printer_profile_manager.get_current_or_default()["id"])
 			self._set_completion_progress_data()
 		self._state_monitor.set_state({"text": self.get_state_string(), "flags": self._get_state_flags()})
-=======
-			eventManager().fire(Events.FILE_DESELECTED)
-
-		self._setJobData(full_path, size, sd)
-		self._stateMonitor.set_state({"text": self.get_state_string(), "flags": self._getStateFlags()})
-
-		if self._printAfterSelect:
-			self._printAfterSelect = False
-			self.start_print(pos=self._posAfterSelect)
-
-	def on_comm_print_job_started(self):
-		payload = self._payload_for_print_job_event()
-		if payload:
-			eventManager().fire(Events.PRINT_STARTED, payload)
-			self.script("beforePrintStarted",
-			            context=dict(event=payload),
-			            must_be_set=False)
-
-	def on_comm_print_job_done(self):
-		self._updateProgressData()
-		self._stateMonitor.set_state({"text": self.get_state_string(), "flags": self._getStateFlags()})
-		self._fileManager.delete_recovery_data()
-
-		payload = self._payload_for_print_job_event()
-		if payload:
-			payload["time"] = self._comm.getPrintTime()
-			eventManager().fire(Events.PRINT_DONE, payload)
-			self.script("afterPrintDone",
-			            context=dict(event=payload),
-			            must_be_set=False)
-
-			self._fileManager.log_print(payload["origin"],
-			                            payload["path"],
-			                            time.time(),
-			                            payload["time"],
-			                            True,
-			                            self._printerProfileManager.get_current_or_default()["id"])
-
-	def on_comm_print_job_failed(self):
-		payload = self._payload_for_print_job_event()
-		eventManager().fire(Events.PRINT_FAILED, payload)
-
-	def on_comm_print_job_cancelled(self):
-		self._setCurrentZ(None)
-		self._updateProgressData()
-
-		payload = self._payload_for_print_job_event(position=self._comm.cancel_position.as_dict() if self._comm and self._comm.cancel_position else None)
-		if payload:
-			payload["time"] = self._comm.getPrintTime()
-
-			eventManager().fire(Events.PRINT_CANCELLED, payload)
-			self.script("afterPrintCancelled",
-			            context=dict(event=payload),
-			            must_be_set=False)
-
-			self._fileManager.log_print(payload["origin"],
-			                            payload["path"],
-			                            time.time(),
-			                            payload["time"],
-			                            False,
-			                            self._printerProfileManager.get_current_or_default()["id"])
-			eventManager().fire(Events.PRINT_FAILED, payload)
-
-	def on_comm_print_job_paused(self):
-		payload = self._payload_for_print_job_event(position=self._comm.pause_position.as_dict() if self._comm and self._comm.pause_position else None)
-		if payload:
-			eventManager().fire(Events.PRINT_PAUSED, payload)
-			self.script("afterPrintPaused",
-			            context=dict(event=payload),
-			            must_be_set=False)
-
-	def on_comm_print_job_resumed(self):
-		payload = self._payload_for_print_job_event()
-		if payload:
-			eventManager().fire(Events.PRINT_RESUMED, payload)
-			self.script("beforePrintResumed",
-			            context=dict(event=payload),
-			            must_be_set=False)
-
-	def on_comm_file_transfer_started(self, filename, filesize):
-		self._sdStreaming = True
-
-		self._setJobData(filename, filesize, True)
-		self._updateProgressData()
-		self._stateMonitor.set_state({"text": self.get_state_string(), "flags": self._getStateFlags()})
-
-	def on_comm_file_transfer_done(self, filename):
-		self._sdStreaming = False
->>>>>>> d1d94624
 
 	#~~ comm.MachineComPrintCallback implementation
 
-<<<<<<< HEAD
 	def on_comm_z_change(self, newZ):
 		# TODO
 		pass
-=======
-		self._setCurrentZ(None)
-		self._setJobData(None, None, None)
-		self._updateProgressData()
-		self._stateMonitor.set_state({"text": self.get_state_string(), "flags": self._getStateFlags()})
->>>>>>> d1d94624
 
 	def on_comm_force_disconnect(self):
 		# TODO
