--- conflicted
+++ resolved
@@ -228,7 +228,6 @@
 		"""
 		raise NotImplementedError()
 
-<<<<<<< HEAD
 	def select_job(self, job, start_printing=False, pos=None):
 		"""
 		Selects the specified ``job`` for printing. Optionally can also directly start the print after selecting
@@ -249,7 +248,32 @@
 
 	# TODO add a since to the deprecation message as soon as the version this stuff will be included in is defined
 	@octoprint.util.deprecated("select_file has been deprecated, use select_job instead", includedoc="Replaced by :func:`select_job`")
-=======
+	def select_file(self, path, sd, printAfterSelect=False, pos=None):
+		"""
+		Selects the specified ``path`` for printing, specifying if the file is to be found on the ``sd`` or not.
+		Optionally can also directly start the print after selecting the file.
+
+		Arguments:
+		    path (str): The path to select for printing. Either an absolute path or relative path to a  local file in
+		        the uploads folder or a filename on the printer's SD card.
+		    sd (boolean): Indicates whether the file is on the printer's SD card or not.
+		    printAfterSelect (boolean): Indicates whether a print should be started
+		        after the file is selected.
+
+		Raises:
+		    InvalidFileLocation: if an absolute path was provided and not contained within local storage or
+		        doesn't exist
+		"""
+		raise NotImplementedError()
+
+	# TODO add a since to the deprecation message as soon as the version this stuff will be included in is defined
+	@octoprint.util.deprecated("unselect_file has been deprecated, use unselect_job instead", includedoc="Replaced by :func:`unselect_job`")
+	def unselect_file(self):
+		"""
+		Unselects and currently selected file.
+		"""
+		raise NotImplementedError()
+
 	def can_modify_file(self, path, sd):
 		"""
 		Determines whether the ``path`` (on the printer's SD if ``sd`` is True) may be modified (updated or deleted)
@@ -307,33 +331,6 @@
 				return path == current_file_path and sd == (current_file_origin == FileDestinations.SDCARD)
 
 		return False
-
->>>>>>> d1d94624
-	def select_file(self, path, sd, printAfterSelect=False, pos=None):
-		"""
-		Selects the specified ``path`` for printing, specifying if the file is to be found on the ``sd`` or not.
-		Optionally can also directly start the print after selecting the file.
-
-		Arguments:
-		    path (str): The path to select for printing. Either an absolute path or relative path to a  local file in
-		        the uploads folder or a filename on the printer's SD card.
-		    sd (boolean): Indicates whether the file is on the printer's SD card or not.
-		    printAfterSelect (boolean): Indicates whether a print should be started
-		        after the file is selected.
-
-		Raises:
-		    InvalidFileLocation: if an absolute path was provided and not contained within local storage or
-		        doesn't exist
-		"""
-		raise NotImplementedError()
-
-	# TODO add a since to the deprecation message as soon as the version this stuff will be included in is defined
-	@octoprint.util.deprecated("unselect_file has been deprecated, use unselect_job instead", includedoc="Replaced by :func:`unselect_job`")
-	def unselect_file(self):
-		"""
-		Unselects and currently selected file.
-		"""
-		raise NotImplementedError()
 
 	def start_print(self, pos=None):
 		"""
