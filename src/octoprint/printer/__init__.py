# coding=utf-8
"""
This module defines the interface for communicating with a connected printer.

The communication is in fact divided in two components, the :class:`PrinterInterface` and a deeper lying
communication layer. However, plugins should only ever need to use the :class:`PrinterInterface` as the
abstracted version of the actual printer communication.

.. autofunction:: get_connection_options

.. autoclass:: PrinterInterface
   :members:

.. autoclass:: PrinterCallback
   :members:
"""

from __future__ import absolute_import, division, print_function

__author__ = "Gina Häußge <osd@foosel.net>"
__license__ = 'GNU Affero General Public License http://www.gnu.org/licenses/agpl.html'
__copyright__ = "Copyright (C) 2014 The OctoPrint Project - Released under terms of the AGPLv3 License"

import re

from octoprint.settings import settings
from octoprint.util import deprecated
from octoprint.filemanager import FileDestinations


@deprecated(message="get_connection_options has been replaced by PrinterInterface.get_connection_options",
            includedoc="Replaced by :func:`PrinterInterface.get_connection_options`",
            since="1.3.0")
def get_connection_options():
	return PrinterInterface.get_connection_options()


class PrinterInterface(object):
	"""
	The :class:`PrinterInterface` represents the developer interface to the :class:`~octoprint.printer.standard.Printer`
	instance.
	"""

	valid_axes = ("x", "y", "z", "e")
	"""Valid axes identifiers."""

	valid_tool_regex = re.compile("^(tool\d+)$")
	"""Regex for valid tool identifiers."""

	valid_heater_regex = re.compile("^(tool\d+|bed)$")
	"""Regex for valid heater identifiers."""

	@classmethod
	def get_connection_options(cls, *args, **kwargs):
		"""
		Retrieves the available ports, baudrates, preferred port and baudrate for connecting to the printer.

		Returned ``dict`` has the following structure::

		    ports: <list of available serial ports>
		    baudrates: <list of available baudrates>
		    portPreference: <configured default serial port>
		    baudratePreference: <configured default baudrate>
		    autoconnect: <whether autoconnect upon server startup is enabled or not>

		Returns:
		    (dict): A dictionary holding the connection options in the structure specified above
		"""
		import octoprint.util.comm as comm
		return {
			"ports": comm.serialList(),
			"baudrates": comm.baudrateList(),
			"portPreference": settings().get(["serial", "port"]),
			"baudratePreference": settings().getInt(["serial", "baudrate"]),
			"autoconnect": settings().getBoolean(["serial", "autoconnect"])
		}

	def connect(self, port=None, baudrate=None, profile=None, *args, **kwargs):
		"""
		Connects to the printer, using the specified serial ``port``, ``baudrate`` and printer ``profile``. If a
		connection is already established, that connection will be closed prior to connecting anew with the provided
		parameters.

		Arguments:
		    port (str): Name of the serial port to connect to. If not provided, an auto detection will be attempted.
		    baudrate (int): Baudrate to connect with. If not provided, an auto detection will be attempted.
		    profile (str): Name of the printer profile to use for this connection. If not provided, the default
		        will be retrieved from the :class:`PrinterProfileManager`.
		"""
		pass

	def disconnect(self, *args, **kwargs):
		"""
		Disconnects from the printer. Does nothing if no connection is currently established.
		"""
		raise NotImplementedError()

	def get_transport(self, *args, **kwargs):
		"""
		Returns the communication layer's transport object, if a connection is currently established.

		Note that this doesn't have to necessarily be a :class:`serial.Serial` instance, it might also be something
		different, so take care to do instance checks before attempting to access any properties or methods.

		Returns:
		    object: The communication layer's transport object
		"""
		raise NotImplementedError()

	def job_on_hold(self, blocking=True, *args, **kwargs):
		"""
		Contextmanager that allows executing code while printing while making sure that no commands from the file
		being printed are continued to be sent to the printer. Note that this will only work for local files,
		NOT SD files.

		Example:

		.. code-block:: python

		   with printer.job_on_hold():
		       park_printhead()
		       take_snapshot()
		       send_printhead_back()

		It should be used sparingly and only for very specific situations (such as parking the print head somewhere,
		taking a snapshot from the webcam, then continuing). If you abuse this, you WILL cause print quality issues!

		A lock is in place that ensures that the context can only actually be held by one thread at a time. If you
		don't want to block on acquire, be sure to set ``blocking`` to ``False`` and catch the ``RuntimeException`` thrown
		if the lock can't be acquired.

		Args:
			blocking (bool): Whether to block while attempting to acquire the lock (default) or not
		"""
		raise NotImplementedError()

	def set_job_on_hold(self, value, blocking=True, *args, **kwargs):
		"""
		Setter for finer control over putting jobs on hold. Set to ``True`` to ensure that no commands from the file
		being printed are continued to be sent to the printer. Set to ``False`` to resume. Note that this will only
		work for local files, NOT SD files.

		Make absolutely sure that if you set this flag, you will always also unset it again. If you don't, the job will
		be stuck forever.

		Example:

		.. code-block:: python

		   if printer.set_job_on_hold(True):
		       try:
		           park_printhead()
		           take_snapshot()
		           send_printhead_back()
		       finally:
		           printer.set_job_on_hold(False)

		Just like :func:`~octoprint.printer.PrinterInterface.job_on_hold` this should be used sparingly and only for
		very specific situations. If you abuse this, you WILL cause print quality issues!

		Args:
			value (bool): The value to set
			blocking (bool): Whether to block while attempting to set the value (default) or not

		Returns:
			(bool) Whether the value could be set successfully (True) or a timeout was encountered (False)
		"""
		raise NotImplementedError()

	def fake_ack(self, *args, **kwargs):
		"""
		Fakes an acknowledgment for the communication layer. If the communication between OctoPrint and the printer
		gets stuck due to lost "ok" responses from the server due to communication issues, this can be used to get
		things going again.
		"""
		raise NotImplementedError()

	def commands(self, commands, tags=None, *args, **kwargs):
		"""
		Sends the provided ``commands`` to the printer.

		Arguments:
		    commands (str, list): The commands to send. Might be a single command provided just as a string or a list
		        of multiple commands to send in order.
		    tags (set of str): An optional set of tags to attach to the command(s) throughout their lifecycle
		"""
		raise NotImplementedError()

	def script(self, name, context=None, tags=None, *args, **kwargs):
		"""
		Sends the GCODE script ``name`` to the printer.

		The script will be run through the template engine, the rendering context can be extended by providing a
		``context`` with additional template variables to use.

		If the script is unknown, an :class:`UnknownScriptException` will be raised.

		Arguments:
		    name (str): The name of the GCODE script to render.
		    context (dict): An optional context of additional template variables to provide to the renderer.
		    tags (set of str): An optional set of tags to attach to the command(s) throughout their lifecycle

		Raises:
		    UnknownScriptException: There is no GCODE script with name ``name``
		"""
		raise NotImplementedError()

	def jog(self, axes, relative=True, speed=None, tags=None, *args, **kwargs):
		"""
		Jogs the specified printer ``axis`` by the specified ``amount`` in mm.

		Arguments:
		    axes (dict): Axes and distances to jog, keys are axes ("x", "y", "z"), values are distances in mm
		    relative (bool): Whether to interpret the distance values as relative (true, default) or absolute (false)
		        coordinates
		    speed (int, bool or None): Speed at which to jog (F parameter). If set to ``False`` no speed will be set
		        specifically. If set to ``None`` (or left out) the minimum of all involved axes speeds from the printer
		        profile will be used.
		    tags (set of str): An optional set of tags to attach to the command(s) throughout their lifecycle
		"""
		raise NotImplementedError()

	def home(self, axes, tags=None, *args, **kwargs):
		"""
		Homes the specified printer ``axes``.

		Arguments:
		    axes (str, list): The axis or axes to home, each of which must converted to lower case must match one of
		        "x", "y", "z" and "e"
		    tags (set of str): An optional set of tags to attach to the command(s) throughout their lifecycle
		"""
		raise NotImplementedError()

	def extrude(self, amount, tags=None, *args, **kwargs):
		"""
		Extrude ``amount`` millimeters of material from the tool.

		Arguments:
		    amount (int, float): The amount of material to extrude in mm
		    tags (set of str): An optional set of tags to attach to the command(s) throughout their lifecycle
		"""
		raise NotImplementedError()

	def change_tool(self, tool, tags=None, *args, **kwargs):
		"""
		Switch the currently active ``tool`` (for which extrude commands will apply).

		Arguments:
		    tool (str): The tool to switch to, matching the regex "tool[0-9]+" (e.g. "tool0", "tool1", ...)
		    tags (set of str): An optional set of tags to attach to the command(s) throughout their lifecycle
		"""
		raise NotImplementedError()

	def set_temperature(self, heater, value, tags=None, *args, **kwargs):
		"""
		Sets the target temperature on the specified ``heater`` to the given ``value`` in celsius.

		Arguments:
		    heater (str): The heater for which to set the target temperature. Either "bed" for setting the bed
		        temperature or something matching the regular expression "tool[0-9]+" (e.g. "tool0", "tool1", ...) for
		        the hotends of the printer
		    value (int, float): The temperature in celsius to set the target temperature to.
		    tags (set of str): An optional set of tags to attach to the command(s) throughout their lifecycle
		"""
		raise NotImplementedError()

	def set_temperature_offset(self, offsets=None, tags=None, *args, **kwargs):
		"""
		Sets the temperature ``offsets`` to apply to target temperatures read from a GCODE file while printing.

		Arguments:
		    offsets (dict): A dictionary specifying the offsets to apply. Keys must match the format for the ``heater``
		        parameter to :func:`set_temperature`, so "bed" for the offset for the bed target temperature and
		        "tool[0-9]+" for the offsets to the hotend target temperatures.
		    tags (set of str): An optional set of tags to attach to the command(s) throughout their lifecycle
		"""
		raise NotImplementedError()

	def feed_rate(self, factor, tags=None, *args, **kwargs):
		"""
		Sets the ``factor`` for the printer's feed rate.

		Arguments:
		    factor (int, float): The factor for the feed rate to send to the firmware. Percentage expressed as either an
		        int between 0 and 100 or a float between 0 and 1.
		    tags (set of str): An optional set of tags to attach to the command(s) throughout their lifecycle
		"""
		raise NotImplementedError()

	def flow_rate(self, factor, tags=None, *args, **kwargs):
		"""
		Sets the ``factor`` for the printer's flow rate.

		Arguments:
		    factor (int, float): The factor for the flow rate to send to the firmware. Percentage expressed as either an
		        int between 0 and 100 or a float between 0 and 1.
		    tags (set of str): An optional set of tags to attach to the command(s) throughout their lifecycle
		"""
		raise NotImplementedError()

<<<<<<< HEAD
	def select_job(self, job, start_printing=False, pos=None):
		"""
		Selects the specified ``job`` for printing. Optionally can also directly start the print after selecting
		the job.

		Arguments:
		    job (octoprint.job.PrintJob): The job to select for printing
		    start_printing (bool): Whether to start printing directly or not.
		"""
		raise NotImplementedError()


	def unselect_job(self):
		"""
		Unselects the currently selected job.
		"""
		raise NotImplementedError()

	# TODO add a since to the deprecation message as soon as the version this stuff will be included in is defined
	@deprecated("select_file has been deprecated, use select_job instead", includedoc="Replaced by :func:`select_job`")
	def select_file(self, path, sd, printAfterSelect=False, pos=None):
		"""
		Selects the specified ``path`` for printing, specifying if the file is to be found on the ``sd`` or not.
		Optionally can also directly start the print after selecting the file.

		Arguments:
		    path (str): The path to select for printing. Either an absolute path or relative path to a  local file in
		        the uploads folder or a filename on the printer's SD card.
		    sd (boolean): Indicates whether the file is on the printer's SD card or not.
		    printAfterSelect (boolean): Indicates whether a print should be started
		        after the file is selected.

		Raises:
		    InvalidFileLocation: if an absolute path was provided and not contained within local storage or
		        doesn't exist
		    InvalidFileType: if the file is not a machinecode file and hence cannot be printed
		"""
		raise NotImplementedError()

	# TODO add a since to the deprecation message as soon as the version this stuff will be included in is defined
	@deprecated("unselect_file has been deprecated, use unselect_job instead", includedoc="Replaced by :func:`unselect_job`")
	def unselect_file(self):
		"""
		Unselects and currently selected file.
		"""
		raise NotImplementedError()

	def can_modify_file(self, path, sd):
=======
	def can_modify_file(self, path, sd, *args, **kwargs):
>>>>>>> d8eb5754
		"""
		Determines whether the ``path`` (on the printer's SD if ``sd`` is True) may be modified (updated or deleted)
		or not.

		A file that is currently being printed is not allowed to be modified. Any other file or the current file
		when it is not being printed is fine though.

		:since: 1.3.2

		.. warning::

		   This was introduced in 1.3.2 to work around an issue when updating a file that is already selected.
		   I'm not 100% sure at this point if this is the best approach to solve this issue, so if you decide
		   to depend on this particular method in this interface, be advised that it might vanish in future
		   versions!

		Arguments:
		    path (str): path in storage of the file to check
		    sd (bool): True if to check against SD storage, False otherwise

		Returns:
		    (bool) True if the file may be modified, False otherwise
		"""
		return not (self.is_current_file(path, sd) and (self.is_printing() or self.is_paused()))

	def is_current_file(self, path, sd, *args, **kwargs):
		"""
		Returns whether the provided ``path`` (on the printer's SD if ``sd`` is True) is the currently selected
		file for printing.

		:since: 1.3.2

		.. warning::

		   This was introduced in 1.3.2 to work around an issue when updating a file that is already selected.
		   I'm not 100% sure at this point if this is the best approach to solve this issue, so if you decide
		   to depend on this particular method in this interface, be advised that it might vanish in future
		   versions!

		Arguments:
		    path (str): path in storage of the file to check
		    sd (bool): True if to check against SD storage, False otherwise

		Returns:
		    (bool) True if the file is currently selected, False otherwise
		"""
		current_job = self.get_current_job()
		if current_job is not None and "file" in current_job:
			current_job_file = current_job["file"]
			if "path" in current_job_file and "origin" in current_job_file:
				current_file_path = current_job_file["path"]
				current_file_origin = current_job_file["origin"]

				return path == current_file_path and sd == (current_file_origin == FileDestinations.SDCARD)

		return False

<<<<<<< HEAD
	def start_print(self, pos=None):
=======
	def select_file(self, path, sd, printAfterSelect=False, pos=None, tags=None, *args, **kwargs):
		"""
		Selects the specified ``path`` for printing, specifying if the file is to be found on the ``sd`` or not.
		Optionally can also directly start the print after selecting the file.

		Arguments:
		    path (str): The path to select for printing. Either an absolute path or relative path to a  local file in
		        the uploads folder or a filename on the printer's SD card.
		    sd (boolean): Indicates whether the file is on the printer's SD card or not.
		    printAfterSelect (boolean): Indicates whether a print should be started
		        after the file is selected.
		    tags (set of str): An optional set of tags to attach to the command(s) throughout their lifecycle

		Raises:
		    InvalidFileType: if the file is not a machinecode file and hence cannot be printed
		    InvalidFileLocation: if an absolute path was provided and not contained within local storage or
		        doesn't exist
		"""
		raise NotImplementedError()

	def unselect_file(self, *args, **kwargs):
		"""
		Unselects and currently selected file.
		"""
		raise NotImplementedError()

	def start_print(self, tags=None, *args, **kwargs):
>>>>>>> d8eb5754
		"""
		Starts printing the currently selected file. If no file is currently selected, does nothing.

		Arguments:
		    tags (set of str): An optional set of tags to attach to the command(s) throughout their lifecycle
		"""
		raise NotImplementedError()

	def pause_print(self, tags=None, *args, **kwargs):
		"""
		Pauses the current print job if it is currently running, does nothing otherwise.

		Arguments:
		    tags (set of str): An optional set of tags to attach to the command(s) throughout their lifecycle
		"""
		raise NotImplementedError()

	def resume_print(self, tags=None, *args, **kwargs):
		"""
		Resumes the current print job if it is currently paused, does nothing otherwise.

		Arguments:
		    tags (set of str): An optional set of tags to attach to the command(s) throughout their lifecycle
		"""
		raise NotImplementedError()

	def toggle_pause_print(self, tags=None, *args, **kwargs):
		"""
		Pauses the current print job if it is currently running or resumes it if it is currently paused.

		Arguments:
		    tags (set of str): An optional set of tags to attach to the command(s) throughout their lifecycle
		"""
		if self.is_printing():
			self.pause_print(tags=tags)
		elif self.is_paused():
			self.resume_print(tags=tags)

	def cancel_print(self, tags=None, *args, **kwargs):
		"""
		Cancels the current print job.

		Arguments:
		    tags (set of str): An optional set of tags to attach to the command(s) throughout their lifecycle
		"""
		raise NotImplementedError()

	def log_lines(self, *lines):
		"""
		Logs the provided lines to the printer log and serial.log
		Args:
			*lines: the lines to log
		"""
		pass

	def get_state_string(self, *args, **kwargs):
		"""
		Returns:
		     (str) A human readable string corresponding to the current communication state.
		"""
		raise NotImplementedError()

	def get_state_id(self, *args, **kwargs):
		"""
		Identifier of the current communication state.

		Possible values are:

		  * OPEN_SERIAL
		  * DETECT_SERIAL
		  * DETECT_BAUDRATE
		  * CONNECTING
		  * OPERATIONAL
		  * PRINTING
		  * PAUSED
		  * CLOSED
		  * ERROR
		  * CLOSED_WITH_ERROR
		  * TRANSFERING_FILE
		  * OFFLINE
		  * UNKNOWN
		  * NONE

		Returns:
		     (str) A unique identifier corresponding to the current communication state.
		"""

	def get_current_data(self, *args, **kwargs):
		"""
		Returns:
		    (dict) The current state data.
		"""
		raise NotImplementedError()

	def get_current_job(self, *args, **kwargs):
		"""
		Returns:
		    (dict) The data of the current job.
		"""
		raise NotImplementedError()

	def get_current_temperatures(self, *args, **kwargs):
		"""
		Returns:
		    (dict) The current temperatures.
		"""
		raise NotImplementedError()

	def get_temperature_history(self, *args, **kwargs):
		"""
		Returns:
		    (list) The temperature history.
		"""
		raise NotImplementedError()

	def get_current_connection(self, *args, **kwargs):
		"""
		Returns:
		    (tuple) The current connection information as a 4-tuple ``(connection_string, port, baudrate, printer_profile)``.
		        If the printer is currently not connected, the tuple will be ``("Closed", None, None, None)``.
		"""
		raise NotImplementedError()

	def is_closed_or_error(self, *args, **kwargs):
		"""
		Returns:
		    (boolean) Whether the printer is currently disconnected and/or in an error state.
		"""
		raise NotImplementedError()

	def is_operational(self, *args, **kwargs):
		"""
		Returns:
		    (boolean) Whether the printer is currently connected and available.
		"""
		raise NotImplementedError()

	def is_printing(self, *args, **kwargs):
		"""
		Returns:
		    (boolean) Whether the printer is currently printing.
		"""
		raise NotImplementedError()

	def is_cancelling(self, *args, **kwargs):
		"""
		Returns:
		    (boolean) Whether the printer is currently cancelling a print.
		"""
		raise NotImplementedError()

	def is_pausing(self, *args, **kwargs):
		"""
		Returns:
			(boolean) Whether the printer is currently pausing a print.
		"""
		raise NotImplementedError()

	def is_paused(self, *args, **kwargs):
		"""
		Returns:
		    (boolean) Whether the printer is currently paused.
		"""
		raise NotImplementedError()

	def is_error(self, *args, **kwargs):
		"""
		Returns:
		    (boolean) Whether the printer is currently in an error state.
		"""
		raise NotImplementedError()

	def is_ready(self, *args, **kwargs):
		"""
		Returns:
		    (boolean) Whether the printer is currently operational and ready for new print jobs (not printing).
		"""
		raise NotImplementedError()

	def register_callback(self, callback, *args, **kwargs):
		"""
		Registers a :class:`PrinterCallback` with the instance.

		Arguments:
		    callback (PrinterCallback): The callback object to register.
		"""
		raise NotImplementedError()

	def unregister_callback(self, callback, *args, **kwargs):
		"""
		Unregisters a :class:`PrinterCallback` from the instance.

		Arguments:
		    callback (PrinterCallback): The callback object to unregister.
		"""
		raise NotImplementedError()

	def send_initial_callback(self, callback):
		"""
		Sends the initial printer update to :class:`PrinterCallback`.

		Arguments:
			callback (PrinterCallback): The callback object to send initial data to.
		"""
		raise NotImplementedError()


class PrinterCallback(object):
	def on_printer_add_log(self, data):
		"""
		Called when the :class:`PrinterInterface` receives a new communication log entry from the communication layer.

		Arguments:
		    data (str): The received log line.
		"""
		pass

	def on_printer_add_message(self, data):
		"""
		Called when the :class:`PrinterInterface` receives a new message from the communication layer.

		Arguments:
		    data (str): The received message.
		"""
		pass

	def on_printer_add_temperature(self, data):
		"""
		Called when the :class:`PrinterInterface` receives a new temperature data set from the communication layer.

		``data`` is a ``dict`` of the following structure::

		    tool0:
		        actual: <temperature of the first hotend, in degC>
		        target: <target temperature of the first hotend, in degC>
		    ...
		    bed:
		        actual: <temperature of the bed, in degC>
		        target: <target temperature of the bed, in degC>

		Arguments:
		    data (dict): A dict of all current temperatures in the format as specified above
		"""
		pass

	def on_printer_received_registered_message(self, name, output):
		"""
		Called when the :class:`PrinterInterface` received a registered message, e.g. from a feedback command.

		Arguments:
		    name (str): Name of the registered message (e.g. the feedback command)
		    output (str): Output for the registered message
		"""
		pass

	def on_printer_send_initial_data(self, data):
		"""
		Called when registering as a callback with the :class:`PrinterInterface` to receive the initial data (state,
		log and temperature history etc) from the printer.

		``data`` is a ``dict`` of the following structure::

		    temps:
		      - time: <timestamp of the temperature data point>
		        tool0:
		            actual: <temperature of the first hotend, in degC>
		            target: <target temperature of the first hotend, in degC>
		        ...
		        bed:
		            actual: <temperature of the bed, in degC>
		            target: <target temperature of the bed, in degC>
		      - ...
		    logs: <list of current communication log lines>
		    messages: <list of current messages from the firmware>

		Arguments:
		    data (dict): The initial data in the format as specified above.
		"""
		pass

	def on_printer_send_current_data(self, data):
		"""
		Called when the internal state of the :class:`PrinterInterface` changes, due to changes in the printer state,
		temperatures, log lines, job progress etc. Updates via this method are guaranteed to be throttled to a maximum
		of 2 calls per second.

		``data`` is a ``dict`` of the following structure::

		    state:
		        text: <current state string>
		        flags:
		            operational: <whether the printer is currently connected and responding>
		            printing: <whether the printer is currently printing>
		            closedOrError: <whether the printer is currently disconnected and/or in an error state>
		            error: <whether the printer is currently in an error state>
		            paused: <whether the printer is currently paused>
		            ready: <whether the printer is operational and ready for jobs>
		            sdReady: <whether an SD card is present>
		    job:
		        file:
		            name: <name of the file>,
		            size: <size of the file in bytes>,
		            origin: <origin of the file, "local" or "sdcard">,
		            date: <last modification date of the file>
		        estimatedPrintTime: <estimated print time of the file in seconds>
		        lastPrintTime: <last print time of the file in seconds>
		        filament:
		            length: <estimated length of filament needed for this file, in mm>
		            volume: <estimated volume of filament needed for this file, in ccm>
		    progress:
		        completion: <progress of the print job in percent (0-100)>
		        filepos: <current position in the file in bytes>
		        printTime: <current time elapsed for printing, in seconds>
		        printTimeLeft: <estimated time left to finish printing, in seconds>
		    currentZ: <current position of the z axis, in mm>
		    offsets: <current configured temperature offsets, keys are "bed" or "tool[0-9]+", values the offset in degC>

		Arguments:
		    data (dict): The current data in the format as specified above.
		"""
		pass

class UnknownScript(Exception):
	def __init__(self, name, *args, **kwargs):
		self.name = name

class InvalidFileLocation(Exception):
	pass

class InvalidFileType(Exception):
	pass<|MERGE_RESOLUTION|>--- conflicted
+++ resolved
@@ -298,7 +298,6 @@
 		"""
 		raise NotImplementedError()
 
-<<<<<<< HEAD
 	def select_job(self, job, start_printing=False, pos=None):
 		"""
 		Selects the specified ``job`` for printing. Optionally can also directly start the print after selecting
@@ -346,10 +345,7 @@
 		"""
 		raise NotImplementedError()
 
-	def can_modify_file(self, path, sd):
-=======
 	def can_modify_file(self, path, sd, *args, **kwargs):
->>>>>>> d8eb5754
 		"""
 		Determines whether the ``path`` (on the printer's SD if ``sd`` is True) may be modified (updated or deleted)
 		or not.
@@ -407,9 +403,6 @@
 
 		return False
 
-<<<<<<< HEAD
-	def start_print(self, pos=None):
-=======
 	def select_file(self, path, sd, printAfterSelect=False, pos=None, tags=None, *args, **kwargs):
 		"""
 		Selects the specified ``path`` for printing, specifying if the file is to be found on the ``sd`` or not.
@@ -436,8 +429,7 @@
 		"""
 		raise NotImplementedError()
 
-	def start_print(self, tags=None, *args, **kwargs):
->>>>>>> d8eb5754
+	def start_print(self, tags=None, pos=None, *args, **kwargs):
 		"""
 		Starts printing the currently selected file. If no file is currently selected, does nothing.
 
