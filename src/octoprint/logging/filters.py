--- conflicted
+++ resolved
@@ -1,9 +1,5 @@
 import logging
-<<<<<<< HEAD
-from urllib import parse as urlparse
-=======
 import urllib.parse
->>>>>>> 535dcb71
 
 
 class TornadoAccessFilter(logging.Filter):
