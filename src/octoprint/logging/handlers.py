# -*- coding: utf-8 -*-
from __future__ import absolute_import, division, print_function, unicode_literals

import logging.handlers
import os
import re
import time

# noinspection PyCompatibility
import concurrent.futures


class AsyncLogHandlerMixin(logging.Handler):
	def __init__(self, *args, **kwargs):
		self._executor = concurrent.futures.ThreadPoolExecutor(max_workers=1)
		super(AsyncLogHandlerMixin, self).__init__(*args, **kwargs)

	def emit(self, record):
		try:
			self._executor.submit(self._emit, record)
		except Exception:
			self.handleError(record)

	def _emit(self, record):
		# noinspection PyUnresolvedReferences
		super(AsyncLogHandlerMixin, self).emit(record)


class CleaningTimedRotatingFileHandler(logging.handlers.TimedRotatingFileHandler):

	def __init__(self, *args, **kwargs):
		kwargs["encoding"] = kwargs.get("encoding", "utf-8")

		super(CleaningTimedRotatingFileHandler, self).__init__(*args, **kwargs)

		# clean up old files on handler start
		if self.backupCount > 0:
			for s in self.getFilesToDelete():
				os.remove(s)


class OctoPrintLogHandler(AsyncLogHandlerMixin, CleaningTimedRotatingFileHandler):
	rollover_callbacks = []

	def __init__(self, *args, **kwargs):
		kwargs["encoding"] = kwargs.get("encoding", "utf-8")
		super(OctoPrintLogHandler, self).__init__(*args, **kwargs)

	@classmethod
	def registerRolloverCallback(cls, callback, *args, **kwargs):
		cls.rollover_callbacks.append((callback, args, kwargs))

	def doRollover(self):
		super(OctoPrintLogHandler, self).doRollover()

		for rcb in self.rollover_callbacks:
			callback, args, kwargs = rcb
			callback(*args, **kwargs)


class OctoPrintStreamHandler(AsyncLogHandlerMixin, logging.StreamHandler):
	pass


class CommunicationLogHandler(AsyncLogHandlerMixin, logging.handlers.RotatingFileHandler):

	do_rollover = dict()
	suffix_template = "%Y-%m-%d_%H-%M-%S"
	file_pattern = re.compile(r"^\d{4}-\d{2}-\d{2}_\d{2}-\d{2}-\d{2}$")

	@classmethod
	def on_open_connection(cls, logger):
		cls.do_rollover[logger] = True

	def __init__(self, *args, **kwargs):
<<<<<<< HEAD
		super(CommunicationLogHandler, self).__init__(*args, **kwargs)
=======
		kwargs["encoding"] = kwargs.get("encoding", "utf-8")
		super(SerialLogHandler, self).__init__(*args, **kwargs)
>>>>>>> b6b56239
		self.cleanupFiles()

	def shouldRollover(self, record):
		return self.do_rollover.pop(record.name, False)

	def getFilesToDelete(self):
		"""
		Determine the files to delete when rolling over.
		"""
		dirName, baseName = os.path.split(self.baseFilename)
		fileNames = os.listdir(dirName)
		result = []
		prefix = baseName + "."
		plen = len(prefix)
		for fileName in fileNames:
			if fileName[:plen] == prefix:
				suffix = fileName[plen:]
				if type(self).file_pattern.match(suffix):
					result.append(os.path.join(dirName, fileName))
		result.sort()
		if len(result) < self.backupCount:
			result = []
		else:
			result = result[:len(result) - self.backupCount]
		return result

	def cleanupFiles(self):
		if self.backupCount > 0:
			for path in self.getFilesToDelete():
				os.remove(path)

	def doRollover(self):
		if self.stream:
			self.stream.close()
			self.stream = None

		if os.path.exists(self.baseFilename):
			# figure out creation date/time to use for file suffix
			t = time.localtime(os.stat(self.baseFilename).st_mtime)
			dfn = self.baseFilename + "." + time.strftime(type(self).suffix_template, t)
			if os.path.exists(dfn):
				os.remove(dfn)
			os.rename(self.baseFilename, dfn)

		self.cleanupFiles()
		if not self.delay:
			self.stream = self._open()


class RecordingLogHandler(logging.Handler):
	def __init__(self, target=None, *args, **kwargs):
		super(RecordingLogHandler, self).__init__(*args, **kwargs)
		self._buffer = []
		self._target = target

	def emit(self, record):
		self._buffer.append(record)

	def setTarget(self, target):
		self._target = target

	def flush(self):
		if not self._target:
			return

		self.acquire()
		try:
			for record in self._buffer:
				self._target.handle(record)
			self._buffer = []
		finally:
			self.release()

	def close(self):
		self.flush()
		self.acquire()
		try:
			self._buffer = []
		finally:
			self.release()

	def __len__(self):
		return len(self._buffer)


# noinspection PyAbstractClass
class CombinedLogHandler(logging.Handler):
	def __init__(self, *handlers):
		logging.Handler.__init__(self)
		self._handlers = handlers

	def setHandlers(self, *handlers):
		self._handlers = handlers

	def handle(self, record):
		self.acquire()
		try:
			if self._handlers:
				for handler in self._handlers:
					handler.handle(record)
		finally:
			self.release()<|MERGE_RESOLUTION|>--- conflicted
+++ resolved
@@ -73,12 +73,8 @@
 		cls.do_rollover[logger] = True
 
 	def __init__(self, *args, **kwargs):
-<<<<<<< HEAD
+		kwargs["encoding"] = kwargs.get("encoding", "utf-8")
 		super(CommunicationLogHandler, self).__init__(*args, **kwargs)
-=======
-		kwargs["encoding"] = kwargs.get("encoding", "utf-8")
-		super(SerialLogHandler, self).__init__(*args, **kwargs)
->>>>>>> b6b56239
 		self.cleanupFiles()
 
 	def shouldRollover(self, record):
