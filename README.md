<p align="center"><img src="https://octoprint.org/assets/img/logo.png" alt="OctoPrint's logo" /></p>

<h1 align="center">OctoPrint</h1>

<p align="center">
  <img src="https://img.shields.io/github/v/release/OctoPrint/OctoPrint?logo=github&logoColor=white" alt="GitHub release"/>
  <img src="https://img.shields.io/pypi/v/OctoPrint?logo=python&logoColor=white" alt="PyPI"/>
  <img src="https://img.shields.io/github/actions/workflow/status/OctoPrint/OctoPrint/build.yml?branch=master" alt="Build status"/>
  <a href="https://community.octoprint.org"><img src="https://img.shields.io/discourse/users?label=forum&logo=discourse&logoColor=white&server=https%3A%2F%2Fcommunity.octoprint.org" alt="Community Forum"/></a>
  <a href="https://discord.octoprint.org"><img src="https://img.shields.io/discord/704958479194128507?label=discord&logo=discord&logoColor=white" alt="Discord"/></a>
  <a href="https://octoprint.org/conduct/"><img src="https://img.shields.io/badge/Contributor%20Covenant-v2.0%20adopted-ff69b4.svg" alt="Contributor Covenant"/></a>
  <a href="https://github.com/psf/black"><img src="https://img.shields.io/badge/code%20style-black-000000.svg" alt="Code style: black"/></a>
  <a href="https://github.com/prettier/prettier"><img src="https://img.shields.io/badge/code_style-prettier-ff69b4.svg?style=flat-square" alt="Code style: prettier"/></a>
  <a href="https://pycqa.github.io/isort/"><img src="https://img.shields.io/badge/%20imports-isort-%231674b1" alt="Imports: isort"/></a>
  <a href="https://github.com/pre-commit/pre-commit"><img src="https://img.shields.io/badge/pre--commit-enabled-brightgreen?logo=pre-commit&logoColor=white" alt="pre-commit"/></a>
</p>

OctoPrint provides a snappy web interface for controlling consumer 3D printers. It is Free Software
and released under the [GNU Affero General Public License V3](https://www.gnu.org/licenses/agpl-3.0.html).

Its website can be found at [octoprint.org](https://octoprint.org/?utm_source=github&utm_medium=readme).

The community forum is available at [community.octoprint.org](https://community.octoprint.org/?utm_source=github&utm_medium=readme). It also serves as a central knowledge base.

An invite to the Discord server can be found at [discord.octoprint.org](https://discord.octoprint.org).

The FAQ can be accessed by following [faq.octoprint.org](https://faq.octoprint.org/?utm_source=github&utm_medium=readme).

The documentation is located at [docs.octoprint.org](https://docs.octoprint.org).

The official plugin repository can be reached at [plugins.octoprint.org](https://plugins.octoprint.org/?utm_source=github&utm_medium=readme).

**OctoPrint's development wouldn't be possible without the [financial support by its community](https://octoprint.org/support-octoprint/?utm_source=github&utm_medium=readme).
If you enjoy OctoPrint, please consider becoming a regular supporter!**

![Screenshot](https://octoprint.org/assets/img/screenshot-readme.png)

You are currently looking at the source code repository of OctoPrint. If you already installed it
(e.g. by using the Raspberry Pi targeted distribution [OctoPi](https://github.com/guysoft/OctoPi)) and only
want to find out how to use it, [the documentation](https://docs.octoprint.org/) might be of more interest for you. You might also want to subscribe to join
[the community forum at community.octoprint.org](https://community.octoprint.org) where there are other active users who might be
able to help you with any questions you might have.

## Contributing

Contributions of all kinds are welcome, not only in the form of code but also with regards to the
[official documentation](https://docs.octoprint.org/), debugging help
in the [bug tracker](https://github.com/OctoPrint/OctoPrint/issues), support of other users on
[the community forum at community.octoprint.org](https://community.octoprint.org) or
[the official discord at discord.octoprint.org](https://discord.octoprint.org)
and also [financially](https://octoprint.org/support-octoprint/?utm_source=github&utm_medium=readme).

If you think something is bad about OctoPrint or its documentation the way it is, please help
in any way to make it better instead of just complaining about it -- this is an Open Source Project
after all :)

For information about how to go about submitting bug reports or pull requests, please see the project's
[Contribution Guidelines](https://github.com/OctoPrint/OctoPrint/blob/master/CONTRIBUTING.md).

## Installation

Installation instructions for installing from source for different operating
systems can be found [on the forum](https://community.octoprint.org/tags/c/support/guides/15/setup).

If you want to run OctoPrint on a Raspberry Pi, you really should take a look at [OctoPi](https://github.com/guysoft/OctoPi)
which is a custom SD card image that includes OctoPrint plus dependencies.

The generic steps that should basically be done regardless of operating system
and runtime environment are the following (as *regular
user*, please keep your hands *off* of the `sudo` command here!) - this assumes
you already have Python 3.8+, pip and virtualenv and their dependencies set up on your system:

1. Create a user-owned virtual environment therein: `virtualenv venv`. If you want to specify a specific python
   to use instead of whatever version your system defaults to, you can also explicitly require that via the `--python`
   parameter, e.g. `virtualenv --python=python3 venv`.
2. Install OctoPrint *into that virtual environment*: `./venv/bin/pip install OctoPrint`

You may then start the OctoPrint server via `/path/to/OctoPrint/venv/bin/octoprint`, see [Usage](#usage)
for details.

After installation, please make sure you follow the first-run wizard and set up
access control as necessary.

## Dependencies

OctoPrint depends on a few python modules to do its job. Those are automatically installed when installing
OctoPrint via `pip`.

<<<<<<< HEAD
OctoPrint currently supports Python 3.8, 3.9, 3.10 and 3.11.
=======
OctoPrint currently supports Python 3.7, 3.8, 3.9, 3.10, 3.11 and 3.12.
>>>>>>> 5e40b510

## Usage

Running the pip install via

    pip install OctoPrint

installs the `octoprint` script in your Python installation's scripts folder
(which, depending on whether you installed OctoPrint globally or into a virtual env, will be in your `PATH` or not). The
following usage examples assume that the `octoprint` script is on your `PATH`.

You can start the server via

    octoprint serve

By default it binds to all interfaces on port 5000 (so pointing your browser to `http://127.0.0.1:5000`
will do the trick). If you want to change that, use the additional command line parameters `host` and `port`,
which accept the host ip to bind to and the numeric port number respectively. If for example you want the server
to only listen on the local interface on port 8080, the command line would be

    octoprint serve --host=127.0.0.1 --port=8080

Alternatively, the host and port on which to bind can be defined via the config file.

If you want to run OctoPrint as a daemon (only supported on Linux), use

    octoprint daemon {start|stop|restart} [--pid PIDFILE]

If you do not supply a custom pidfile location via `--pid PIDFILE`, it will be created at `/tmp/octoprint.pid`.

You can also specify the config file or the base directory (for basing off the `uploads`, `timelapse` and `logs` folders),
e.g.:

    octoprint serve --config /path/to/another/config.yaml --basedir /path/to/my/basedir

To start OctoPrint in safe mode - which disables all third party plugins that do not come bundled with OctoPrint - use
the ``--safe`` flag:

    octoprint serve --safe

See `octoprint --help` for more information on the available command line parameters.

OctoPrint also ships with a `run` script in its source directory. You can invoke it to start the server. It
takes the same command line arguments as the `octoprint` script.

## Configuration

If not specified via the command line, the config file `config.yaml` for OctoPrint is expected in the settings folder,
which is located at `~/.octoprint` on Linux, at `%APPDATA%/OctoPrint` on Windows and
at `~/Library/Application Support/OctoPrint` on MacOS.

A comprehensive overview of all available configuration settings can be found
[in the docs](https://docs.octoprint.org/en/master/configuration/config_yaml.html).
Please note that the most commonly used configuration settings can also easily
be edited from OctoPrint's settings dialog.

## Special Thanks

Cross-browser testing services are kindly provided by [BrowserStack](https://www.browserstack.com/).

Profiling is done with the help of [PyVmMonitor](https://www.pyvmmonitor.com).

Error tracking is powered and sponsored by [Sentry](https://sentry.io).<|MERGE_RESOLUTION|>--- conflicted
+++ resolved
@@ -86,11 +86,7 @@
 OctoPrint depends on a few python modules to do its job. Those are automatically installed when installing
 OctoPrint via `pip`.
 
-<<<<<<< HEAD
-OctoPrint currently supports Python 3.8, 3.9, 3.10 and 3.11.
-=======
-OctoPrint currently supports Python 3.7, 3.8, 3.9, 3.10, 3.11 and 3.12.
->>>>>>> 5e40b510
+OctoPrint currently supports Python 3.8, 3.9, 3.10, 3.11 and 3.12.
 
 ## Usage
 
