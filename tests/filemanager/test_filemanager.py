--- conflicted
+++ resolved
@@ -301,12 +301,6 @@
 		                pos=pos,
 		                date=now)
 
-<<<<<<< HEAD
-
-		mock_atomic_write.assert_called_with(recovery_file, max_permissions=438)
-		mock_yaml_safe_dump.assert_called_with(expected, stream=mock_atomic_write_handle, default_flow_style=False, indent="  ", allow_unicode=True)
-
-=======
 		mock_yaml_safe_dump.assert_called_with(expected, stream=mock_atomic_write_handle, default_flow_style=False, indent=2, allow_unicode=True)
 
 	@mock.patch("octoprint.util.atomic_write", create=True)
@@ -326,7 +320,6 @@
 		with mock.patch("{}.open".format(BUILTINS), mock.mock_open(), create=True) as m:
 		  self.file_manager.save_recovery_data(octoprint.filemanager.FileDestinations.LOCAL, path, pos)
 
->>>>>>> f72f9487
 	@mock.patch("os.path.isfile")
 	@mock.patch("os.remove")
 	def test_delete_recovery_data(self, mock_remove, mock_isfile):
@@ -358,26 +351,6 @@
 
 	@mock.patch("os.path.isfile", return_value=True)
 	def test_get_recovery_data(self, mock_isfile):
-<<<<<<< HEAD
-	  import os
-	  import yaml
-	  recovery_file = os.path.join("/path/to/a/base_folder", "print_recovery_data.yaml")
-
-	  data = dict(path="some_path.gco",
-	              origin="local",
-	              pos=1234,
-	              date=123456789)
-	  text_data = yaml.dump(data)
-
-	  with mock.patch("__builtin__.open", mock.mock_open(read_data=text_data)) as m:
-	    # moved safe_load to here so we could mock up the return value properly
-	    with mock.patch("yaml.safe_load", return_value=data) as n:
-	      result = self.file_manager.get_recovery_data()
-
-	      self.assertDictEqual(data, result)
-	      n.assert_called_with(m())
-	      mock_isfile.assert_called_with(recovery_file)
-=======
 		import os
 		import yaml
 		recovery_file = os.path.join("/path/to/a/base_folder", "print_recovery_data.yaml")
@@ -396,7 +369,6 @@
 				self.assertDictEqual(data, result)
 				n.assert_called_with(m())
 				mock_isfile.assert_called_with(recovery_file)
->>>>>>> f72f9487
 
 	@mock.patch("os.path.isfile")
 	def test_get_recovery_data_no_file(self, mock_isfile):
