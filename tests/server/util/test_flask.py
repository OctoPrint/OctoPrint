--- conflicted
+++ resolved
@@ -8,11 +8,7 @@
 
 
 import unittest
-<<<<<<< HEAD
-import unittest.mock as mock
-=======
 from unittest import mock
->>>>>>> 535dcb71
 
 from ddt import data, ddt, unpack
 
