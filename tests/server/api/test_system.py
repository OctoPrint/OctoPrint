"""
Unit tests for ``octoprint.server.api`` system.
"""

<<<<<<< HEAD
=======

>>>>>>> 535dcb71
__author__ = "Gina Häußge <osd@foosel.net>"
__license__ = "GNU Affero General Public License http://www.gnu.org/licenses/agpl.html"
__copyright__ = "Copyright (C) 2016 The OctoPrint Project - Released under terms of the AGPLv3 License"


import unittest
<<<<<<< HEAD
import unittest.mock as mock
=======
from unittest import mock
>>>>>>> 535dcb71


class GetFolderUsageTest(unittest.TestCase):
    def test_readUsageForFolder(self):
        from octoprint.server.api.system import _usageForFolders

        with mock.patch("psutil.disk_usage") as disk_usage_mock:
            disk_usage = mock.MagicMock()
            disk_usage.free = 50
            disk_usage.total = 512
            disk_usage_mock.return_value = disk_usage

            with mock.patch("octoprint.server.api.system.s") as settings_mock:
                settings = mock.MagicMock()
                settings.get.return_value = {"uploads": "mocked"}
                settings.getBaseFolder.return_value = "mocked"
                settings_mock.return_value = settings

                data = _usageForFolders()
                self.assertEqual(data["uploads"]["free"], 50)
                self.assertEqual(data["uploads"]["total"], 512)<|MERGE_RESOLUTION|>--- conflicted
+++ resolved
@@ -2,21 +2,13 @@
 Unit tests for ``octoprint.server.api`` system.
 """
 
-<<<<<<< HEAD
-=======
-
->>>>>>> 535dcb71
 __author__ = "Gina Häußge <osd@foosel.net>"
 __license__ = "GNU Affero General Public License http://www.gnu.org/licenses/agpl.html"
 __copyright__ = "Copyright (C) 2016 The OctoPrint Project - Released under terms of the AGPLv3 License"
 
 
 import unittest
-<<<<<<< HEAD
-import unittest.mock as mock
-=======
 from unittest import mock
->>>>>>> 535dcb71
 
 
 class GetFolderUsageTest(unittest.TestCase):
