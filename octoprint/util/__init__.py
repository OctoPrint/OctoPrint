--- conflicted
+++ resolved
@@ -51,7 +51,6 @@
 		m = getattr(m, comp)
 	return m
 
-<<<<<<< HEAD
 def matchesGcode(line, gcode):
 	return re.search("^\s*%s\D" % gcode, line, re.I)
 
@@ -83,7 +82,6 @@
 
 	return filename.replace('.stl', '.gcode')
 	
-=======
 
 def isDevVersion():
 	gitPath = os.path.abspath(os.path.join(os.path.split(os.path.abspath(__file__))[0], "../../.git"))
@@ -135,5 +133,4 @@
 		return freeBytes.value
 	else:
 		st = os.statvfs(path)
-		return st.f_bavail * st.f_frsize
->>>>>>> e7f53844
+		return st.f_bavail * st.f_frsize