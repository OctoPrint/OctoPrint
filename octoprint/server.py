--- conflicted
+++ resolved
@@ -324,15 +324,7 @@
 			sd = True
 		else:
 			filename = gcodeManager.getAbsolutePath(request.values["filename"])
-<<<<<<< HEAD
-			if filename is not None:
-				printer.loadGcode(filename, printAfterLoading)
-
-                global eventManager
-                eventManager.fire("LoadStart", filename)
-=======
 		printer.selectFile(filename, sd, printAfterLoading)
->>>>>>> ee3bc842
 	return jsonify(SUCCESS)
 
 @app.route(BASEURL + "gcodefiles/delete", methods=["POST"])
