--- conflicted
+++ resolved
@@ -50,14 +50,8 @@
 	"feature": {
 		"gCodeVisualizer": True,
 		"waitForStartOnConnect": False,
-<<<<<<< HEAD
-		"waitForWaitOnConnect": False,
-		"alwaysSendChecksum": False,
-		"resetLineNumbersWithPrefixedN": False
-=======
 		"alwaysSendChecksum": False,
 		"sdSupport": True
->>>>>>> 6e50d37e
 	},
 	"folder": {
 		"uploads": None,
