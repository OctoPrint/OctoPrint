# coding=utf-8
__author__ = "Gina Häußge <osd@foosel.net>"
__license__ = 'GNU Affero General Public License http://www.gnu.org/licenses/agpl.html'

import time
import datetime
import threading
import copy
import os

#import logging, logging.config

import octoprint.util.comm as comm
import octoprint.util as util

from octoprint.settings import settings
from octoprint.events import eventManager

def getConnectionOptions():
	"""
	 Retrieves the available ports, baudrates, prefered port and baudrate for connecting to the printer.
	"""
	return {
		"ports": comm.serialList(),
		"baudrates": comm.baudrateList(),
		"portPreference": settings().get(["serial", "port"]),
		"baudratePreference": settings().getInt(["serial", "baudrate"]),
		"autoconnect": settings().getBoolean(["serial", "autoconnect"])
	}

class Printer():
	def __init__(self, gcodeManager):
		from collections import deque

		self._gcodeManager = gcodeManager

		# state
		self._temp = None
		self._bedTemp = None
		self._targetTemp = None
		self._targetBedTemp = None
		self._temps = {
			"actual": deque([], 300),
			"target": deque([], 300),
			"actualBed": deque([], 300),
			"targetBed": deque([], 300)
		}
		self._tempBacklog = []

		self._latestMessage = None
		self._messages = deque([], 300)
		self._messageBacklog = []

		self._latestLog = None
		self._log = deque([], 300)
		self._logBacklog = []

		self._state = None

		self._currentZ = None

		self._progress = None
		self._printTime = None
		self._printTimeLeft = None

		self._printAfterSelect = False

		# sd handling
		self._sdPrinting = False
		self._sdStreaming = False

		self._selectedFile = None

		# comm
		self._comm = None

		# callbacks
		self._callbacks = []
		self._lastProgressReport = None

		self._stateMonitor = StateMonitor(
			ratelimit=0.5,
			updateCallback=self._sendCurrentDataCallbacks,
			addTemperatureCallback=self._sendAddTemperatureCallbacks,
			addLogCallback=self._sendAddLogCallbacks,
			addMessageCallback=self._sendAddMessageCallbacks
		)
		self._stateMonitor.reset(
			state={"state": None, "stateString": self.getStateString(), "flags": self._getStateFlags()},
			jobData={"filename": None, "filesize": None, "estimatedPrintTime": None, "filament": None},
			progress={"progress": None, "filepos": None, "printTime": None, "printTimeLeft": None},
			currentZ=None
		)

	#~~ callback handling

	def registerCallback(self, callback):
		self._callbacks.append(callback)
		self._sendInitialStateUpdate(callback)

	def unregisterCallback(self, callback):
		if callback in self._callbacks:
			self._callbacks.remove(callback)

	def _sendAddTemperatureCallbacks(self, data):
		for callback in self._callbacks:
			try: callback.addTemperature(data)
			except: pass

	def _sendAddLogCallbacks(self, data):
		for callback in self._callbacks:
			try: callback.addLog(data)
			except: pass

	def _sendAddMessageCallbacks(self, data):
		for callback in self._callbacks:
			try: callback.addMessage(data)
			except: pass

	def _sendCurrentDataCallbacks(self, data):
		for callback in self._callbacks:
			try: callback.sendCurrentData(copy.deepcopy(data))
			except: pass

	def _sendTriggerUpdateCallbacks(self, type):
		for callback in self._callbacks:
			try: callback.sendUpdateTrigger(type)
			except: pass

	def _sendFeedbackCommandOutput(self, name, output):
		for callback in self._callbacks:
			try: callback.sendFeedbackCommandOutput(name, output)
			except: pass

	#~~ printer commands

	def connect(self, port=None, baudrate=None):
		"""
		 Connects to the printer. If port and/or baudrate is provided, uses these settings, otherwise autodetection
		 will be attempted.
		"""
		if self._comm is not None:
			self._comm.close()
		self._comm = comm.MachineCom(port, baudrate, callbackObject=self)

	def disconnect(self):
		"""
		 Closes the connection to the printer.
		"""
		if self._comm is not None:
			self._comm.close()
		self._comm = None
		eventManager().fire("Disconnected")

	def command(self, command):
		"""
		 Sends a single gcode command to the printer.
		"""
		self.commands([command])

	def commands(self, commands):
		"""
		 Sends multiple gcode commands (provided as a list) to the printer.
		"""
		for command in commands:
			self._comm.sendCommand(command)

	def selectFile(self, filename, sd, printAfterSelect=False):
		if self._comm is not None and (self._comm.isBusy() or self._comm.isStreaming()):
			return

		self._printAfterSelect = printAfterSelect
		self._comm.selectFile(filename, sd)

	def startPrint(self):
		"""
		 Starts the currently loaded print job.
		 Only starts if the printer is connected and operational, not currently printing and a printjob is loaded
		"""
		if self._comm is None or not self._comm.isOperational() or self._comm.isPrinting():
			return
		if self._selectedFile is None:
			return

		self._setCurrentZ(None)
		self._comm.startPrint()

	def togglePausePrint(self):
		"""
		 Pause the current printjob.
		"""
		if self._comm is None:
			return

		self._comm.setPause(not self._comm.isPaused())

	def cancelPrint(self, disableMotorsAndHeater=True):
		"""
		 Cancel the current printjob.
		"""
		if self._comm is None:
			return

		self._comm.cancelPrint()

		if disableMotorsAndHeater:
			self.commands(["M84", "M104 S0", "M140 S0", "M106 S0"]) # disable motors, switch off heaters and fan

		# reset progress, height, print time
		self._setCurrentZ(None)
		self._setProgressData(None, None, None, None)

		# mark print as failure
<<<<<<< HEAD
		if self._filename is not None:
			self._gcodeManager.printFailed(self._filename)
=======
		if self._selectedFile is not None:
			self._gcodeManager.printFailed(self._selectedFile["filename"])
			eventManager().fire("PrintFailed", self._selectedFile["filename"])
>>>>>>> 6e50d37e

	#~~ state monitoring

	def _setCurrentZ(self, currentZ):
		self._currentZ = currentZ

		formattedCurrentZ = None
		if self._currentZ:
			formattedCurrentZ = "%.2f mm" % (self._currentZ)
		self._stateMonitor.setCurrentZ(formattedCurrentZ)

	def _setState(self, state):
		self._state = state
		self._stateMonitor.setState({"state": self._state, "stateString": self.getStateString(), "flags": self._getStateFlags()})

	def _addLog(self, log):
		self._log.append(log)
		self._stateMonitor.addLog(log)

	def _addMessage(self, message):
		self._messages.append(message)
		self._stateMonitor.addMessage(message)

	def _setProgressData(self, progress, filepos, printTime, printTimeLeft):
		self._progress = progress
		self._printTime = printTime
		self._printTimeLeft = printTimeLeft

		formattedPrintTime = None
		if (self._printTime):
			formattedPrintTime = util.getFormattedTimeDelta(datetime.timedelta(seconds=self._printTime))

		formattedPrintTimeLeft = None
		if (self._printTimeLeft):
			formattedPrintTimeLeft = util.getFormattedTimeDelta(datetime.timedelta(minutes=self._printTimeLeft))

		formattedFilePos = None
		if (filepos):
			formattedFilePos = util.getFormattedSize(filepos)

		self._stateMonitor.setProgress({"progress": self._progress, "filepos": formattedFilePos, "printTime": formattedPrintTime, "printTimeLeft": formattedPrintTimeLeft})

	def _addTemperatureData(self, temp, bedTemp, targetTemp, bedTargetTemp):
		currentTimeUtc = int(time.time() * 1000)

		self._temps["actual"].append((currentTimeUtc, temp))
		self._temps["target"].append((currentTimeUtc, targetTemp))
		self._temps["actualBed"].append((currentTimeUtc, bedTemp))
		self._temps["targetBed"].append((currentTimeUtc, bedTargetTemp))

		self._temp = temp
		self._bedTemp = bedTemp
		self._targetTemp = targetTemp
		self._targetBedTemp = bedTargetTemp

		self._stateMonitor.addTemperature({"currentTime": currentTimeUtc, "temp": self._temp, "bedTemp": self._bedTemp, "targetTemp": self._targetTemp, "targetBedTemp": self._targetBedTemp})

	def _setJobData(self, filename, filesize, sd):
		if filename is not None:
			self._selectedFile = {
				"filename": filename,
				"filesize": filesize,
				"sd": sd
			}
		else:
			self._selectedFile = None

		formattedFilename = None
		formattedFilesize = None
		estimatedPrintTime = None
		filament = None
		if filename:
			formattedFilename = os.path.basename(filename)

			if filesize:
				formattedFilesize = util.getFormattedSize(filesize)

			fileData = self._gcodeManager.getFileData(filename)
			if fileData is not None and "gcodeAnalysis" in fileData.keys():
				if "estimatedPrintTime" in fileData["gcodeAnalysis"].keys():
					estimatedPrintTime = fileData["gcodeAnalysis"]["estimatedPrintTime"]
				if "filament" in fileData["gcodeAnalysis"].keys():
					filament = fileData["gcodeAnalysis"]["filament"]

		self._stateMonitor.setJobData({"filename": formattedFilename, "filesize": formattedFilesize, "estimatedPrintTime": estimatedPrintTime, "filament": filament, "sd": sd})

	def _sendInitialStateUpdate(self, callback):
		try:
			data = self._stateMonitor.getCurrentData()
			data.update({
				"temperatureHistory": list(self._temps),
				"logHistory": list(self._log),
				"messageHistory": list(self._messages)
			})
			callback.sendHistoryData(data)
		except Exception, err:
			import sys
			sys.stderr.write("ERROR: %s\n" % str(err))
			pass

	def _getStateFlags(self):
		if not settings().getBoolean(["feature", "sdSupport"]) or self._comm is None:
			sdReady = False
		else:
			sdReady = self._comm.isSdReady()

		return {
			"operational": self.isOperational(),
			"printing": self.isPrinting(),
			"closedOrError": self.isClosedOrError(),
			"error": self.isError(),
			"paused": self.isPaused(),
			"ready": self.isReady(),
			"sdReady": sdReady
		}

	def getCurrentData(self):
		return self._stateMonitor.getCurrentData()

	#~~ callbacks triggered from self._comm

	def mcLog(self, message):
		"""
		 Callback method for the comm object, called upon log output.
		"""
		self._addLog(message)

	def mcTempUpdate(self, temp, bedTemp, targetTemp, bedTargetTemp):
		self._addTemperatureData(temp, bedTemp, targetTemp, bedTargetTemp)

	def mcStateChange(self, state):
		"""
		 Callback method for the comm object, called if the connection state changes.
		"""
		oldState = self._state

		# forward relevant state changes to gcode manager
		if self._comm is not None and oldState == self._comm.STATE_PRINTING:
			if self._selectedFile is not None:
				if state == self._comm.STATE_OPERATIONAL:
					self._gcodeManager.printSucceeded(self._selectedFile["filename"])
				elif state == self._comm.STATE_CLOSED or state == self._comm.STATE_ERROR or state == self._comm.STATE_CLOSED_WITH_ERROR:
					self._gcodeManager.printFailed(self._selectedFile["filename"])
			self._gcodeManager.resumeAnalysis() # printing done, put those cpu cycles to good use
		elif self._comm is not None and state == self._comm.STATE_PRINTING:
			self._gcodeManager.pauseAnalysis() # do not analyse gcode while printing

		self._setState(state)

	def mcMessage(self, message):
		"""
		 Callback method for the comm object, called upon message exchanges via serial.
		 Stores the message in the message buffer, truncates buffer to the last 300 lines.
		"""
		self._addMessage(message)

	def mcProgress(self):
		"""
		 Callback method for the comm object, called upon any change in progress of the printjob.
		 Triggers storage of new values for printTime, printTimeLeft and the current progress.
		"""

		self._setProgressData(self._comm.getPrintProgress(), self._comm.getPrintFilepos(), self._comm.getPrintTime(), self._comm.getPrintTimeRemainingEstimate())

	def mcZChange(self, newZ):
		"""
		 Callback method for the comm object, called upon change of the z-layer.
		"""
		oldZ = self._currentZ
		if newZ != oldZ:
			# we have to react to all z-changes, even those that might "go backward" due to a slicer's retraction or
			# anti-backlash-routines. Event subscribes should individually take care to filter out "wrong" z-changes
			eventManager().fire("ZChange", newZ)

		self._setCurrentZ(newZ)

	def mcSdStateChange(self, sdReady):
		self._stateMonitor.setState({"state": self._state, "stateString": self.getStateString(), "flags": self._getStateFlags()})

	def mcSdFiles(self, files):
		self._sendTriggerUpdateCallbacks("gcodeFiles")

	def mcFileSelected(self, filename, filesize, sd):
		self._setJobData(filename, filesize, sd)
		self._stateMonitor.setState({"state": self._state, "stateString": self.getStateString(), "flags": self._getStateFlags()})

		if self._printAfterSelect:
			self.startPrint()

	def mcPrintjobDone(self):
		self._setProgressData(1.0, self._selectedFile["filesize"], self._comm.getPrintTime(), 0)
		self._stateMonitor.setState({"state": self._state, "stateString": self.getStateString(), "flags": self._getStateFlags()})

	def mcFileTransferStarted(self, filename, filesize):
		self._sdStreaming = True
		self._selectedFile = {
			"filename": filename,
			"filesize": filesize,
			"sd": True
		}

		self._setJobData(filename, filesize, True)
		self._setProgressData(0.0, 0, 0, None)
		self._stateMonitor.setState({"state": self._state, "stateString": self.getStateString(), "flags": self._getStateFlags()})

	def mcFileTransferDone(self):
		self._sdStreaming = False
		self._selectedFile = None

		self._setCurrentZ(None)
		self._setJobData(None, None, None)
		self._setProgressData(None, None, None, None)
		self._stateMonitor.setState({"state": self._state, "stateString": self.getStateString(), "flags": self._getStateFlags()})

	def mcReceivedRegisteredMessage(self, command, output):
		self._sendFeedbackCommandOutput(command, output)

	#~~ sd file handling

	def getSdFiles(self):
		if self._comm is None:
			return
		return self._comm.getSdFiles()

	def addSdFile(self, filename, path):
		if not self._comm or self._comm.isBusy():
			return
		self._comm.startFileTransfer(path, filename[:8].lower() + ".gco")

	def deleteSdFile(self, filename):
		if not self._comm:
			return
		self._comm.deleteSdFile(filename)

	def initSdCard(self):
		if not self._comm:
			return
		self._comm.initSdCard()

	def releaseSdCard(self):
		if not self._comm:
			return
		self._comm.releaseSdCard()

	def refreshSdFiles(self):
		if not self._comm:
			return
		self._comm.refreshSdFiles()

	#~~ state reports

	def getStateString(self):
		"""
		 Returns a human readable string corresponding to the current communication state.
		"""
		if self._comm is None:
			return "Offline"
		else:
			return self._comm.getStateString()

	def getCurrentData(self):
		return self._stateMonitor.getCurrentData()

	def getCurrentJob(self):
		currentData = self._stateMonitor.getCurrentData()
		return currentData["job"]

	def getCurrentTemperatures(self):
		return {
			"extruder": {
				"current": self._temp,
				"target": self._targetTemp
			},
			"bed": {
				"current": self._bedTemp,
				"target": self._targetBedTemp
			}
		}

	def isClosedOrError(self):
		return self._comm is None or self._comm.isClosedOrError()

	def isOperational(self):
		return self._comm is not None and self._comm.isOperational()

	def isPrinting(self):
		return self._comm is not None and self._comm.isPrinting()

	def isPaused(self):
		return self._comm is not None and self._comm.isPaused()

	def isError(self):
		return self._comm is not None and self._comm.isError()

	def isReady(self):
		return self.isOperational() and not self._comm.isStreaming()

	def isLoading(self):
		return self._gcodeLoader is not None

class GcodeLoader(threading.Thread):
	"""
	 The GcodeLoader takes care of loading a gcode-File from disk and parsing it into a gcode object in a separate
	 thread while constantly notifying interested listeners about the current progress.
	 The progress is returned as a float value between 0 and 1 which is to be interpreted as the percentage of completion.
	"""

	def __init__(self, filename, progressCallback, loadedCallback):
		threading.Thread.__init__(self)

		self._progressCallback = progressCallback
		self._loadedCallback = loadedCallback

		self._filename = filename
		self._gcodeList = None

	def run(self):
		#Send an initial M110 to reset the line counter to zero.
		prevLineType = lineType = "CUSTOM"
		gcodeList = ["M110 N0"]
		filesize = os.stat(self._filename).st_size
		with open(self._filename, "r") as file:
			for line in file:
				if line.startswith(";TYPE:"):
					lineType = line[6:].strip()
				if ";" in line:
					line = line[0:line.find(";")]
				line = line.strip()
				if len(line) > 0:
					if prevLineType != lineType:
						gcodeList.append((line, lineType, ))
					else:
						gcodeList.append(line)
					prevLineType = lineType
				self._onLoadingProgress(float(file.tell()) / float(filesize))

		self._gcodeList = gcodeList
		self._loadedCallback(self._filename, self._gcodeList)

	def _onLoadingProgress(self, progress):
		self._progressCallback(self._filename, progress, "loading")

	def _onParsingProgress(self, progress):
		self._progressCallback(self._filename, progress, "parsing")

class SdFileStreamer(threading.Thread):
	def __init__(self, comm, filename, file, progressCallback, finishCallback):
		threading.Thread.__init__(self)

		self._comm = comm
		self._filename = filename
		self._file = file
		self._progressCallback = progressCallback
		self._finishCallback = finishCallback

	def run(self):
		if self._comm.isBusy():
			return

		name = self._filename[:self._filename.rfind(".")]
		sdFilename = name[:8].lower() + ".gco"
		try:
			size = os.stat(self._file).st_size
			with open(self._file, "r") as f:
				self._comm.startSdFileTransfer(sdFilename)
				for line in f:
					if ";" in line:
						line = line[0:line.find(";")]
					line = line.strip()
					if len(line) > 0:
						self._comm.sendCommand(line)
						time.sleep(0.001) # do not send too fast
					self._progressCallback(sdFilename, float(f.tell()) / float(size))
		finally:
			self._comm.endSdFileTransfer(sdFilename)
			self._finishCallback(sdFilename)

class StateMonitor(object):
	def __init__(self, ratelimit, updateCallback, addTemperatureCallback, addLogCallback, addMessageCallback):
		self._ratelimit = ratelimit
		self._updateCallback = updateCallback
		self._addTemperatureCallback = addTemperatureCallback
		self._addLogCallback = addLogCallback
		self._addMessageCallback = addMessageCallback

		self._state = None
		self._jobData = None
		self._gcodeData = None
		self._sdUploadData = None
		self._currentZ = None
		self._progress = None

		self._changeEvent = threading.Event()

		self._lastUpdate = time.time()
		self._worker = threading.Thread(target=self._work)
		self._worker.daemon = True
		self._worker.start()

	def reset(self, state=None, jobData=None, progress=None, currentZ=None):
		self.setState(state)
		self.setJobData(jobData)
		self.setProgress(progress)
		self.setCurrentZ(currentZ)

	def addTemperature(self, temperature):
		self._addTemperatureCallback(temperature)
		self._changeEvent.set()

	def addLog(self, log):
		self._addLogCallback(log)
		self._changeEvent.set()

	def addMessage(self, message):
		self._addMessageCallback(message)
		self._changeEvent.set()

	def setCurrentZ(self, currentZ):
		self._currentZ = currentZ
		self._changeEvent.set()

	def setState(self, state):
		self._state = state
		self._changeEvent.set()

	def setJobData(self, jobData):
		self._jobData = jobData
		self._changeEvent.set()

	def setProgress(self, progress):
		self._progress = progress
		self._changeEvent.set()

	def _work(self):
		while True:
			self._changeEvent.wait()

			now = time.time()
			delta = now - self._lastUpdate
			additionalWaitTime = self._ratelimit - delta
			if additionalWaitTime > 0:
				time.sleep(additionalWaitTime)

			data = self.getCurrentData()
			self._updateCallback(data)
			self._lastUpdate = time.time()
			self._changeEvent.clear()

	def getCurrentData(self):
		return {
			"state": self._state,
			"job": self._jobData,
			"currentZ": self._currentZ,
			"progress": self._progress
		}
<|MERGE_RESOLUTION|>--- conflicted
+++ resolved
@@ -211,14 +211,9 @@
 		self._setProgressData(None, None, None, None)
 
 		# mark print as failure
-<<<<<<< HEAD
-		if self._filename is not None:
-			self._gcodeManager.printFailed(self._filename)
-=======
 		if self._selectedFile is not None:
 			self._gcodeManager.printFailed(self._selectedFile["filename"])
 			eventManager().fire("PrintFailed", self._selectedFile["filename"])
->>>>>>> 6e50d37e
 
 	#~~ state monitoring
 
