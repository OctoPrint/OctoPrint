--- conflicted
+++ resolved
@@ -509,18 +509,11 @@
     }
 }
 
-<<<<<<< HEAD
 function ControlViewModel(loginStateViewModel, settingsViewModel) {
     var self = this;
 
     self.loginState = loginStateViewModel;
     self.settings = settingsViewModel;
-=======
-function ControlViewModel(loginStateViewModel) {
-    var self = this;
-
-    self.loginState = loginStateViewModel;
->>>>>>> 8c8101bf
 
     self.isErrorOrClosed = ko.observable(undefined);
     self.isOperational = ko.observable(undefined);
@@ -1121,7 +1114,6 @@
 }
 
 function UsersViewModel(loginStateViewModel) {
-<<<<<<< HEAD
     var self = this;
 
     self.loginState = loginStateViewModel;
@@ -1318,206 +1310,9 @@
     self.loginState = loginStateViewModel;
     self.users = usersViewModel;
 
-=======
-    var self = this;
-
-    self.loginState = loginStateViewModel;
-
-    // initialize list helper
-    self.listHelper = new ItemListHelper(
-        "users",
-        {
-            "name": function(a, b) {
-                // sorts ascending
-                if (a["name"].toLocaleLowerCase() < b["name"].toLocaleLowerCase()) return -1;
-                if (a["name"].toLocaleLowerCase() > b["name"].toLocaleLowerCase()) return 1;
-                return 0;
-            }
-        },
-        {},
-        "name",
-        [],
-        CONFIG_USERSPERPAGE
-    );
-
-    self.emptyUser = {name: "", admin: false, active: false};
-
-    self.currentUser = ko.observable(self.emptyUser);
-
-    self.editorUsername = ko.observable(undefined);
-    self.editorPassword = ko.observable(undefined);
-    self.editorRepeatedPassword = ko.observable(undefined);
-    self.editorAdmin = ko.observable(undefined);
-    self.editorActive = ko.observable(undefined);
-
-    self.currentUser.subscribe(function(newValue) {
-        if (newValue === undefined) {
-            self.editorUsername(undefined);
-            self.editorAdmin(undefined);
-            self.editorActive(undefined);
-        } else {
-            self.editorUsername(newValue.name);
-            self.editorAdmin(newValue.admin);
-            self.editorActive(newValue.active);
-        }
-        self.editorPassword(undefined);
-        self.editorRepeatedPassword(undefined);
-    });
-
-    self.editorPasswordMismatch = ko.computed(function() {
-        return self.editorPassword() != self.editorRepeatedPassword();
-    });
-
-    self.requestData = function() {
-        if (!CONFIG_ACCESS_CONTROL) return;
-
-        $.ajax({
-            url: AJAX_BASEURL + "users",
-            type: "GET",
-            dataType: "json",
-            success: self.fromResponse
-        });
-    }
-
-    self.fromResponse = function(response) {
-        self.listHelper.updateItems(response.users);
-    }
-
-    self.showAddUserDialog = function() {
-        if (!CONFIG_ACCESS_CONTROL) return;
-
-        self.currentUser(undefined);
-        self.editorActive(true);
-        $("#settings-usersDialogAddUser").modal("show");
-    }
-
-    self.confirmAddUser = function() {
-        if (!CONFIG_ACCESS_CONTROL) return;
-
-        var user = {name: self.editorUsername(), password: self.editorPassword(), admin: self.editorAdmin(), active: self.editorActive()};
-        self.addUser(user, function() {
-            // close dialog
-            self.currentUser(undefined);
-            $("#settings-usersDialogAddUser").modal("hide");
-        });
-    }
-
-    self.showEditUserDialog = function(user) {
-        if (!CONFIG_ACCESS_CONTROL) return;
-
-        self.currentUser(user);
-        $("#settings-usersDialogEditUser").modal("show");
-    }
-
-    self.confirmEditUser = function() {
-        if (!CONFIG_ACCESS_CONTROL) return;
-
-        var user = self.currentUser();
-        user.active = self.editorActive();
-        user.admin = self.editorAdmin();
-
-        // make AJAX call
-        self.updateUser(user, function() {
-            // close dialog
-            self.currentUser(undefined);
-            $("#settings-usersDialogEditUser").modal("hide");
-        });
-    }
-
-    self.showChangePasswordDialog = function(user) {
-        if (!CONFIG_ACCESS_CONTROL) return;
-
-        self.currentUser(user);
-        $("#settings-usersDialogChangePassword").modal("show");
-    }
-
-    self.confirmChangePassword = function() {
-        if (!CONFIG_ACCESS_CONTROL) return;
-
-        self.updatePassword(self.currentUser().name, self.editorPassword(), function() {
-            // close dialog
-            self.currentUser(undefined);
-            $("#settings-usersDialogChangePassword").modal("hide");
-        });
-    }
-
-    //~~ AJAX calls
-
-    self.addUser = function(user, callback) {
-        if (!CONFIG_ACCESS_CONTROL) return;
-        if (user === undefined) return;
-
-        $.ajax({
-            url: AJAX_BASEURL + "users",
-            type: "POST",
-            contentType: "application/json; charset=UTF-8",
-            data: JSON.stringify(user),
-            success: function(response) {
-                self.fromResponse(response);
-                callback();
-            }
-        });
-    }
-
-    self.removeUser = function(user, callback) {
-        if (!CONFIG_ACCESS_CONTROL) return;
-        if (user === undefined) return;
-
-        if (user.name == loginStateViewModel.username()) {
-            // we do not allow to delete ourself
-            $.pnotify({title: "Not possible", text: "You may not delete your own account.", type: "error"});
-            return;
-        }
-
-        $.ajax({
-            url: AJAX_BASEURL + "users/" + user.name,
-            type: "DELETE",
-            success: function(response) {
-                self.fromResponse(response);
-                callback();
-            }
-        });
-    }
-
-    self.updateUser = function(user, callback) {
-        if (!CONFIG_ACCESS_CONTROL) return;
-        if (user === undefined) return;
-
-        $.ajax({
-            url: AJAX_BASEURL + "users/" + user.name,
-            type: "PUT",
-            contentType: "application/json; charset=UTF-8",
-            data: JSON.stringify(user),
-            success: function(response) {
-                self.fromResponse(response);
-                callback();
-            }
-        });
-    }
-
-    self.updatePassword = function(username, password, callback) {
-        if (!CONFIG_ACCESS_CONTROL) return;
-
-        $.ajax({
-            url: AJAX_BASEURL + "users/" + username + "/password",
-            type: "PUT",
-            contentType: "application/json; charset=UTF-8",
-            data: JSON.stringify({password: password}),
-            success: callback
-        });
-    }
-}
-
-function SettingsViewModel(loginStateViewModel, usersViewModel) {
-    var self = this;
-
-    self.loginState = loginStateViewModel;
-    self.users = usersViewModel;
-
     self.api_allow = ko.observable(undefined);
     self.api_key = ko.observable(undefined);
 
->>>>>>> 8c8101bf
     self.appearance_name = ko.observable(undefined);
     self.appearance_color = ko.observable(undefined);
 
@@ -1719,10 +1514,7 @@
             self.timelapseViewModel.requestData();
             $("#webcam_image").attr("src", CONFIG_WEBCAM_STREAM + "?" + new Date().getTime());
             self.loginStateViewModel.requestData();
-<<<<<<< HEAD
             self.gcodeFilesViewModel.requestData();
-=======
->>>>>>> 8c8101bf
         }
     });
     self._socket.on("disconnect", function() {
@@ -2057,11 +1849,7 @@
         var settingsViewModel = new SettingsViewModel(loginStateViewModel, usersViewModel);
         var appearanceViewModel = new AppearanceViewModel(settingsViewModel);
         var temperatureViewModel = new TemperatureViewModel(loginStateViewModel, settingsViewModel);
-<<<<<<< HEAD
         var controlViewModel = new ControlViewModel(loginStateViewModel, settingsViewModel);
-=======
-        var controlViewModel = new ControlViewModel(loginStateViewModel);
->>>>>>> 8c8101bf
         var terminalViewModel = new TerminalViewModel(loginStateViewModel);
         var gcodeFilesViewModel = new GcodeFilesViewModel(loginStateViewModel);
         var timelapseViewModel = new TimelapseViewModel(loginStateViewModel);
@@ -2097,11 +1885,6 @@
             return false;
         })
 
-<<<<<<< HEAD
-=======
-        //~~ Print job control (should move to PrinterStateViewModel)
-
->>>>>>> 8c8101bf
         //~~ Temperature control (should really move to knockout click binding)
 
         $("#temp_newTemp_set").click(function() {
@@ -2195,7 +1978,6 @@
             progressall: gcode_upload_progress
         });
 
-<<<<<<< HEAD
         if (CONFIG_SD_SUPPORT) {
             $("#gcode_upload_sd").fileupload({
                 dataType: "json",
@@ -2263,8 +2045,6 @@
             }, 100);
         });
 
-=======
->>>>>>> 8c8101bf
         //~~ Offline overlay
         $("#offline_overlay_reconnect").click(function() {dataUpdater.reconnect()});
 
@@ -2326,11 +2106,7 @@
             } else {
                 $("#gcode_upload").fileupload("disable");
             }
-<<<<<<< HEAD
         });
-=======
-        })
->>>>>>> 8c8101bf
 
         //~~ UI stuff
 
@@ -2352,7 +2128,6 @@
         }
 
         // Fix input element click problem on login dialog
-<<<<<<< HEAD
         $(".dropdown input, .dropdown label").click(function(e) {
             e.stopPropagation();
         });
@@ -2360,11 +2135,5 @@
         $(document).bind("drop dragover", function (e) {
             e.preventDefault();
         });
-=======
-        $('.dropdown input, .dropdown label').click(function(e) {
-            e.stopPropagation();
-        });
-
->>>>>>> 8c8101bf
     }
 );
