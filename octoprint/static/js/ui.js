--- conflicted
+++ resolved
@@ -1373,9 +1373,6 @@
     self.feature_gcodeViewer = ko.observable(undefined);
     self.feature_waitForStart = ko.observable(undefined);
     self.feature_alwaysSendChecksum = ko.observable(undefined);
-<<<<<<< HEAD
-    self.feature_resetLineNumbersWithPrefixedN = ko.observable(undefined);
-=======
     self.feature_sdSupport = ko.observable(undefined);
 
     self.serial_port = ko.observable();
@@ -1387,7 +1384,6 @@
     self.serial_timeoutDetection = ko.observable(undefined);
     self.serial_timeoutCommunication = ko.observable(undefined);
     self.serial_log = ko.observable(undefined);
->>>>>>> 6e50d37e
 
     self.folder_uploads = ko.observable(undefined);
     self.folder_timelapse = ko.observable(undefined);
@@ -1438,9 +1434,6 @@
         self.feature_gcodeViewer(response.feature.gcodeViewer);
         self.feature_waitForStart(response.feature.waitForStart);
         self.feature_alwaysSendChecksum(response.feature.alwaysSendChecksum);
-<<<<<<< HEAD
-        self.feature_resetLineNumbersWithPrefixedN(response.feature.resetLineNumbersWithPrefixedN);
-=======
         self.feature_sdSupport(response.feature.sdSupport);
 
         self.serial_port(response.serial.port);
@@ -1452,7 +1445,6 @@
         self.serial_timeoutDetection(response.serial.timeoutDetection);
         self.serial_timeoutCommunication(response.serial.timeoutCommunication);
         self.serial_log(response.serial.log);
->>>>>>> 6e50d37e
 
         self.folder_uploads(response.folder.uploads);
         self.folder_timelapse(response.folder.timelapse);
@@ -1493,9 +1485,6 @@
                 "gcodeViewer": self.feature_gcodeViewer(),
                 "waitForStart": self.feature_waitForStart(),
                 "alwaysSendChecksum": self.feature_alwaysSendChecksum(),
-<<<<<<< HEAD
-                "resetLineNumbersWithPrefixedN": self.feature_resetLineNumbersWithPrefixedN()
-=======
                 "sdSupport": self.feature_sdSupport()
             },
             "serial": {
@@ -1506,7 +1495,6 @@
                 "timeoutDetection": self.serial_timeoutDetection(),
                 "timeoutCommunication": self.serial_timeoutCommunication(),
                 "log": self.serial_log()
->>>>>>> 6e50d37e
             },
             "folder": {
                 "uploads": self.folder_uploads(),
